<!--
  This is the Apache Ant build file for Fabric.
  See doc/ant-dep-graph.png to visualize the inter-target dependencies.

  Targets are public (i.e., intended to be callable by the user) if and only if
  they have a description attribute.  Public targets will show up when the user
  runs "ant -p".  Internal targets should not have description attributes!
-->
<project name="fabric" default="build-all" basedir=".">
  <description>
    Fabric build file
  </description>

  <!--
  ****************************************************************************
    Global properties for this build.
  ****************************************************************************
  -->

  <!-- Import common definitions. -->
  <import file="common.xml" />

  <!-- Source directories -->
  <property name="src" location="${fabric.home}/src"/>
  <property name="system.src" location="${src}/system"/>
  <property name="compiler.src" location="${src}/compiler"/>
  <property name="bootstrap.src" location="${src}/bootstrap"/>
  <property name="runtime.src" location="${src}/runtime"/>
  <property name="signatures.fabil.src" location="${src}/signatures/fabil"/>
  <property name="signatures.fabric.src" location="${src}/signatures/fabric"/>

  <!-- Directories for class file targets -->
  <property name="bootstrap.classes" location="${fabric.home}/bs-classes"/>
  <property name="signatures.classes" location="${fabric.home}/sig-classes"/>
  <property name="signatures.fabil.classes"
      location="${signatures.classes}/fabil"/>
  <property name="signatures.fabric.classes"
      location="${signatures.classes}/fabric"/>

  <!-- Timestamp file for bootstrap classes. -->
  <property name="bootstrap.tstamp" location="${bootstrap.classes}/.tstamp"/>

  <!-- Documentation directory -->
  <property name="doc" location="${fabric.home}/doc"/>

  <!-- Configuration directory -->
  <property name="etc" location="${fabric.home}/etc"/>

  <!-- var directory (for store databases) -->
  <property name="var" location="${fabric.home}/var"/>

  <!-- Examples directory -->
  <property name="examples" location="${fabric.home}/examples"/>

  <!-- Tools directory -->
  <property name="tools" location="${fabric.home}/tools"/>

  <!-- Lib directory -->
  <property name="libs" location="${fabric.home}/src/lib"/>

  <!-- tmp directory (for creating the distribution) -->
  <property name="tmp" location="${fabric.home}/tmp"/>

  <!-- SCM root locations -->
  <property name="svn.root.fabric"
      value="https://forge.cornell.edu/svn/repos/fabric/trunk"/>
  <property name="cvs.root.jif"
      value=":ext:gforge.cis.cornell.edu:/cvsroot/jif"/>
  <property name="cvs.root.polyglot"
      value=":ext:gforge.cis.cornell.edu:/cvsroot/polyglot"/>

  <!-- Jar files -->
  <property name="jar.base" location="${lib}/fabric.jar" />
  <property name="jar.runtime" location="${lib}/fabric-rt.jar" />
  <property name="jar.signature.fabil" location="${lib}/fabric-il-sig.jar" />
  <property name="jar.signature.fabric" location="${lib}/fabric-sig.jar" />
  <property name="jar.tools" location="${lib}/fabric-tools.jar" />

  <!--
  ****************************************************************************
    Configuration targets.
  ****************************************************************************
  -->

  <!-- Main configuration target. -->
  <target name="configure" description="Configures Fabric"
      depends="configure-buildstring" unless="configure.up-to-date">

    <echo message="java version is ${java.version}"/>
    <echo message="current directory is ${user.dir}"/>
    <echo message="Java home directory is ${java.home}"/>
    <echo message="Polyglot home directory is ${polyglot.home}"/>
    <echo message="Jif home directory is ${jif.home}" />
    <echo message="Fabric version is ${fabric.version.build}" />

    <property name="configure.up-to-date" value="true"/>
  </target>

  <!-- Configures the executables in the bin directory. -->
  <target name="bin" depends="configure,bin-check" unless="bin.up-to-date"
      description="Configures the executables in the bin directory">
    <fail message="Failed to find Polyglot.  Make sure that your POLYGLOT environment variable is set, and that you have built Polyglot.">
      <condition>
        <not>
          <and>
            <isset property="polyglot.home" />
            <available classname="polyglot.main.Version"
                classpathref="polyglot.classpath" />
          </and>
        </not>
      </condition>
    </fail>

    <fail message="Failed to find Jif.  Make sure that your JIF environment variable is set and that you have built Jif.">
      <condition>
        <not>
          <and>
            <isset property="jif.home" />
            <available classname="jif.Version"
                classpathref="jif.classpath" />
          </and>
        </not>
      </condition>
    </fail>

    <copy file="${bin}/defs.in" tofile="${bin}/defs">
      <filterset>
        <filter token="JAVA_HOME" value="${java.home}"    />
        <filter token="TOP"       value="${fabric.home}"      />
        <filter token="POLYGLOT"  value="${polyglot.home}" />
        <filter token="JIF"       value="${jif.home}" />
      </filterset>
    </copy>
  </target>

  <!--
  ____________________________________________________________________________
    Configuration helper targets.
  -->

  <target name="configure-buildstring" depends="configure-version"
      unless="fabric.version.build">
    <tstamp>
      <format property="now" pattern="yyyy-MM-dd HH:mm:ss" />
    </tstamp>
    <property name="fabric.version.build" value="${fabric.version} (${now})" />
  </target>

  <target name="configure-version" unless="fabric.version">
    <property file="${fabric.home}/version.properties" prefix="fabric" />
    <property name="fabric.version" value="${fabric.version.major}.${fabric.version.minor}.${fabric.version.patch}" />
  </target>

  <target name="bin-check">
    <uptodate property="bin.up-to-date" srcfile="bin/defs.in"
        targetfile="bin/defs" />
  </target>

  <!--
  ****************************************************************************
    Targets for cleaning up the directory tree.
  ****************************************************************************
  -->

  <target name="dust"
      description="Cleans up the generated runtime and signatures">
    <delete dir="${runtime.classes}"/>
    <delete dir="${signatures.classes}"/>
    <delete file="${jar.runtime}" />
    <delete file="${jar.signature.fabil}" />
    <delete file="${jar.signature.fabric}" />
  </target>

  <target name="clean" depends="dust"
      description="Cleans up the directory tree: deletes the distribution directory and the classes directories">
    <!-- Delete the ${classes} and ${tmp} directory trees -->
    <delete dir="${classes}"/>
    <delete dir="${bootstrap.classes}"/>
    <delete dir="${tmp}"/>
    <delete dir="${var}"/>
    <delete file="${jar.base}" />

    <subant target="clean">
      <filelist dir="${examples}" files="build.xml" />
      <filelist dir="${tools}"    files="build.xml" />
      <filelist dir="${libs}"     files="build.xml" />
    </subant>
  </target>

  <!-- Makes the directory tree truly pristine. -->
  <target name="clobber" depends="clean"
      description="Cleans up the directory tree, deleting generated binaries, scripts and source files">
    <delete>
      <fileset dir="${bin}">
        <include name="defs"/>
      </fileset>

      <fileset dir="${compiler.src}">
        <include name="**/Grm.java" />
        <include name="**/sym.java" />
        <include name="**/Lexer_c.java" />
        <include name="**/*_ppg.cup" />
      </fileset>
    </delete>

    <subant target="clobber">
      <filelist dir="${examples}" files="build.xml" />
      <filelist dir="${tools}"    files="build.xml" />
      <filelist dir="${libs}"     files="build.xml" />
    </subant>
  </target>

  <!--
  ****************************************************************************
    Compilation targets.
  ****************************************************************************
  -->

  <!-- Main target for compiling Fabric -->
  <target name="build-all"
    depends="fabric-compiler,fabil-compiler,fabric-system,fabric-signatures,fabric-runtime,tools"
    description="Builds the Fabric compiler, system, runtime, and tools"/>

  <!-- This target is here for legacy reasons. -->
  <target name="all" depends="build-all" />

  <!-- Compiles the Fabric system -->
  <target name="fabric-system" depends="store,worker,dissemination"
      description="Builds the Fabric system"/>

  <!-- Compiles the Fabric compiler -->
  <target name="fabric-compiler" depends="init,fabil-compiler"
      description="Builds the Fabric compiler">
    <antcall target="standard-ext">
      <param name="ext" value="fabric" />
      <param name="ext.pkg" value="fabric" />
      <param name="parser.type" value="ppg" />
    </antcall>
  </target>

  <!-- Compiles the FabIL compiler -->
  <target name="fabil-compiler" depends="init"
      description="Builds the FabIL compiler">
    <antcall target="standard-ext">
      <param name="ext" value="fabil" />
      <param name="ext.pkg" value="fabil" />
      <param name="parser.type" value="ppg" />
    </antcall>
  </target>

  <!-- Compiles the Fabric signatures -->
  <target name="fabric-signatures"
      depends="init,fabric-compiler,bin,fabil-runtime"
      description="Compiles the Fabric signature classes">
    <mkdir dir="${signatures.fabric.classes}" />

    <apply executable="bash"
           parallel="true"
           failonerror="true"
           dir="${fabric.home}"
           dest="${signatures.fabric.classes}"
           relative="false"
           skipemptyfilesets="true"
           vmlauncher="false">
      <arg value="${fabc}" />
      <arg value="-nooutput" />
      <arg value="-sig" />
      <arg value="-d" />
      <arg value="sig-classes/fabric" />
      <arg value="-sourcepath" />
      <arg value="src/signatures/fabric:src/runtime" />
      <arg value="-cp"/>
      <arg value="${bootstrap.classes}"/>
      <srcfile />
      <fileset dir="${signatures.fabric.src}" includes="**/*.fab" />
      <globmapper from="*.fab" to="*.class" />
    </apply>
  </target>

  <!-- Compiles the FabIL signatures -->
  <target name="fabil-signatures" depends="init,fabil-compiler,bin,native"
      description="Compiles the FabIL signature clasess">
    <mkdir dir="${signatures.fabil.classes}" />

    <apply executable="bash"
           parallel="true"
           failonerror="true"
           dir="${fabric.home}"
           dest="${signatures.fabil.classes}"
           relative="false"
           skipemptyfilesets="true"
           vmlauncher="false">
      <arg value="${filc}" />
      <arg value="-nooutput" />
      <arg value="-sig" />
      <arg value="-d" />
      <arg value="sig-classes/fabil" />
      <arg value="-sourcepath" />
      <arg value="src/signatures/fabil:src/runtime" />
      <arg value="-cp" />
      <arg value="${bootstrap.classes}" />
      <srcfile />
      <fileset dir="${signatures.fabil.src}" includes="**/*.fil" />
      <globmapper from="*.fil" to="*.class" />
    </apply>
  </target>

  <!-- Compiles the Fabric tools -->
  <target name="tools" depends="fabil-runtime"
      description="Builds all Fabric tools">
    <subant target="build-all">
      <fileset dir="${tools}" includes="build.xml" />
    </subant>
  </target>

  <!-- Compiles the Fabric libraries -->
  <target name="libs" depends="build-all"
      description="Builds the libraries built on top of Fabric">
    <subant target="build-all">
      <fileset dir="${libs}" includes="build.xml" />
    </subant>
  </target>

  <!-- Compiles the Fabric examples -->
  <target name="examples" depends="build-all"
      description="Builds the Fabric application examples">
    <subant target="build-all">
      <fileset dir="${examples}" includes="build.xml" />
    </subant>
  </target>

  <!--
  ____________________________________________________________________________
    Compilation helper targets.
  -->

  <!-- Initializes the build -->
  <target name="init" depends="configure">
    <!-- Create the time stamp -->
    <tstamp/>
    <!-- Create the build directory structure used by compile -->
    <mkdir dir="${classes}"/>
    <mkdir dir="${bootstrap.classes}"/>
    <mkdir dir="${runtime.classes}"/>
    <mkdir dir="${signatures.fabil.classes}"/>
    <mkdir dir="${signatures.fabric.classes}"/>
  </target>

  <!-- Compiles the bootstrap classes. -->
  <target name="bootstrap" depends="init,bootstrap-check"
      unless="bootstrap.up-to-date">
    <touch file="${bootstrap.tstamp}"/>
    <javac target="1.6" srcdir="${bootstrap.src}"
           destdir="${bootstrap.classes}" includeAntRuntime="false" debug="on">
      <include name="**/*.java" />
      <sourcepath path="${system.src}"/>
      <classpath refid="lib.classpath"/>
    </javac>

    <!--
      The bootstrap classes pull in stuff from the system.  Give all class
      files in ${bootstrap.classes} an ancient timestamp so they get recompiled
      when we build things for real.
    -->
    <touch millis="0">
      <fileset dir="${bootstrap.classes}">
        <include name="**/*.class"/>
      </fileset>
    </touch>
  </target>

  <target name="bootstrap-check">
    <uptodate property="bootstrap.up-to-date" targetfile="${bootstrap.tstamp}">
      <srcfiles dir="${bootstrap.src}" includes="**" />
    </uptodate>
  </target>

  <!-- Compiles the Fabric runtime classes that are implemented in Java -->
  <target name="native" depends="bootstrap,native-check"
      unless="native.up-to-date">
    <javac target="1.6" srcdir="${system.src}" destdir="${classes}"
           includeAntRuntime="false" debug="on">
      <include name="fabric/lang/**" />
      <include name="fabric/common/util/**" />
      <classpath>
        <pathelement location="${bootstrap.classes}" />
        <path refid="lib.classpath"/>
      </classpath>
    </javac>
  </target>

  <target name="native-check">
    <uptodate property="native.up-to-date">
      <srcfiles dir="${system.src}" includes="fabric/lang/**" />
      <srcfiles dir="${system.src}" includes="fabric/common/util/**" />
      <globmapper from="*.java" to="../../classes/*.class" />
    </uptodate>
  </target>

  <!-- Compiles the Fabric store -->
  <target name="store" depends="init,native,fabil-runtime">
    <javac target="1.6" srcdir="${system.src}" destdir="${classes}"
        includeAntRuntime="false" debug="on">
      <include name="fabric/common/**" />
      <include name="fabric/messages/**" />
      <include name="fabric/store/**" />
      <classpath>
        <pathelement location="${runtime.classes}" />
        <path refid="lib.classpath"/>
      </classpath>
    </javac>
  </target>

  <!-- Compiles the Fabric worker -->
  <target name="worker" depends="init,native,fabil-runtime">
    <javac target="1.6" srcdir="${system.src}" destdir="${classes}"
        includeAntRuntime="false" debug="on">
      <include name="fabric/worker/**" />
      <include name="fabric/common/**" />
      <include name="fabric/messages/**" />
      <exclude name="fabric/worker/debug/**" />
      <classpath>
        <pathelement location="${bootstrap.classes}" />
        <path refid="lib.classpath"/>
      </classpath>
    </javac>
  </target>

  <!-- Compiles the Fabric dissemination node -->
  <target name="dissemination" depends="worker">
    <javac target="1.6" srcdir="${system.src}" destdir="${classes}"
        includeAntRuntime="false" debug="on">
      <include name="fabric/dissemination/**" />
      <classpath>
        <pathelement location="${bootstrap.classes}" />
        <path refid="lib.classpath"/>
      </classpath>
    </javac>
  </target>

  <!--
    Compiles the Fabric array classes.

    Though these are technically part of fabil-runtime, they need to be
    compiled separately because the compiler uses the generated class files for
    typing information.  Things are done this way because we don't want to
    hardcode this typing information in the compiler in case it changes due to
    a change in the Fabric translation.
  -->
  <target name="fabric-arrays"
      depends="bin,fabil-compiler,fabil-signatures">
    <mkdir dir="${runtime.classes}" />

    <javac target="1.6" srcdir="${system.src}" destdir="${classes}"
        includeAntRuntime="false" debug="on">
      <include name="fabric/worker/RetryException.java" />
      <include name="fabric/worker/UserAbortException.java" />
    </javac>

    <apply executable="bash"
        parallel="true"
        failonerror="true"
        dir="${fabric.home}"
        dest="${runtime.classes}"
        relative="false"
        skipemptyfilesets="true"
        vmlauncher="false">
      <arg value="${filc}" />
      <arg line="${debug.flag}" />
      <arg value="-O0" />
      <arg value="-d" />
      <arg value="rt-classes" />
      <arg value="-sourcepath" />
      <arg value="src/runtime" />
      <arg value="-cp" />
      <arg value="${bootstrap.classes}" />
      <srcfile />
      <fileset dir="${runtime.src}" includes="fabric/lang/arrays/*.fil"/>
      <globmapper from="*.fil" to="*.class" />
    </apply>
  </target>

  <target name="fabil-runtime"
      depends="init,fabil-compiler,fabil-signatures,fabric-arrays">
    <mkdir dir="${runtime.classes}" />

    <apply executable="bash"
        parallel="true"
        failonerror="true"
        dir="${fabric.home}"
        dest="${runtime.classes}"
        relative="false"
        skipemptyfilesets="true"
        vmlauncher="false">
      <arg value="${filc}" />
      <arg line="${debug.flag}" />
      <arg value="-O0" />
      <arg value="-d" />
      <arg value="rt-classes" />
      <arg value="-sourcepath" />
      <arg value="src/runtime" />
      <arg value="-cp" />
      <arg value="${bootstrap.classes}" />
      <arg value="-j" />
      <arg value="-Xmx256M" />
      <srcfile />
      <fileset dir="${runtime.src}"
          includes="**/*.fil"
          excludes="fabric/lang/arrays/*.fil" />

      <globmapper from="*.fil" to="*.class" />
    </apply>
  </target>
  <!-- Compiles the part of the runtime that is implemented in Fabric -->
  <target name="fabric-runtime"
      depends="fabric-signatures,fabil-runtime">
    <mkdir dir="${runtime.classes}" />

    <apply executable="bash"
        parallel="true"
        failonerror="true"
        dir="${fabric.home}"
        dest="${runtime.classes}"
        relative="false"
        skipemptyfilesets="true"
        vmlauncher="false">
      <arg value="${fabc}" />
      <arg line="${debug.flag}" />
      <arg value="-O0" />
      <arg value="-d" />
      <arg value="rt-classes" />
      <arg value="-sourcepath" />
      <arg value="${runtime.src}" />
      <arg value="-j" />
      <arg value="-Xmx256M" />
      <srcfile />
      <fileset dir="${runtime.src}"
          includes="**/*.fab" />
      <globmapper from="*.fab" to="*.class" />
    </apply>
  </target>

  <!--
  ****************************************************************************
    Version-management targets
  ****************************************************************************
  -->

  <target name="bump-version">
    <antcall target="bump-patch" />
  </target>

  <target name="bump-major">
    <propertyfile file="${fabric.home}/version.properties">
      <entry key="version.major" type="int" operation="+" value="1"
          pattern="0" />
      <entry key="version.minor" type="int" value="0" />
      <entry key="version.patch" type="int" value="0" />
    </propertyfile>

    <!-- Reread version info and regenerate version files -->
    <antcall target="configure-buildstring" />
    <antcall target="gen-version" />
  </target>

  <target name="bump-minor">
    <propertyfile file="${fabric.home}/version.properties">
      <entry key="version.minor" type="int" operation="+" value="1"
          pattern="0" />
      <entry key="version.patch" type="int" value="0" />
    </propertyfile>

    <!-- Reread version info and regenerate version files -->
    <antcall target="configure-buildstring" />
    <antcall target="gen-version" />
  </target>

  <target name="bump-patch">
    <propertyfile file="${fabric.home}/version.properties">
      <entry key="version.patch" type="int" operation="+" value="1"
          pattern="0" />
    </propertyfile>

    <!-- Reread version info and regenerate version files -->
    <antcall target="configure-buildstring" />
    <antcall target="gen-version" />
  </target>

  <!--
  ____________________________________________________________________________
    Version-management helper targets.
  -->

  <!-- Generates version files in the source tree. -->
  <target name="gen-version">
    <antcall target="configure-buildstring" />
    <antcall target="gen-version-java" />
  </target>

  <!-- Puts version information into the Java sources. -->
  <target name="gen-version-java"
      depends="configure-buildstring">
    <antcall target="gen-version-java-compiler">
      <param name="name.code" value="fabil" />
      <param name="name.human" value="FabIL" />
    </antcall>
    <antcall target="gen-version-java-compiler">
      <param name="name.code" value="fabric" />
      <param name="name.human" value="Fabric" />
    </antcall>
    <antcall target="gen-version-java-system" />
  </target>

  <!--
    Puts version information into the Java sources for one of the compilers.

    Parameters:
      name.human - Human-readable version of the name of the extension.
      name.code - Source-code version of the name of the extension.
  -->
  <target name="gen-version-java-compiler">
    <echo file="${compiler.src}/${name.code}/Version.java">package ${name.code};

/**
 * Version information for ${name.human} extension.
 *
 * DO NOT EDIT THIS CLASS BY HAND!  This is automatically generated by Ant.  If
 * you wish to change the version number, run one of the following:
 *
 *   ant bump-version  (Bumps the version number.)
 *   ant bump-major    (Bumps the major version number.)
 *   ant bump-minor    (Bumps the minor version number.)
 *   ant bump-patch    (Bumps the patch level.)
 */
public class Version extends polyglot.main.Version {
  @Override
  public String name() {
    return "${name.code}";
  }

  @Override
  public int major() {
    return ${fabric.version.major};
  }

  @Override
  public int minor() {
    return ${fabric.version.minor};
  }

  @Override
  public int patch_level() {
    return ${fabric.version.patch};
  }

  @Override
  public String toString() {
    return "${fabric.version.build}";
  }
}
</echo>
  </target>

  <!--
    Puts version information into the Java sources for the Fabric system.
  -->
  <target name="gen-version-java-system">
    <echo file="${system.src}/fabric/common/Version.java">package fabric.common;

/**
 * This encapsulates the version of Fabric.
 *
 * DO NOT EDIT THIS CLASS BY HAND!  This is automatically generated by Ant.  If
 * you wish to change the version number, run one of the following:
 *
 *   ant bump-version  (Bumps the version number.)
 *   ant bump-major    (Bumps the major version number.)
 *   ant bump-minor    (Bumps the minor version number.)
 *   ant bump-patch    (Bumps the patch level.)
 */
public class Version {
  private int major = ${fabric.version.major};
  private int minor = ${fabric.version.minor};
  private int patch = ${fabric.version.patch};

  public int major() { return major; }
  public int minor() { return minor; }
  public int patch() { return patch; }

  @Override
  public String toString() {
    return "${fabric.version.build}";
  }
}
</echo>
  </target>

  <!--
  ****************************************************************************
    Javadoc target
  ****************************************************************************
  -->

  <target name="javadoc"
          depends="javadoc-compiler, javadoc-system"
          description="Runs javadoc over the Fabric source code" />

  <!-- Compiler classes -->
  <target name="javadoc-compiler">
    <javadoc sourcepath="${compiler.src}"
             destdir="${doc}/api/compiler"
             encoding="UTF-8"
             overview="${compiler.src}/overview.html">

      <packageset dir="${compiler.src}" defaultexcludes="yes" />

      <group title="Fabric Compiler" packages="fabric*" />

      <group title="Fabil Compiler" packages="fabil*" />

    </javadoc>
  </target>

  <!-- System classes -->
  <target name="javadoc-system">
    <javadoc sourcepath="${system.src}"
             overview="${system.src}/overview.html"
             destdir="${doc}/api/system"
             encoding="UTF-8">

      <packageset dir="${system.src}" defaultexcludes="yes" />

      <group title="Worker Implementation">
        <package name="fabric.worker*" />
        <package name="fabric.lang" />
        <package name="fabric.lang.security" />
      </group>

      <group title="Store Implementation"  packages="fabric.store*" />
      <group title="Dissemination Layer"   packages="fabric.dissemination*" />

    </javadoc>
  </target>

  <!--
  ****************************************************************************
    Jar targets
  ****************************************************************************
  -->

  <!-- Main target for generating jars. -->
  <target name="jar-all" description="Builds all jars"
      depends="jar-base,jar-runtime,jar-sig,jar-tools,jar-libs" />

  <target name="jar-base" depends="fabil-compiler,fabric-system"
      description="Builds fabric.jar">
    <antcall target="make-jar">
      <param name="file" value="${jar.base}" />
      <param name="base" value="${classes}" />
    </antcall>
  </target>

  <target name="jar-runtime" depends="fabil-runtime,fabric-runtime"
      description="Builds fabric-rt.jar">
    <antcall target="make-jar">
      <param name="file" value="${jar.runtime}" />
      <param name="base" value="${runtime.classes}" />
    </antcall>
  </target>

  <target name="jar-sig" depends="fabil-signatures,fabric-signatures"
      description="Builds fabric-sig.jar and fabric-il-sig.jar">
    <antcall target="make-jar">
      <param name="file" value="${jar.signature.fabil}" />
      <param name="base" value="${signatures.fabil.classes}" />
    </antcall>

    <antcall target="make-jar">
      <param name="file" value="${jar.signature.fabric}" />
      <param name="base" value="${signatures.fabric.classes}" />
    </antcall>
  </target>

  <target name="jar-tools" depends="tools"
      description="Builds Jar files for all the Fabric tools">
    <!-- Create the jar's directory structure in a temporary directory. --> 
    <antcall target="mkdir-tmp" />

    <copy todir="${tmp}">
      <fileset dir="${tools}">
        <include name="*/classes/**/*.class" />
      </fileset>
      <regexpmapper from="^[^/]*/classes/(.*)$$" to="\1" />
    </copy>

    <antcall target="make-jar">
      <param name="file" value="${jar.tools}" />
      <param name="base" value="${tmp}" />
    </antcall>

    <antcall target="rmdir-tmp" />
  </target>

  <target name="jar-libs"
      description="Builds Jar files for all the libraries that are built on top of Fabric">
    <!--<subant target="jar">
      <fileset dir="${libs}" includes="build.xml" />
    </subant> -->
  </target>

  <!--
  ____________________________________________________________________________
    Jar helper targets.
  -->

  <!--
    Common target for creating jar files.

    Parameters:
      file - Destination jar file.
      base - base directory from which all class files will be included.
  -->
  <target name="make-jar" depends="jar-manifest">
    <jar jarfile="${file}" basedir="${base}" manifest="${tmp.manifest}"
        includes="**/*.class" />
  </target>

  <target name="jar-manifest" depends="configure-buildstring">
    <tempfile property="tmp.manifest" deleteonexit="true" />
    <manifest file="${tmp.manifest}">
      <attribute name="Built-By" value="${user.name}" />
      <attribute name="Implementation-Version" value="${fabric.version}" />
      <attribute name="Built-Date" value="${fabric.version.build}" />
    </manifest>
  </target>

  <!--
  ****************************************************************************
    Distribution targets.
  ****************************************************************************
  -->

  <!-- Main target for generating the Fabric distribution. -->
  <target name="dist" depends="dist-tarball"
      description="Generates the distribution">
    <!-- Output a checklist for verifying that the distribution is good. -->
    <echo message="Examples build and run" />
    <echo message="CHANGES file up-to-date" />
    <echo message="Version bump" />
  </target>

  <!--
  ____________________________________________________________________________
    Distribution helper targets.
  -->

  <!-- Creates the distribution tarball from CVS and SVN. -->
  <target name="dist-tarball"
      depends="configure-buildstring,jdk-home">
    <antcall target="mkdir-tmp" />

    <!-- Check out Polyglot from CVS. -->
    <antcall target="cvs-checkout">
      <param name="name" value="polyglot" />
      <param name="root" value="${cvs.root.polyglot}" />
    </antcall>

    <!-- Build Polyglot jars. -->
    <antcall target="sub-ant-dist">
      <param name="sub-ant.dir" value="polyglot" />
      <param name="sub-ant.target" value="jar-all" />
    </antcall>

    <!-- Check out Jif from CVS. -->
    <antcall target="cvs-checkout">
      <param name="name" value="jif" />
      <param name="root" value="${cvs.root.jif}" />
    </antcall>

    <!-- Configure Jif to build against the above copy of Polyglot. -->
    <concat destfile="${tmp}/jif/config.properties" append="no">
      polyglot.home=${tmp}/polyglot
      jdk.home=${jif.jdk.home}
    </concat>

    <!-- Build Jif jars. -->
    <antcall target="sub-ant-dist">
      <param name="sub-ant.dir" value="jif" />
      <param name="sub-ant.target" value="jar" />
    </antcall>

    <!-- Check out Fabric from SVN. -->
    <antcall target="svn-checkout">
      <param name="name" value="fabric" />
      <param name="root" value="${svn.root.fabric}" />
    </antcall>

    <!-- Generate version information in the scratch copy. -->
    <antcall target="sub-ant-dist">
      <param name="sub-ant.dir" value="fabric" />
      <param name="sub-ant.target" value="gen-version" />
    </antcall>

    <!-- Copy tarballs into the scratch copy. -->
    <copy todir="${tmp}/fabric/lib">
      <fileset dir="${tmp}/polyglot/lib">
        <include name="polyglot.jar" />
        <include name="ppg.jar" />
        <include name="JFlex.jar" />
        <include name="java_cup.jar" />
      </fileset>
      <fileset dir="${tmp}/jif/lib">
        <include name="jif.jar" />
      </fileset>
    </copy>

    <!-- Attach copyright notices to source files in the scratch copy. -->
    <antcall target="sub-ant-dist">
      <param name="sub-ant.dir" value="fabric" />
      <param name="sub-ant.target" value="copyright-stamp" />
    </antcall>

    <!-- Create the distribution tarball in the scratch copy. -->
    <antcall target="sub-ant-dist">
      <param name="sub-ant.dir" value="fabric" />
      <param name="sub-ant.target" value="dist.tar" />
    </antcall>

    <!-- Move the distribution tarball out of the scratch directory. -->
    <move tofile="${fabric.home}/fabric-${fabric.version}.tar.gz"
        file="${tmp}/fabric/fabric-${fabric.version}.tar.gz" />

    <!-- Clean up. -->
    <antcall target="rmdir-tmp" />
  </target>

  <!-- Stamps all source files with a copyright notice. -->
  <target name="copyright-stamp">
    <apply executable="bash"
        parallel="true"
        failonerror="true"
        dir="${fabric.home}"
        relative="false"
        skipemptyfilesets="true"
        vmlauncher="false">
      <arg value="${bin}/copyright-stamp" />
      <fileset dir="${fabric.home}">
        <include name="**/*.java" />
        <include name="**/*.fil" />
        <include name="**/*.fab" />

        <!-- Don't stamp third-party software. -->
        <exclude name="lib/**" />
      </fileset>
    </apply>
  </target>

  <!-- Creates a distribution tarball from the current working copy. -->
  <target name="dist.tar"
      depends="configure-version,build-all,jar-all,javadoc">
    <delete dir="${fabric.home}/fabric-${fabric.version}" />
    <tar destfile="${fabric.home}/fabric-${fabric.version}.tar.gz"
        compression="gzip">
      <!-- Include top-level files. -->
      <tarfileset dir="${fabric.home}" prefix="fabric-${fabric.version}">
        <include name="version.properties" />
        <include name="build.xml" />
        <include name="common.xml" />
        <include name="config.properties.in" />
        <include name="COPYING" />
        <include name="CREDITS" />
        <include name="README" />
      </tarfileset>

      <!-- Include scripts in bin and make them executable. -->
      <tarfileset dir="${bin}" prefix="fabric-${fabric.version}/bin"
          filemode="755">
        <include name="add-trusted-ca" />
        <include name="ca-sign" />
        <include name="codebase-tool" />
        <include name="fab" />
        <include name="fabc" />
        <include name="fab-store" />
        <include name="filc" />
        <include name="genkey" />
        <include name="import-cert" />
        <include name="make-ca" />
        <include name="make-node" />
        <include name="run-fab-class" />
        <include name="store-browser" />
        <include name="fab-http" />
      </tarfileset>

      <!-- Include bin/defs.in. -->
      <tarfileset dir="${bin}" prefix="fabric-${fabric.version}/bin">
        <include name="defs.in" />
      </tarfileset>

      <!-- Include docs. -->
      <tarfileset dir="${doc}" prefix="fabric-${fabric.version}/doc">
        <include name="api/**" />
      </tarfileset>

      <!-- Include licences. -->
      <tarfileset dir="${doc}/licenses"
          prefix="fabric-${fabric.version}/doc/licenses">
        <include name="apache-2.0.txt" />
        <include name="eclipse-1.0.html" />
        <include name="free-pastry.txt" />
        <include name="gpl-2.0.txt" />
        <include name="lgpl-2.1.txt" />
        <include name="mit-x11.txt" />
        <include name="sleepycat.txt" />
      </tarfileset>

      <!-- Include configuration files. -->
      <tarfileset dir="${etc}" prefix="fabric-${fabric.version}/etc">
        <include name="config/EXAMPLE.properties.in" />
        <include name="config.properties" />
        <include name="logging.properties" />
      </tarfileset>

      <!-- Include library dependencies. -->
      <tarfileset dir="${lib}" prefix="fabric-${fabric.version}/lib">
        <!-- Compiled jars -->
        <include name="fabric.jar" />
        <include name="fabric-rt.jar" />
        <include name="fabric-il-sig.jar" />
        <include name="fabric-sig.jar" />
        <include name="fabric-tools.jar" />

        <!-- Compiled library jars -->
        <include name="fabric-sif.jar" />
        <include name="fabric-sif-sig.jar" />
        <include name="fabric-transient.jar" />

        <!-- Polyglot, PPG, and Jif -->
        <include name="polyglot.jar" />
        <include name="jif.jar" />
        <include name="ppg.jar" />

        <!--
          ********************************************************************
          * The following are all third-party libraries!                     *
          *                                                                  *
          * If you add anything here, be sure to add a corresponding section *
          * to the COPYING file.                                             *
          ********************************************************************
        -->
        <!-- JFlex -->
        <include name="JFlex.jar" />
        <!-- Java CUP -->
        <include name="java_cup.jar" />
        <!-- FreePastry -->
        <include name="FreePastry-*.jar" />
        <!-- BDB -->
        <include name="je-*.jar" />
        <include name="src/je-*.tar.gz" />
        <!-- BouncyCastle -->
        <include name="bcprov-*.jar" />
        <!-- Jetty -->
        <include name="jetty/jetty-*.jar" />
        <include name="jetty/jsp-*.jar" /> <!-- part of Jetty -->
        <!-- JDT Core -->
        <include name="jetty/core-*.jar" />
        <!-- Apache Commons -->
        <include name="jetty/commons-*.jar" />
        <!-- Java Servlet API -->
        <include name="jetty/servlet-api-*.jar" />
      </tarfileset>

      <!-- Include compiler and system sources. -->
      <tarfileset dir="${src}" prefix="fabric-${fabric.version}/src">
        <include name="**/README" />
        <include name="bootstrap/**/*.java" />
        <include name="compiler/**/*.java" />
        <include name="compiler/**/package.html" />
        <include name="compiler/**/parse/*.flex" />
        <include name="compiler/**/parse/*.cup" />
        <include name="compiler/**/parse/*.ppg" />
        <include name="compiler/**/doc-files/**" />
        <include name="runtime/**/*.fil" />
        <include name="runtime/**/*.fab" />
        <include name="signatures/fabil/**/*.fil" />
        <include name="signatures/fabric/**/*.fab" />
        <include name="system/**/*.java" />
        <!-- These will be handled below. -->
        <exclude name="runtime/fabric/util/**" />
      </tarfileset>

      <!-- Handle runtime/fabric/util specially to exclude unused classes. -->
      <tarfileset dir="${runtime.src}/fabric/util"
          prefix="fabric-${fabric.version}/src/runtime/fabric/util">
        <include name="**/*.fil" />
        <!-- Only include classes that were compiled. -->
        <present targetdir="${runtime.classes}/fabric/util">
          <globmapper from="*.fil" to="*.java" />
        </present>
      </tarfileset>

      <!-- Include tools. -->
      <tarfileset dir="${tools}" prefix="fabric-${fabric.version}/tools">
        <include name="build.xml" />
        <include name="storebrowser/**/README" />
        <include name="storebrowser/**/build.xml" />
        <include name="storebrowser/**/*.java" />
        <include name="classloader/**/README" />
        <include name="classloader/**/build.xml" />
        <include name="classloader/**/*.java" />
      </tarfileset>

      <!-- Include examples. -->
      <tarfileset dir="${examples}" prefix="fabric-${fabric.version}/examples">
        <include name="build.xml" />
        <include name="blog/**" />
        <include name="hello/**" />
        <include name="OO7/**" />
        <include name="sif-hello/**" />
        <include name="travel/**" />
        <exclude name="travel/prototype/**" />
        <!-- Exclude scripts.  These will be handled below. -->
        <exclude name="*/bin/*" />
      </tarfileset>

      <!-- Include examples. -->
      <tarfileset dir="${examples}" prefix="fabric-${fabric.version}/examples"
          filemode="755">
        <include name="blog/bin/**" />
        <include name="hello/bin/**" />
        <include name="OO7/bin/**" />
        <include name="sif-hello/bin/**" />
        <include name="travel/bin/**" />
      </tarfileset>

      <!-- Include library sources. -->
      <tarfileset dir="${libs}" prefix="fabric-${fabric.version}/src/lib">
	<include name="build.xml" />

	<!-- SIF -->
	<include name="sif/build.xml" />
	<include name="sif/common.xml" />
	<include name="sif/fab-src/**/*.fab" />
	<include name="sif/sig-src/**/*.fab" />
	<include name="sif/src/**/*.fil" />
	<include name="sif/src/**/*.java" />

	<!-- transient -->
	<include name="transient/README" />
	<include name="transient/build.xml" />
	<include name="transient/common.xml" />
	<include name="transient/src/**/*.fab" />
      </tarfileset>
    </tar>
  </target>

  <!--
    Gets the JDK home from Jif's config.properties file.  If the JDK home is
    not configured in Jif, then this falls back on the JAVA_HOME environment
    variable.
  -->
  <target name="jdk-home">
    <property file="${jif.home}/config.properties" prefix="jif" />
    <condition property="jif.jdk.home" value="${env.JAVA_HOME}">
      <and>
        <isset property="env.JAVA_HOME" />
        <not>
          <isset property="jif.jdk.home" />
        </not>
      </and>
    </condition>
  </target>

  <!--
    Checks out a fresh copy of a project from CVS into ${tmp}.

    Parameters:
      root - the CVS root
      name - the name of the module to check out
  -->
  <target name="cvs-checkout">
    <cvs command="checkout ${name}" quiet="true" cvsRsh="ssh" cvsRoot="${root}"
        dest="${tmp}" failonerror="true" />
  </target>

  <!--
    Checks out a fresh copy of a project from SVN into ${tmp}.

    Parameters:
      root - the SVN URL to check out
      name - the name of the destination in ${tmp}.
  -->
  <target name="svn-checkout">
    <exec executable="svn" failonerror="true">
      <arg value="co" />
      <arg value="-q" />
      <arg value="${root}" />
      <arg value="${tmp}/${name}" />
    </exec>
  </target>

  <target name="mkdir-tmp">
    <antcall target="rmdir-tmp" />
    <mkdir dir="${tmp}" />
  </target>

  <target name="rmdir-tmp">
    <delete dir="${tmp}" />
  </target>

  <!--
    Runs an Ant target in the ${tmp} scratch area.

    Parameters:
      sub-ant.dir - the subdirectory in ${tmp} in which to find the build.xml
                    file.
      sub-ant.target - the target to run.
  -->
  <target name="sub-ant-dist">
    <ant inheritAll="false"
         antfile="${tmp}/${sub-ant.dir}/build.xml"
         dir="${tmp}/${sub-ant.dir}"
         target="${sub-ant.target}" />
  </target>

  <!--
  ****************************************************************************
    Generic helper stuff for building Polyglot extensions.
  ****************************************************************************
  -->

  <target name="standard-ext">
    <antcall target="standard-ext-lexer" />
    <antcall target="standard-ext-${parser.type}-parser" />
    <antcall target="standard-ext-qq-dep" />
    <antcall target="compile-ext" />
  </target>

  <target name="standard-ext-lexer">
    <antcall target="jflex-lexer">
      <param name="lexer.dir" value="${compiler.src}/${ext.pkg}/parse" />
      <param name="lexer.class" value="Lexer_c" />
      <param name="jflex.file" value="${ext}.flex" />
    </antcall>
  </target>

  <target name="jflex-lexer" depends="jflex-lexer-deps"
      unless="jflex.lexer.up-to-date">
    <java classname="JFlex.Main" fork="true" dir="${lexer.dir}"
        failonerror="true">
      <classpath refid="polyglot.classpath" />
      <arg value="${jflex.file}" />
    </java>
  </target>

  <target name="jflex-lexer-deps">
    <dependset>
      <srcfileset dir="${lexer.dir}" includes="${jflex.file}" />
      <targetfileset dir="${lexer.dir}" includes="${lexer.class}.java" />
    </dependset>
    <available property="jflex.lexer.up-to-date"
        file="${lexer.dir}/${lexer.class}.java" />
  </target>

  <target name="standard-ext-ppg-parser">
    <antcall target="ppg-parser">
      <param name="parser.dir" value="${compiler.src}/${ext.pkg}/parse" />
      <param name="ppg.file" value="${ext}.ppg" />
      <param name="cup.file" value="${ext}_ppg.cup" />
      <param name="parser.class" value="Grm" />
      <param name="symbol.class" value="sym" />
    </antcall>
  </target>

  <target name="ppg-parser" depends="ppg-parser-deps"
      unless="ppg.parser.up-to-date">
    <java classname="ppg.PPG" fork="true" dir="${parser.dir}"
        output="${parser.dir}/${cup.file}" failonerror="true" logError="true">
      <classpath refid="jif.classpath" />
      <arg value="${ppg.file}" />
    </java>
    <antcall target="cup-parser" />
  </target>

  <target name="ppg-parser-deps">
    <dependset>
      <srcfileset dir="${parser.dir}" includes="${ppg.file}" />
      <targetfileset dir="${parser.dir}">
        <include name="${cup.file}" />
        <include name="${parser.class}.java" />
        <include name="${symbol.class}.java" />
      </targetfileset>
    </dependset>
    <condition property="ppg.parser.up-to-date">
      <and>
        <available file="${parser.dir}/${cup.file}" />
        <available file="${parser.dir}/${parser.class}.java" />
        <available file="${parser.dir}/${symbol.class}.java" />
      </and>
    </condition>
  </target>

  <target name="cup-parser" depends="cup-parser-using-jar"
    unless="cup.parser.up-to-date">
  </target>

  <target name="cup-parser-using-jar" depends="cup-parser-deps"
      unless="cup.parser.up-to-date">
    <java classname="java_cup.Main" fork="true" dir="${parser.dir}" failonerror="true">
      <classpath refid="polyglot.classpath" />
      <arg value="-parser"/>
      <arg value="${parser.class}"/>
      <arg value="-symbols"/>
      <arg value="${symbol.class}"/>
      <arg value="${cup.file}"/>
    </java>
  </target>

  <target name="cup-parser-deps">
    <dependset>
      <srcfileset dir="${parser.dir}" includes="${cup.file}" />
      <targetfileset dir="${parser.dir}">
        <include name="${parser.class}.java" />
        <include name="${symbol.class}.java" />
      </targetfileset>
    </dependset>
    <condition property="cup.parser.up-to-date">
      <and>
        <available file="${parser.dir}/${parser.class}.java" />
        <available file="${parser.dir}/${symbol.class}.java" />
      </and>
    </condition>
  </target>

  <target name="standard-ext-qq-dep" if="has-qq">
    <antcall target="standard-ext-qq" />
  </target>

  <target name="standard-ext-qq">
    <antcall target="jflex-lexer">
      <param name="lexer.dir" value="${compiler.src}/${ext.pkg}/qq" />
      <param name="lexer.class" value="Lexer_c" />
      <param name="jflex.file" value="qq.flex" />
    </antcall>
    <antcall target="ppg-parser">
      <param name="parser.dir" value="${compiler.src}/${ext.pkg}/qq" />
      <param name="ppg.file" value="qq.ppg" />
      <param name="cup.file" value="qq_ppg.cup" />
      <param name="parser.class" value="Grm" />
      <param name="symbol.class" value="sym" />
    </antcall>
  </target>

<<<<<<< HEAD
   <target name="compile-ext">
     <javac source="1.6" target="1.6" srcdir="${compiler.src}"
         destdir="${classes}" debug="on" includeAntRuntime="false"
         includes="${ext.pkg}/**">
       <classpath refid="jif.classpath" />
     </javac>
   </target>
=======
  <target name="compile-ext">
    <javac source="1.6" target="1.6" srcdir="${compiler.src}"
        destdir="${classes}" debug="on" includeAntRuntime="false"
        includes="${ext.pkg}/**">
      <classpath refid="jif.classpath" />
    </javac>
  </target>
>>>>>>> 31b31c5c

   <target name="regen-bootstrap"
		description="Create bootstrap classes of collections written in fabric.">
		<apply executable="bash"
					parallel="true"
					failonerror="true"
<<<<<<< HEAD
					dest="${bootstrap.src}"
					dir="${runtime.src}"
=======
					dest="${basedir}/../fabcollections/src/bootstrap"
					dir="${basedir}/../fabcollections/src/runtime"
>>>>>>> 31b31c5c
					relative="false"
					skipemptyfilesets="true"
					vmlauncher="false">
			<arg value="${fabc}" />
<<<<<<< HEAD
			<arg value="-bootstrap-skel" />
			<arg value="-c" />
			<arg value="-d" /> <arg value="${bootstrap.src}"/>
			<arg value="-debugpositions" />
			<srcfile />
			<filelist dir="${runtime.src}">
				<file name="fabric/lang/Hashable.fab"/>
				<file name="fabric/lang/IDComparable.fab"/>
				<file name="fabric/lang/JifObject.fab"/>
				<file name="fabric/lang/JifString.fab"/>
				<file name="fabric/lang/JifWrappedObject.fab"/>
				<file name="fabric/lang/ToStringable.fab"/>
			</filelist>
			<fileset dir="${runtime.src}" includes="fabric/util/*.fab" excludes="**/*.fil"/>
			<globmapper from="*.fab" to="classes/*.class" handledirsep="true"/>
=======
      <arg value="-bootstrap-skel" /> 
      <arg value="-noserial" /> 
			<arg value="-c" />
			<arg value="-d" /> <arg value="${basedir}/../fabcollections/src/bootstrap"/>
			<arg value="-debugpositions" />
			<arg value="-cp" />
      <arg value="${runtime.classes}" />
      <arg value="-sourcepath"/>
			<arg value="${basedir}/../fabcollections/src/runtime"/>
			<srcfile />
			<fileset dir="${basedir}/../fabcollections/src/runtime" includes="**/*.fab" excludes="**/*.fil"/>
      			<globmapper from="*.fab" to="*.*" />
>>>>>>> 31b31c5c
		</apply>
	</target>
</project>

<!--
vim: ts=2 sw=2 ai et
--><|MERGE_RESOLUTION|>--- conflicted
+++ resolved
@@ -478,10 +478,54 @@
       <fileset dir="${runtime.src}" includes="fabric/lang/arrays/*.fil"/>
       <globmapper from="*.fil" to="*.class" />
     </apply>
-  </target>
-
+    <touch millis="0">
+      <fileset dir="${bootstrap.classes}">
+        <include name="**/*.class"/>
+      </fileset>
+    </touch>
+  </target>
+
+  <!-- Compiles the bootstrap classes. -->
+  <target name="fabil-bootstrap" depends="init,bootstrap-check"
+      unless="bootstrap.up-to-date">
+    <touch file="${bootstrap.tstamp}"/>
+
+    <apply executable="bash"
+        parallel="true"
+        failonerror="true"
+        dir="${fabric.home}"
+        dest="${bootstrap.classes}"
+        relative="false"
+        skipemptyfilesets="true"
+        vmlauncher="false">
+      <arg value="${filc}" />
+      <arg line="${debug.flag}" />
+      <arg value="-O0" />
+      <arg value="-preferclassfiles"/>
+      <arg value="-d" />
+      <arg value="${bootstrap.classes}" />
+      <arg value="-sourcepath" />
+      <arg value="src/runtime" />
+      <arg value="-cp" />
+      <arg value="${bootstrap.classes}" />
+      <srcfile />
+      <fileset dir="${bootstrap.src}" includes="**/*.fil"/>
+      <globmapper from="*.fil" to="*.class" />
+    </apply>
+    <!--
+      The bootstrap classes pull in stuff from the system.  Give all class
+      files in ${bootstrap.classes} an ancient timestamp so they get recompiled
+      when we build things for real.
+    -->
+    <touch millis="0">
+      <fileset dir="${bootstrap.classes}">
+        <include name="**/*.class"/>
+      </fileset>
+    </touch>
+  </target>
   <target name="fabil-runtime"
-      depends="init,fabil-compiler,fabil-signatures,fabric-arrays">
+      depends="init,fabil-compiler,fabil-signatures,fabric-arrays,
+      fabil-bootstrap">
     <mkdir dir="${runtime.classes}" />
 
     <apply executable="bash"
@@ -536,7 +580,10 @@
       <srcfile />
       <fileset dir="${runtime.src}"
           includes="**/*.fab" />
-      <globmapper from="*.fab" to="*.class" />
+      <!-- Copy *.class AND *.java files to the destination.
+           Otherwise Jif can't find supporting files like 
+           *_JIF_IMPL.java that are required for interfaces. -->
+      <globmapper from="*.fab" to="*.*" />
     </apply>
   </target>
 
@@ -1350,7 +1397,6 @@
     </antcall>
   </target>
 
-<<<<<<< HEAD
    <target name="compile-ext">
      <javac source="1.6" target="1.6" srcdir="${compiler.src}"
          destdir="${classes}" debug="on" includeAntRuntime="false"
@@ -1358,62 +1404,30 @@
        <classpath refid="jif.classpath" />
      </javac>
    </target>
-=======
-  <target name="compile-ext">
-    <javac source="1.6" target="1.6" srcdir="${compiler.src}"
-        destdir="${classes}" debug="on" includeAntRuntime="false"
-        includes="${ext.pkg}/**">
-      <classpath refid="jif.classpath" />
-    </javac>
-  </target>
->>>>>>> 31b31c5c
 
    <target name="regen-bootstrap"
 		description="Create bootstrap classes of collections written in fabric.">
 		<apply executable="bash"
 					parallel="true"
 					failonerror="true"
-<<<<<<< HEAD
-					dest="${bootstrap.src}"
-					dir="${runtime.src}"
-=======
-					dest="${basedir}/../fabcollections/src/bootstrap"
-					dir="${basedir}/../fabcollections/src/runtime"
->>>>>>> 31b31c5c
+					dest="${basedir}/src/bootstrap"
+					dir="${basedir}/src/runtime"
 					relative="false"
 					skipemptyfilesets="true"
 					vmlauncher="false">
 			<arg value="${fabc}" />
-<<<<<<< HEAD
-			<arg value="-bootstrap-skel" />
-			<arg value="-c" />
-			<arg value="-d" /> <arg value="${bootstrap.src}"/>
-			<arg value="-debugpositions" />
-			<srcfile />
-			<filelist dir="${runtime.src}">
-				<file name="fabric/lang/Hashable.fab"/>
-				<file name="fabric/lang/IDComparable.fab"/>
-				<file name="fabric/lang/JifObject.fab"/>
-				<file name="fabric/lang/JifString.fab"/>
-				<file name="fabric/lang/JifWrappedObject.fab"/>
-				<file name="fabric/lang/ToStringable.fab"/>
-			</filelist>
-			<fileset dir="${runtime.src}" includes="fabric/util/*.fab" excludes="**/*.fil"/>
-			<globmapper from="*.fab" to="classes/*.class" handledirsep="true"/>
-=======
       <arg value="-bootstrap-skel" /> 
       <arg value="-noserial" /> 
 			<arg value="-c" />
-			<arg value="-d" /> <arg value="${basedir}/../fabcollections/src/bootstrap"/>
+			<arg value="-d" /> <arg value="${basedir}/src/bootstrap"/>
 			<arg value="-debugpositions" />
 			<arg value="-cp" />
       <arg value="${runtime.classes}" />
       <arg value="-sourcepath"/>
-			<arg value="${basedir}/../fabcollections/src/runtime"/>
+			<arg value="${basedir}/src/runtime"/>
 			<srcfile />
-			<fileset dir="${basedir}/../fabcollections/src/runtime" includes="**/*.fab" excludes="**/*.fil"/>
+			<fileset dir="${basedir}/src/runtime" includes="**/*.fab" excludes="**/*.fil"/>
       			<globmapper from="*.fab" to="*.*" />
->>>>>>> 31b31c5c
 		</apply>
 	</target>
 </project>

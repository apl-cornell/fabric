<!--
  This is the Apache Ant build file for the Auction exampl
-->

<project name="auction" default="publish-all" basedir=".">

  <!--
  ****************************************************************************
    Global properties for this build.
  ****************************************************************************
  -->

  <import file="../../common.xml" />

  <dirname property="home" file="${ant.file}"/>
  <property name="home.codebases" value="${home}/codebases"/>

  <property name="broker.src" value="${home}/src/broker_codebase/"/>
  <property name="airlineA.src" value="${home}/src/airlineA_codebase/"/>
  <property name="airlineB.src" value="${home}/src/airlineB_codebase/"/>
  <property name="user.src" value="${home}/src/user_codebase/"/>

  <property name="broker.worker" value="brokerWorker"/>
  <property name="airlineA.worker" value="airlineAWorker"/>
  <property name="airlineB.worker" value="airlineBWorker"/>
  <property name="user.worker" value="userWorker"/>

  <property name="broker.codebase.file" value="${home.codebases}/${broker.worker}.codebase"/>
  <property name="airlineA.codebase.file" value="${home.codebases}/${airlineA.worker}.codebase"/>
  <property name="airlineB.codebase.file" value="${home.codebases}/${airlineB.worker}.codebase"/>
  <property name="user.codebase.file" value="${home.codebases}/${user.worker}.codebase"/>

  <property name="broker.store" value="brokerStore"/>
  <property name="airlineA.store" value="airlineAStore"/>
  <property name="airlineB.store" value="airlineBStore"/>
  <property name="user.store" value="userStore"/>

  <!--
  ****************************************************************************
    Targets for cleaning up the directory tree.
  ****************************************************************************
  -->
  <target name="clean" description="Removes generated files">
    <delete dir="${home}/classes"/>
    <delete dir="${home}/codebases"/>
  </target>

  <target name="clobber" depends="clean"
          description="Removes generated files and state of stores and workers">
    <delete dir="${home}/var"/>
    <delete dir="${home}/.${broker.worker}_cache"/>
    <delete dir="${home}/.${user.worker}_cache"/>
    <delete dir="${home}/.${airlineA.worker}_cache"/>
    <delete dir="${home}/.${airlineB.worker}_cache"/>
    <delete dir="${home}/.${broker.store}_cache"/>
    <delete dir="${home}/.${user.store}_cache"/>
    <delete dir="${home}/.${airlineA.store}_cache"/>
    <delete dir="${home}/.${airlineB.store}_cache"/>
    <delete dir="${home}/bin/.${broker.worker}_cache"/>
    <delete dir="${home}/bin/.${user.worker}_cache"/>
    <delete dir="${home}/bin/.${airlineA.worker}_cache"/>
    <delete dir="${home}/bin/.${airlineB.worker}_cache"/>
    <delete dir="${home}/bin/.${broker.store}_cache"/>
    <delete dir="${home}/bin/.${user.store}_cache"/>
    <delete dir="${home}/bin/.${airlineA.store}_cache"/>
    <delete dir="${home}/bin/.${airlineB.store}_cache"/>
  </target>

  <!--
  ****************************************************************************
    Compilation targets.
  ****************************************************************************
  -->
  <target name="check-broker">
    <uptodate property="broker.up-to-date" targetfile="${broker.codebase.file}">
      <srcfiles dir="${broker.src}" includes="**/*.fab" />
    </uptodate>
  </target>
  <target name="check-airlineA">
    <uptodate property="airlineA.up-to-date" targetfile="${airlineA.codebase.file}">
      <srcfiles dir="${airlineA.src}" includes="**/*.fab" />
      <srcfiles file="${broker.codebase.file}"/>
    </uptodate>
  </target>
  <target name="check-airlineB">
    <uptodate property="airlineB.up-to-date" targetfile="${airlineB.codebase.file}">
      <srcfiles dir="${airlineB.src}" includes="**/*.fab" />
      <srcfiles file="${broker.codebase.file}"/>
    </uptodate>
  </target>
  <target name="check-user">
    <uptodate property="user.up-to-date" targetfile="${user.codebase.file}">
      <srcfiles dir="${user.src}" includes="**/*.fab" />
      <srcfiles file="${broker.codebase.file}"/>
    </uptodate>
  </target>

  <target name="load-codebases" depends="publish-all">
    <loadfile property="broker.codebase" srcFile="${broker.codebase.file}" failonerror="false">
      <filterchain> <deletecharacters chars="&lt;&gt;"/><trim/></filterchain></loadfile>
    <loadfile property="airlineA.codebase" srcFile="${airlineA.codebase.file}"  failonerror="false">
      <filterchain> <deletecharacters chars="&lt;&gt;"/><trim/></filterchain></loadfile>
    <loadfile property="airlineB.codebase" srcFile="${airlineB.codebase.file}"  failonerror="false">
      <filterchain> <deletecharacters chars="&lt;&gt;"/><trim/></filterchain></loadfile>
    <loadfile property="user.codebase" srcFile="${user.codebase.file}" failonerror="false">
      <filterchain> <deletecharacters chars="&lt;&gt;"/><trim/></filterchain></loadfile>
  </target>

  <target name="publish-all" depends="publish-broker, publish-airlineA, 
  	publish-airlineB, publish-user, fabil-init" description="Publish all source">
  </target>

  <target name="publish-broker" description="Publish broker source" depends="check-broker"
  	unless="broker.up-to-date">
  	<antcall target="publish">
  		<param name="provider" value="${broker.worker}"/>
  		<param name="dest.store" value="${broker.store}"/>
  		<param name="codebase.dir" value="${broker.src}"/>
  		<param name="target.codebasefile" value="${broker.codebase.file}"/>
  		<param name="publish.args" value=""/>
    </antcall>
    <uptodate property="broker.up-to-date" targetfile="${broker.codebase.file}">
      <srcfiles dir="${broker.src}" includes="**/*.fab" />
    </uptodate>
  </target>

  <target name="publish-airlineA" description="Publish Airline A source" depends="check-airlineA" 
  	unless="airlineA.up-to-date">
  	<antcall target="publish">
  		<param name="provider" value="${airlineA.worker}"/>
  		<param name="dest.store" value="${airlineA.store}"/>
  		<param name="codebase.dir" value="${airlineA.src}"/>
  		<param name="target.codebasefile" value="${airlineA.codebase.file}"/>
  		<param name="publish.args" value="-classpath @${broker.codebase.file}"/>
    </antcall>
    <uptodate property="airlineA.up-to-date" targetfile="${airlineA.codebase.file}">
      <srcfiles dir="${airlineA.src}" includes="**/*.fab" />
      <srcfiles file="${broker.codebase.file}"/>
    </uptodate>
  </target>

  <target name="publish-airlineB" description="Publish Airline B source" depends="check-airlineB"  
  	unless="airlineB.up-to-date">
  	<antcall target="publish">
  		<param name="provider" value="${airlineB.worker}"/>
  		<param name="dest.store" value="${airlineB.store}"/>
  		<param name="codebase.dir" value="${airlineB.src}"/>
  		<param name="target.codebasefile" value="${airlineB.codebase.file}"/>
  		<param name="publish.args" value="-classpath @${broker.codebase.file}"/>
    </antcall>
    <uptodate property="airlineB.up-to-date" targetfile="${airlineB.codebase.file}">
      <srcfiles dir="${airlineB.src}" includes="**/*.fab" />
      <srcfiles file="${broker.codebase.file}"/>
    </uptodate>
  </target>

  <target name="publish-user" description="Publish user source" depends="check-user" 
  	unless="user.up-to-date">
  	<antcall target="publish">
  		<param name="provider" value="${user.worker}"/>
  		<param name="dest.store" value="${user.store}"/>
  		<param name="codebase.dir" value="${user.src}"/>
  		<param name="target.codebasefile" value="${user.codebase.file}"/>
  		<param name="publish.args" value="-classpath @${broker.codebase.file}"/>
    </antcall>
    <uptodate property="user.up-to-date" targetfile="${user.codebase.file}">
      <srcfiles dir="${user.src}" includes="**/*.fab" />
      <srcfiles file="${broker.codebase.file}"/>
    </uptodate>
  </target>

  <target name="publish" description="Publish Fabric source">
    <mkdir dir="${home.codebases}"/>
    <apply executable="bash"
           parallel="true"
           failonerror="true"
           dir="${home}"
           relative="false"
           skipemptyfilesets="true"
           vmlauncher="false">
      <env key="FABRIC_HOME" value="${home}"/>
      <arg value="${fabc}"/>
      <arg value="-g"/>
      <arg value="-e"/>
      <arg value="-d"          /> <arg value="${home.codebases}"/>
      <arg value="-report" /> <arg value="profile=1" />
      <arg value="-publish-only" />
      <arg value="-codebase-output-file" /> <arg value="${target.codebasefile}"/>
      <arg value="-sourcepath" /> <arg value="${codebase.dir}" />
      <arg value="-worker" /> <arg value="${provider}" />
      <arg value="-deststore" /> <arg value="${dest.store}" />
      <arg line="${publish.args}"/> 
      <srcfile />
      <fileset dir="${codebase.dir}" includes="**/*.fab" />
    </apply>
  </target>

  <target name="fabil-init" description="Build init classes">
    <apply executable="bash"
           parallel="true"
           failonerror="true"
           dir="${home}"
           dest="${home}/classes"
           relative="false"
           skipemptyfilesets="true"
           vmlauncher="false">
      <arg value="${fabric.home}/bin/fabc"/>
      <arg value="-g"/>
      <arg value="-d"/> <arg value="${home}/classes"/>
      <srcfile />
      <fileset dir="${broker.src}" includes="**/*.fab"/>
      <globmapper from="*.fab" to="*.class" />
    </apply>

    <apply executable="bash"
           parallel="true"
           failonerror="true"
           dir="${home}"
           dest="${home}/classes"
           relative="false"
           skipemptyfilesets="true"
           vmlauncher="false">
      <arg value="${fabric.home}/bin/filc"/>
      <arg value="-g"/>
      <arg value="-d" /> <arg value="${home}/classes"/>
      <arg value="-classpath" /> <arg value="${home}/classes"/>
      <srcfile />
      <fileset dir="${home}/src/broker_codebase" includes="**/*.fil" />
      <fileset dir="${home}/src/airlineA_codebase" includes="**/*.fil" />
      <fileset dir="${home}/src/airlineB_codebase" includes="**/*.fil" />
      <fileset dir="${home}/src/user_codebase" includes="**/*.fil" />
      <globmapper from="*.fil" to="*.class" />
    </apply>
  </target>

  <target name="build-local" description="">
    <apply executable="bash"
           parallel="true"
           failonerror="true"
           dir="${home}"
           dest="${home}/classes"
           relative="false"
           skipemptyfilesets="true"
           vmlauncher="false">
      <arg value="${fabric.home}/bin/fabc"/>
      <arg value="-report" /> <arg value="profile=1" />
      <arg value="-g"/>
      <arg value="-debugpositions"/>
      <arg value="-trusted-providers"/>
      <arg value="-e"/>
      <!--
      <arg value="-rdebug"/>
      <arg value="-report"/> <arg value="frontend=1"/>
      <arg value="-dump"/> <arg value="FabricToFabilRewriter"/>
      <arg value="-dump"/> <arg value="PrincipalCastAdder"/>
      -->
      <arg value="-d"/> <arg value="${home}/classes"/>
      <arg value="-classpath"/> <arg value="${home}/classes" />
      <srcfile />
      <fileset dir="${broker.src}" includes="**/*.fab" />
      <fileset dir="${airlineA.src}" includes="**/*.fab" />
      <fileset dir="${airlineB.src}" includes="**/*.fab" />
      <fileset dir="${user.src}" includes="**/*.fab" />
      <globmapper from="*.fab" to="*.class" />
    </apply>
  </target>

  <!--
  ****************************************************************************
    Initialization targets.
  ****************************************************************************
  -->
  <target name="init-local" description="" depends="build-local">
    <exec executable="bash" failonerror="true" >
      <arg value="${home}/bin/start-worker"/>
      <arg line="--name ${airlineA.worker} auction.InitA"/>
    </exec>
    
    <exec executable="bash" failonerror="true" >
      <arg value="${home}/bin/start-worker"/>
      <arg line="--name ${airlineB.worker} auction.InitB"/>
    </exec>
    
    <exec executable="bash" failonerror="true" >
      <arg value="${home}/bin/start-worker"/>
      <arg line="--name ${user.worker} auction.InitUser"/>
    </exec>	
  </target>

  <target name="init-remote" depends="load-codebases">
    <exec executable="bash" failonerror="true" >
      <arg value="${home}/bin/start-worker"/>
<<<<<<< HEAD
      <arg line="-v --name ${airlineA.worker} ${airlineA.codebase}auction.InitA"/>
=======
      <arg line="--name ${airlineA.worker} ${airlineA.codebase}auction.InitA"/>
>>>>>>> 4cf4c6eb
    </exec>
    
    <exec executable="bash" failonerror="true" >
      <arg value="${home}/bin/start-worker"/>
<<<<<<< HEAD
      <arg line="-v --name ${airlineB.worker} ${airlineB.codebase}auction.InitB"/>
=======
      <arg line="--name ${airlineB.worker} ${airlineB.codebase}auction.InitB"/>
>>>>>>> 4cf4c6eb
    </exec>
    
    <exec executable="bash" failonerror="true" >
      <arg value="${home}/bin/start-worker"/>
<<<<<<< HEAD
      <arg line="-v --name ${user.worker} ${user.codebase}auction.InitUser"/>
=======
      <arg line="--name ${user.worker} ${user.codebase}auction.InitUser"/>
>>>>>>> 4cf4c6eb
    </exec>	
  </target>

</project><|MERGE_RESOLUTION|>--- conflicted
+++ resolved
@@ -19,21 +19,25 @@
   <property name="airlineA.src" value="${home}/src/airlineA_codebase/"/>
   <property name="airlineB.src" value="${home}/src/airlineB_codebase/"/>
   <property name="user.src" value="${home}/src/user_codebase/"/>
+  <property name="airlineA2.src" value="${home}/src/airlineA2_codebase/"/>
 
   <property name="broker.worker" value="brokerWorker"/>
   <property name="airlineA.worker" value="airlineAWorker"/>
   <property name="airlineB.worker" value="airlineBWorker"/>
   <property name="user.worker" value="userWorker"/>
+  <property name="airlineA2.worker" value="airlineAWorker"/>
 
   <property name="broker.codebase.file" value="${home.codebases}/${broker.worker}.codebase"/>
   <property name="airlineA.codebase.file" value="${home.codebases}/${airlineA.worker}.codebase"/>
   <property name="airlineB.codebase.file" value="${home.codebases}/${airlineB.worker}.codebase"/>
   <property name="user.codebase.file" value="${home.codebases}/${user.worker}.codebase"/>
+  <property name="airlineA2.codebase.file" value="${home.codebases}/${airlineA2.worker}.codebase"/>
 
   <property name="broker.store" value="brokerStore"/>
   <property name="airlineA.store" value="airlineAStore"/>
   <property name="airlineB.store" value="airlineBStore"/>
   <property name="user.store" value="userStore"/>
+  <property name="airlineA2.store" value="airlineAStore"/>
 
   <!--
   ****************************************************************************
@@ -106,7 +110,22 @@
       <filterchain> <deletecharacters chars="&lt;&gt;"/><trim/></filterchain></loadfile>
   </target>
 
+  <target name="load-codebases-cb" depends="publish-cb">
+    <loadfile property="broker.codebase" srcFile="${broker.codebase.file}" failonerror="false">
+      <filterchain> <deletecharacters chars="&lt;&gt;"/><trim/></filterchain></loadfile>
+    <loadfile property="airlineA.codebase" srcFile="${airlineA.codebase.file}"  failonerror="false">
+      <filterchain> <deletecharacters chars="&lt;&gt;"/><trim/></filterchain></loadfile>
+    <loadfile property="airlineB.codebase" srcFile="${airlineB.codebase.file}"  failonerror="false">
+      <filterchain> <deletecharacters chars="&lt;&gt;"/><trim/></filterchain></loadfile>
+    <loadfile property="user.codebase" srcFile="${user.codebase.file}" failonerror="false">
+      <filterchain> <deletecharacters chars="&lt;&gt;"/><trim/></filterchain></loadfile>
+  </target>
+
   <target name="publish-all" depends="publish-broker, publish-airlineA, 
+  	publish-airlineB, publish-user, fabil-init" description="Publish all source">
+  </target>
+
+  <target name="publish-cb" depends="publish-broker, publish-airlineA2,
   	publish-airlineB, publish-user, fabil-init" description="Publish all source">
   </target>
 
@@ -121,6 +140,20 @@
     </antcall>
     <uptodate property="broker.up-to-date" targetfile="${broker.codebase.file}">
       <srcfiles dir="${broker.src}" includes="**/*.fab" />
+    </uptodate>
+  </target>
+
+  <target name="publish-airlineA2" description="Publish Airline A source" depends="check-airlineA" 
+  	unless="airlineA.up-to-date">
+  	<antcall target="publish">
+  		<param name="provider" value="${airlineA2.worker}"/>
+  		<param name="dest.store" value="${airlineA2.store}"/>
+  		<param name="codebase.dir" value="${airlineA2.src}"/>
+  		<param name="target.codebasefile" value="${airlineA2.codebase.file}"/>
+  		<param name="publish.args" value="-codebase-alias cb=fab://brokerStore/38/ -publish"/>
+    </antcall>
+    <uptodate property="airlineA2.up-to-date" targetfile="${airlineA2.codebase.file}">
+      <srcfiles dir="${airlineA2.src}" includes="**/*.fab" />
     </uptodate>
   </target>
 
@@ -184,6 +217,8 @@
       <arg value="-e"/>
       <arg value="-d"          /> <arg value="${home.codebases}"/>
       <arg value="-report" /> <arg value="profile=1" />
+      <!--<arg value="-publish" />-->
+      <!--<arg value="-publish-only" />-->
       <arg value="-publish-only" />
       <arg value="-codebase-output-file" /> <arg value="${target.codebasefile}"/>
       <arg value="-sourcepath" /> <arg value="${codebase.dir}" />
@@ -290,30 +325,35 @@
   <target name="init-remote" depends="load-codebases">
     <exec executable="bash" failonerror="true" >
       <arg value="${home}/bin/start-worker"/>
-<<<<<<< HEAD
-      <arg line="-v --name ${airlineA.worker} ${airlineA.codebase}auction.InitA"/>
-=======
       <arg line="--name ${airlineA.worker} ${airlineA.codebase}auction.InitA"/>
->>>>>>> 4cf4c6eb
-    </exec>
-    
-    <exec executable="bash" failonerror="true" >
-      <arg value="${home}/bin/start-worker"/>
-<<<<<<< HEAD
-      <arg line="-v --name ${airlineB.worker} ${airlineB.codebase}auction.InitB"/>
-=======
+    </exec>
+    
+    <exec executable="bash" failonerror="true" >
+      <arg value="${home}/bin/start-worker"/>
       <arg line="--name ${airlineB.worker} ${airlineB.codebase}auction.InitB"/>
->>>>>>> 4cf4c6eb
-    </exec>
-    
-    <exec executable="bash" failonerror="true" >
-      <arg value="${home}/bin/start-worker"/>
-<<<<<<< HEAD
-      <arg line="-v --name ${user.worker} ${user.codebase}auction.InitUser"/>
-=======
+    </exec>
+    
+    <exec executable="bash" failonerror="true" >
+      <arg value="${home}/bin/start-worker"/>
       <arg line="--name ${user.worker} ${user.codebase}auction.InitUser"/>
->>>>>>> 4cf4c6eb
     </exec>	
   </target>
 
+  <target name="init-remote2" depends="load-codebases-cb">
+    <exec executable="bash" failonerror="true" >
+      <arg value="${home}/bin/start-worker"/>
+      <arg line="--name ${airlineA.worker} ${airlineA.codebase}auction.InitA"/>
+    </exec>
+    
+    <exec executable="bash" failonerror="true" >
+      <arg value="${home}/bin/start-worker"/>
+      <arg line="--name ${airlineB.worker} ${airlineB.codebase}auction.InitB"/>
+    </exec>
+    
+    <exec executable="bash" failonerror="true" >
+      <arg value="${home}/bin/start-worker"/>
+      <arg line="--name ${user.worker} ${user.codebase}auction.InitUser"/>
+    </exec>	
+  </target>
+
 </project>
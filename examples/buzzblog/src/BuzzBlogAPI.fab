import fabric.util.Map;

class BuzzBlogAPI[label postRead, label postWrite]
where
// Post Read is confidentiality only
postRead <= {*->;_<-},
{_->;_<-} <= postRead,
// Post Write is integrity only
postWrite <= {_->;_<-},
{_->;*<-} <= postWrite,
// Writers of the post are a subset of the readers
postRead <= W2R({postWrite})
{
  @{postRead}

<<<<<<< HEAD
  // Returns the string view of the post with the given id at the given store
  public String{postRead; postWrite ; postId ; store} viewPost{store}@{W2R({postWrite})}(
      String postId, 
      final Store store) 
=======
  private final label{this} postLabel = new label{postRead; postWrite};
  private final Post[postLabel]{*postLabel}[]{this} posts;

  public BuzzBlogAPI(Post[postLabel][]{this} posts) {
    this.posts = posts;
    super();
  }

  // Returns the string view of the post with the given id
  public String{postRead ; postWrite ; postId} viewPost{postRead}(int postId) 
>>>>>>> aa72ca34
  where
    {postId} <= postRead
  {
    final Post[postLabel] post = posts[postId];
    if (post != null) {
      return post.view();
    } else {
      return "post came back null";
    }
  }

  // updates a post given some new content, returns a message about how well 
  //  that went.
<<<<<<< HEAD
  public String{postRead; postWrite} updatePost{store}@{{postRead} meet {W2R({postWrite})}}(
      final String postId, 
      final Store store, 
      final String{postRead; postWrite} newContent) 
  where postRead   <= {⊤ → store}, 
        {⊤ ← store} <= postWrite, 
        {postId} <= {postRead; postWrite}, 
        {store}  <= {postRead; postWrite} {
    final Map root = store.getRoot();
    if (root != null) {
      final Post[{postRead; postWrite}] post = 
        (Post[{postRead; postWrite}]) root.get(postId);
      if (post != null) {
        String oldContent = post.view();
        post.update(newContent);
        return ("Post "+ postId +" updated from \""+ 
                oldContent + "\" to \"" + post.view()+"\"");
      } else {
        return "post came back null";
      }
=======
  public String{postRead;postWrite} updatePost{postRead;postWrite}(
      int postId, 
      String{postRead;postWrite} newContent) 
    where
      {postId} <= {postRead;postWrite}
  {
    final Post[postLabel] post = posts[postId];
    if (post != null) {
      String oldContent = post.view();
      post.update(newContent);
      return ("Post "+ postId +" updated from \""+ 
              oldContent + "\" to \"" + post.view()+"\"");
>>>>>>> aa72ca34
    } else {
      return "post came back null";
    }
  }

  // The correct way to create a new post
  // If there is a post with the given id, it returns that post.
  // Otherwise, it makes a new one with the given content.
  // returns a message that's hopefully helpful.
<<<<<<< HEAD
  public String{postRead; postWrite} viewOrCreatePost{store}@{W2R({postWrite})}(
      String postId, 
      final Store store, 
      String{postRead; postWrite} newContent) 
=======
  public String{postRead;postWrite} viewOrCreatePost{store}(
      int postId, 
      Store store, 
      String{postRead;postWrite} newContent) 
>>>>>>> aa72ca34
  where postRead   <= {⊤ → store}, 
        {⊤ ← store} <= postWrite, 
        {postId} <= {postRead;postWrite}, 
        {store}  <= {postRead;postWrite} {
    final Post[postLabel] post = posts[postId];
    if (post != null) {
      return post.view();
    } else {
      try {
        final Post[postLabel] newPost = new Post[postLabel]@store(newContent);
        posts[postId] = newPost;
        return "Created new post: "+newPost.view();
      } catch (Exception e) {
        return "something threw an exception while creating a new post " +
               e.toString();
      }
    }
  }
}<|MERGE_RESOLUTION|>--- conflicted
+++ resolved
@@ -13,12 +13,6 @@
 {
   @{postRead}
 
-<<<<<<< HEAD
-  // Returns the string view of the post with the given id at the given store
-  public String{postRead; postWrite ; postId ; store} viewPost{store}@{W2R({postWrite})}(
-      String postId, 
-      final Store store) 
-=======
   private final label{this} postLabel = new label{postRead; postWrite};
   private final Post[postLabel]{*postLabel}[]{this} posts;
 
@@ -29,7 +23,6 @@
 
   // Returns the string view of the post with the given id
   public String{postRead ; postWrite ; postId} viewPost{postRead}(int postId) 
->>>>>>> aa72ca34
   where
     {postId} <= postRead
   {
@@ -43,28 +36,6 @@
 
   // updates a post given some new content, returns a message about how well 
   //  that went.
-<<<<<<< HEAD
-  public String{postRead; postWrite} updatePost{store}@{{postRead} meet {W2R({postWrite})}}(
-      final String postId, 
-      final Store store, 
-      final String{postRead; postWrite} newContent) 
-  where postRead   <= {⊤ → store}, 
-        {⊤ ← store} <= postWrite, 
-        {postId} <= {postRead; postWrite}, 
-        {store}  <= {postRead; postWrite} {
-    final Map root = store.getRoot();
-    if (root != null) {
-      final Post[{postRead; postWrite}] post = 
-        (Post[{postRead; postWrite}]) root.get(postId);
-      if (post != null) {
-        String oldContent = post.view();
-        post.update(newContent);
-        return ("Post "+ postId +" updated from \""+ 
-                oldContent + "\" to \"" + post.view()+"\"");
-      } else {
-        return "post came back null";
-      }
-=======
   public String{postRead;postWrite} updatePost{postRead;postWrite}(
       int postId, 
       String{postRead;postWrite} newContent) 
@@ -77,7 +48,6 @@
       post.update(newContent);
       return ("Post "+ postId +" updated from \""+ 
               oldContent + "\" to \"" + post.view()+"\"");
->>>>>>> aa72ca34
     } else {
       return "post came back null";
     }
@@ -87,17 +57,10 @@
   // If there is a post with the given id, it returns that post.
   // Otherwise, it makes a new one with the given content.
   // returns a message that's hopefully helpful.
-<<<<<<< HEAD
-  public String{postRead; postWrite} viewOrCreatePost{store}@{W2R({postWrite})}(
-      String postId, 
-      final Store store, 
-      String{postRead; postWrite} newContent) 
-=======
   public String{postRead;postWrite} viewOrCreatePost{store}(
       int postId, 
       Store store, 
       String{postRead;postWrite} newContent) 
->>>>>>> aa72ca34
   where postRead   <= {⊤ → store}, 
         {⊤ ← store} <= postWrite, 
         {postId} <= {postRead;postWrite}, 

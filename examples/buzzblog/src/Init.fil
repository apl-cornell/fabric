import fabric.util.Map;

class Init {
  public static void main(String[] args) {
    Store store = null;
    BuzzBlogAPI blog = null;
    Label postLabel = null;
    Label commentLabel = null;

    atomic {
      store = Worker.getWorker().getStore("alicenode");

      // Get principals.
<<<<<<< HEAD
      Principal alice =
          Worker.getWorker().getWorker("alicenode").getPrincipal();
      Principal bob   =
          Worker.getWorker().getWorker("bobnode"  ).getPrincipal();
      Principal carol =
          Worker.getWorker().getWorker("carolnode").getPrincipal();
=======
      Principal alice = Worker.getWorker().getWorker("alicenode").getPrincipal();
      Principal bob   = Worker.getWorker().getWorker("bobnode"  ).getPrincipal();
      Principal carol = Worker.getWorker().getWorker("carolnode").getPrincipal();
>>>>>>> f1dcee9f
      Principal top = PrincipalUtil.topPrincipal();

      // Create labels.
      // ((alice ∨ bob) ∨ carol)→ ; ((alice ∧ bob) ∧ carol)← alice
      postLabel =
        LabelUtil.toLabel(store,
          LabelUtil.readerPolicy(store,
            PrincipalUtil.disjunction(store,
              PrincipalUtil.disjunction(store, alice, bob),
              carol),
            top),
          LabelUtil.writerPolicy(store,
            PrincipalUtil.conjunction(store,
              PrincipalUtil.conjunction(store, alice, bob),
              carol),
            alice));

      // (alice ∨ carol)→ ; (alice ∨ carol)←
      Principal aliceOrCarol = PrincipalUtil.disjunction(store, alice, carol);
      commentLabel =
        LabelUtil.toLabel(store,
          LabelUtil.readerPolicy(store, aliceOrCarol, top),
          LabelUtil.writerPolicy(store, aliceOrCarol, top));


      // Create the arrays of posts and comments.
      Post[] posts = new Post[1]@store;
      Post[] comments = new Post[1]@store;

      // Create the BuzzBlogAPI object.
      blog =
          new BuzzBlogAPI@store(postLabel, commentLabel)
            .BuzzBlogAPI$(posts, comments);

      // Create the post and comment.
      blog.viewOrCreatePost(0, store,
        "This is the fizzy blog post that Alice wrote.");
    }

    atomic {
      blog.viewOrCreateComment(0, store, 
        "Lolz, Bob can't read this comment");

      // Save the BuzzBlogAPI object and the two labels in Alice's root map.
      Map root = store.getRoot();
      root.put("buzzblog", blog);
      root.put("postLabel", postLabel);
      root.put("commentLabel", commentLabel);
    }
  }
}<|MERGE_RESOLUTION|>--- conflicted
+++ resolved
@@ -11,18 +11,9 @@
       store = Worker.getWorker().getStore("alicenode");
 
       // Get principals.
-<<<<<<< HEAD
-      Principal alice =
-          Worker.getWorker().getWorker("alicenode").getPrincipal();
-      Principal bob   =
-          Worker.getWorker().getWorker("bobnode"  ).getPrincipal();
-      Principal carol =
-          Worker.getWorker().getWorker("carolnode").getPrincipal();
-=======
       Principal alice = Worker.getWorker().getWorker("alicenode").getPrincipal();
       Principal bob   = Worker.getWorker().getWorker("bobnode"  ).getPrincipal();
       Principal carol = Worker.getWorker().getWorker("carolnode").getPrincipal();
->>>>>>> f1dcee9f
       Principal top = PrincipalUtil.topPrincipal();
 
       // Create labels.

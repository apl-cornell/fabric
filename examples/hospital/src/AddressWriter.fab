<<<<<<< HEAD
import fabric.util.Map;
import fabric.runtime.Runtime;


class AddressWriter [
        principal alice,
        principal bob,
        principal carol,
        principal dave,
        label addressLabel,
        label hivLabel,
        label accessLabel,
        label patientLabel]
{
  public String{addressLabel} writeAddress{carol← }@{W2R(patientLabel)}(
      PatientList[patientLabel,addressLabel, hivLabel]{patientLabel} patientsIn,
      int{patientLabel} desired_patient
      ):{carol→ ; carol← } 
    where 
          hivLabel     <= accessLabel,
          hivLabel     <= {W2R(hivLabel)},
          accessLabel  <= {hivLabel ; addressLabel},
          addressLabel <= hivLabel,
          addressLabel <= {W2R(addressLabel)},
          patientLabel <= addressLabel,
          {carol← }    <= patientLabel,
          patientLabel <= {W2R(patientLabel)}
=======
public class AddressWriter {
  public static String{*addressLabel} writeAddress{*addressLabel}(
    label{*addressLabel} listLabel,
    label{*addressLabel} addressLabel,
    label{*addressLabel} hivLabel,
    PatientList[listLabel, addressLabel, hivLabel]{*listLabel} patients,
    int{*addressLabel} targetPatientNum
  )
    where
      // List has integrity to affect the result.
      listLabel ⊑ {*addressLabel}
>>>>>>> 601e5582
  {
    String result = null;
    atomic {
<<<<<<< HEAD
        PatientList[patientLabel,addressLabel, hivLabel]{patientLabel} patients = 
          patientsIn;
=======
      // Log the attack.
      AttackLogger.logID(targetPatientNum);
>>>>>>> 601e5582

      if (patients == null) {
        return "patients came back null";
      }

<<<<<<< HEAD
        // Find the patient
        int{patientLabel} patients_left = desired_patient;
        while (patients != null && patients_left > 0) {
          patients_left--;
          patients = patients.next;
        }
        if (patients == null) {
          return "patient wasn't found";
        }
        Patient[addressLabel, hivLabel] patient = patients.patient;
        if (patient == null) {
          return "patient wasn't found";
        }

        // Get the address
        printable = printable + "\n" + ("updating patient " + desired_patient);
        Address[addressLabel,accessLabel]{addressLabel} addr=patient.address;
        if (addr == null) {
          printable = printable + "\n" + ("patient.address came back null");
          return printable;
        }
        String{addressLabel} address = addr.address;
        if (address == null) {
          printable = printable + "\n" + ("addr.address came back null");
          return printable;
        }

        // Update the address
        if (address.endsWith(" ")) {
          printable = printable + "\n" + ("trimming address");
          addr.address = address.trim();
        } else {
          printable = printable + "\n" + ("adding space to address");
          addr.address = address + " ";
        }
=======
      // XXX original version looped through the entire list.
      PatientList[listLabel, addressLabel, hivLabel] cur = patients;
      for (int i = 0; i < targetPatientNum; i++) {
        if (cur == null) {
          return "ran out of patients (asked for " + targetPatientNum
              + ", but only had " + i;
        }

        cur = cur.next;
      }

      if (cur == null) {
        return "ran out of patients (asked for " + targetPatientNum
            + ", but only had " + (targetPatientNum - 1);
      }

      Patient[addressLabel, hivLabel] patient = cur.patient;
      if (patient == null) {
        return "patient (singular) came back null";
      }

      String{*addressLabel} address = patient.address;
      if (address == null) {
        return "patient.address came back null";
      }

      if (address.endsWith(" ")) {
        patient.address = address.trim();
        return "trimming address";
      }

      patient.address = address + " ";
      result = "adding space to address";
>>>>>>> 601e5582
    }

    return result;
  }
}<|MERGE_RESOLUTION|>--- conflicted
+++ resolved
@@ -1,32 +1,3 @@
-<<<<<<< HEAD
-import fabric.util.Map;
-import fabric.runtime.Runtime;
-
-
-class AddressWriter [
-        principal alice,
-        principal bob,
-        principal carol,
-        principal dave,
-        label addressLabel,
-        label hivLabel,
-        label accessLabel,
-        label patientLabel]
-{
-  public String{addressLabel} writeAddress{carol← }@{W2R(patientLabel)}(
-      PatientList[patientLabel,addressLabel, hivLabel]{patientLabel} patientsIn,
-      int{patientLabel} desired_patient
-      ):{carol→ ; carol← } 
-    where 
-          hivLabel     <= accessLabel,
-          hivLabel     <= {W2R(hivLabel)},
-          accessLabel  <= {hivLabel ; addressLabel},
-          addressLabel <= hivLabel,
-          addressLabel <= {W2R(addressLabel)},
-          patientLabel <= addressLabel,
-          {carol← }    <= patientLabel,
-          patientLabel <= {W2R(patientLabel)}
-=======
 public class AddressWriter {
   public static String{*addressLabel} writeAddress{*addressLabel}(
     label{*addressLabel} listLabel,
@@ -38,59 +9,16 @@
     where
       // List has integrity to affect the result.
       listLabel ⊑ {*addressLabel}
->>>>>>> 601e5582
   {
     String result = null;
     atomic {
-<<<<<<< HEAD
-        PatientList[patientLabel,addressLabel, hivLabel]{patientLabel} patients = 
-          patientsIn;
-=======
       // Log the attack.
       AttackLogger.logID(targetPatientNum);
->>>>>>> 601e5582
 
       if (patients == null) {
         return "patients came back null";
       }
 
-<<<<<<< HEAD
-        // Find the patient
-        int{patientLabel} patients_left = desired_patient;
-        while (patients != null && patients_left > 0) {
-          patients_left--;
-          patients = patients.next;
-        }
-        if (patients == null) {
-          return "patient wasn't found";
-        }
-        Patient[addressLabel, hivLabel] patient = patients.patient;
-        if (patient == null) {
-          return "patient wasn't found";
-        }
-
-        // Get the address
-        printable = printable + "\n" + ("updating patient " + desired_patient);
-        Address[addressLabel,accessLabel]{addressLabel} addr=patient.address;
-        if (addr == null) {
-          printable = printable + "\n" + ("patient.address came back null");
-          return printable;
-        }
-        String{addressLabel} address = addr.address;
-        if (address == null) {
-          printable = printable + "\n" + ("addr.address came back null");
-          return printable;
-        }
-
-        // Update the address
-        if (address.endsWith(" ")) {
-          printable = printable + "\n" + ("trimming address");
-          addr.address = address.trim();
-        } else {
-          printable = printable + "\n" + ("adding space to address");
-          addr.address = address + " ";
-        }
-=======
       // XXX original version looped through the entire list.
       PatientList[listLabel, addressLabel, hivLabel] cur = patients;
       for (int i = 0; i < targetPatientNum; i++) {
@@ -124,7 +52,6 @@
 
       patient.address = address + " ";
       result = "adding space to address";
->>>>>>> 601e5582
     }
 
     return result;

--- conflicted
+++ resolved
@@ -17,74 +17,6 @@
       // List has integrity to affect the result.
       listLabel ⊑ {*addressLabel ; *hivLabel},
 
-<<<<<<< HEAD
-class HivReader [
-        principal alice,
-        principal bob,
-        principal carol,
-        principal dave,
-        label addressLabel,
-        label hivLabel,
-        label accessLabel,
-        label patientLabel]
-{
-  public AddressList[accessLabel, accessLabel]{hivLabel}/*String{addressLabel; hivLabel}*/ readHiv{alice← }@{W2R(hivLabel)}(
-      PatientList[hivLabel, addressLabel, hivLabel]{hivLabel} patients,
-      AddressList[accessLabel,accessLabel]{hivLabel} addrListIn,
-      Store store,
-      Store davestore,
-      final label hivLabel
-      ):{alice→ ; alice← }@{W2R(addressLabel)}
-    where store actsfor alice,
-          {⊤ ← store } <= patientLabel,
-          addressLabel <= accessLabel,
-          accessLabel  <= {⊤ → store},
-          {⊤ ← store}  <= addressLabel,
-          hivLabel     <= accessLabel,
-          accessLabel  <= {hivLabel ; addressLabel},
-          addressLabel <= hivLabel,
-          patientLabel <= addressLabel,
-          {alice← }    <= patientLabel,
-          accessLabel  <= {⊤ → davestore},
-          {⊤ ← davestore} <= accessLabel,
-          accessLabel <= {W2R(accessLabel)},
-          patientLabel <= {W2R(patientLabel)},
-          addressLabel <= {W2R(addressLabel)},
-          hivLabel <= {W2R(hivLabel)}
-           {
-    atomic {
-      AddressList[accessLabel,accessLabel]{hivLabel} addrList = addrListIn;
-      if (patients != null) {
-        PatientList[hivLabel, addressLabel, hivLabel]{hivLabel} cur = patients;
-        while (cur != null) {
-          Patient[addressLabel,hivLabel]{hivLabel} patient = cur.patient;
-          PatientList[hivLabel,addressLabel, hivLabel]{hivLabel} next =
-            cur.next;
-          if (patient != null) {
-            Hiv[hivLabel, accessLabel]{hivLabel} h = patient.hiv;
-            if (h != null) {
-              if (!h.hiv) {
-                //Filter out non-hiv patient.
-                if (next != null) {
-                  cur.patient = next.patient;
-                  cur.next = next.next;
-                  next = next.next;
-                  continue;
-                } else {
-                  cur.patient = null;
-                  cur.next = null;
-                  next = null;
-                  break;
-                }
-              }
-            }
-          }
-          cur = next;
-        }
-      }
-      return new AddressList[accessLabel, accessLabel]@davestore(hivLabel, hivLabel, patients);
-    }
-=======
       // Drop box's store can store the result.
       {*addressLabel ; *hivLabel} ⊑ {⊤→dropBox.store$},
       {⊤←dropBox.store$} ⊑ {*addressLabel ; *hivLabel}
@@ -127,6 +59,5 @@
     }
 
     return resultStr;
->>>>>>> 601e5582
   }
 }
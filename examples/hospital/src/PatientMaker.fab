import fabric.util.Map;
import fabric.runtime.Runtime;

class PatientMaker[
        principal alice,
        principal bob,
        principal carol,
        principal dave,
        label addressLabel,
        label hivLabel,
        label accessLabel,
        label listLabel]
where
listLabel <= {W2R(listLabel)},
addressLabel <= {W2R(addressLabel)},
hivLabel <= {W2R(hivLabel)}
{
  public PatientList[listLabel, addressLabel, hivLabel]{listLabel}
    makePatients{alice← }@{W2R(listLabel)}(Store store, int{listLabel} numPatients):{alice→ ; alice← } 
    where store actsfor alice,
          listLabel    <= {⊤ → store},
          {⊤ ← store } <= listLabel,
          addressLabel <= accessLabel,
          accessLabel  <= {⊤ → store},
          {⊤ ← store}  <= hivLabel,
          hivLabel     <= accessLabel,
          accessLabel  <= {hivLabel ; addressLabel},
          addressLabel <= hivLabel,
          listLabel    <= addressLabel,
          {alice← }    <= listLabel
           {
    PatientList[listLabel,addressLabel, hivLabel]{listLabel} patientRoot = null;
    atomic {
      PatientList[listLabel,addressLabel, hivLabel]{listLabel} patients =
        new PatientList[listLabel,addressLabel, hivLabel]@store();
        patientRoot = patients;
      for (int i = 0; i < numPatients; i++) {
        Address[addressLabel, accessLabel] addr = 
          new Address[addressLabel, accessLabel]@store(" " + i + " Wysteria Lane");
<<<<<<< HEAD
        Hiv[hivLabel, accessLabel]{*listLabel} h = 
          new Hiv[hivLabel,accessLabel]@store((i % 2) == 0);
=======
        Hiv[hivLabel, accessLabel]{listLabel} h = 
          new Hiv[hivLabel,accessLabel]@store();
        h.hiv = ((i % 2) == 0);
>>>>>>> 8adb3068
        patients.patient = (new Patient[addressLabel, hivLabel]@store(addr,h));
        if ((i+1) < numPatients) { // avoid the stupid off-by-one issue
          patients.next = new PatientList[listLabel,addressLabel, hivLabel]@store();
          patients = patients.next;
        }
      }
    }
    return patientRoot;
  }
}<|MERGE_RESOLUTION|>--- conflicted
+++ resolved
@@ -37,14 +37,8 @@
       for (int i = 0; i < numPatients; i++) {
         Address[addressLabel, accessLabel] addr = 
           new Address[addressLabel, accessLabel]@store(" " + i + " Wysteria Lane");
-<<<<<<< HEAD
-        Hiv[hivLabel, accessLabel]{*listLabel} h = 
+        Hiv[hivLabel, accessLabel]{listLabel} h = 
           new Hiv[hivLabel,accessLabel]@store((i % 2) == 0);
-=======
-        Hiv[hivLabel, accessLabel]{listLabel} h = 
-          new Hiv[hivLabel,accessLabel]@store();
-        h.hiv = ((i % 2) == 0);
->>>>>>> 8adb3068
         patients.patient = (new Patient[addressLabel, hivLabel]@store(addr,h));
         if ((i+1) < numPatients) { // avoid the stupid off-by-one issue
           patients.next = new PatientList[listLabel,addressLabel, hivLabel]@store();

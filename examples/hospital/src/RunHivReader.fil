import fabric.util.Map;

public class RunHivReader {
  public static void main(String[] args) {
    Label listLabel = null;
    Label addressLabel = null;
    Label hivLabel = null;
    PatientList patients = null;
    DropBox dropBox = null;

    atomic {
      Store store = Worker.getWorker().getStore("alicenode");
      Map rootMap = store.getRoot();
      listLabel = (Label) rootMap.get("listLabel");
      addressLabel = (Label) rootMap.get("addressLabel");
      hivLabel = (Label) rootMap.get("hivLabel");
      patients = (PatientList) rootMap.get("patients");

      Store daveStore = Worker.getWorker().getStore("davenode");
      dropBox = (DropBox) daveStore.getRoot().get("dropBox");
    }
<<<<<<< HEAD
    //actually do the thing:
    String s = "";
    atomic {
      addrList = hivReader.readHiv(patients, addrList, store,davestore, hivLabel);
      s = addrList.toString();
    }
    System.out.println(s);

    // Put it back
    atomic {
      davestore.getRoot().put("addrList", addrList);
    }
=======

    String result =
        HivReader.readHiv(listLabel, addressLabel, hivLabel, patients, dropBox);
    System.out.println(result);
>>>>>>> 601e5582
  }
}<|MERGE_RESOLUTION|>--- conflicted
+++ resolved
@@ -19,24 +19,9 @@
       Store daveStore = Worker.getWorker().getStore("davenode");
       dropBox = (DropBox) daveStore.getRoot().get("dropBox");
     }
-<<<<<<< HEAD
-    //actually do the thing:
-    String s = "";
-    atomic {
-      addrList = hivReader.readHiv(patients, addrList, store,davestore, hivLabel);
-      s = addrList.toString();
-    }
-    System.out.println(s);
-
-    // Put it back
-    atomic {
-      davestore.getRoot().put("addrList", addrList);
-    }
-=======
 
     String result =
         HivReader.readHiv(listLabel, addressLabel, hivLabel, patients, dropBox);
     System.out.println(result);
->>>>>>> 601e5582
   }
 }
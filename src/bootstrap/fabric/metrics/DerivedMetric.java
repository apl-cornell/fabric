--- conflicted
+++ resolved
@@ -400,11 +400,7 @@
         -102, 68, 122, 46, -84, -118, 95, 18, 37, -52, -115, -93, 106 };
         public static final java.lang.String jlc$CompilerVersion$fabil =
           "0.3.0";
-<<<<<<< HEAD
-        public static final long jlc$SourceLastModified$fabil = 1507043120000L;
-=======
         public static final long jlc$SourceLastModified$fabil = 1507151083000L;
->>>>>>> 4f046111
         public static final java.lang.String jlc$ClassType$fabil =
           "H4sIAAAAAAAAAK1XW2xURRie3bbbC5XeKJfSltIuVQruBkiMUDTShcLKIk1bMC7CMnvObHvas+cc5szSBcWgCcF44UEugpG+WGPEiokJ8amGB1SwaOIlXh7UvmAgSJQQLw/e/plzds/u2ba+2HTnzJn5/3/++f/v/2bO+C1UYlLUmsBxRQ2wAwYxA904Ho70YGoSOaRi0+yH0Zg0pzh86vobcrMXeSOoUsKarikSVmOaydDcyBDej4MaYcEdveHOXahc4opbsDnIkHdXV5qiFkNXDwyoOrMXKbB/ckXwxMt7qt8tQlVRVKVofQwzRQrpGiNpFkWVSZKME2pukGUiR1GNRojcR6iCVeUgCOpaFNWayoCGWYoSs5eYurqfC9aaKYNQsWZmkLuvg9s0JTGdgvvVlvsppqjBiGKyzgjyJRSiyuY+9BQqjqCShIoHQHB+JLOLoLAY7ObjIF6hgJs0gSWSUSkeVjSZoSVujeyO/VtBAFRLk4QN6tmlijUMA6jWcknF2kCwj1FFGwDREj0FqzDUMKNRECozsDSMB0iMoYVuuR5rCqTKRVi4CkP1bjFhCXLW4MpZTrZuPbL+2BPaFs2LPOCzTCSV+18GSs0upV6SIJRoErEUKzsip/D8iWe9CIFwvUvYknnvydsPrWy+eNmSWTyNzPb4EJFYTBqLz/2sMbR8bRF3o8zQTYVDIW/nIqs99kxn2gC0z89a5JOBzOTF3g8fO3yO3PSiijDySbqaSgKqaiQ9aSgqoZuJRihmRA6jcqLJITEfRqXQjygasUa3JxImYWFUrIohny7eIUQJMMFDVAp9RUvomb6B2aDopw2EUAX8UBFCnjUILXsBnksRajvC0NbgoJ4kwbiaIiMA7yD8CKbSYBDqlipS0KRSkKY0poCQPQQogocZ3AhFAqDfJl4D4Ibx/5pLc++rRzweCOwSSZdJHJuQJRsxXT0qFMUWXZUJjUnqsYkwqps4I1BTzpFuAlpFXDyQ6UY3R+Tqnkh1bbp9PjZpIY7r2mFjqN3yMWD7GMjz0Q8AhP0NAndQVMmrKgA8FQCeGvekA6HR8FsCPD5TVFnWZiXYXGeomCV0mkwjj0dscJ7QF6iBnA8DlwBdVC7v2/3w3mdbIW9pY6QYMshF/e7icSgnDD0MFRGTqo5e/+2dU4d0p4wY8hdUd6Emr85Wd7SoLhEZ2M8x39GCL8QmDvm9nFnKgfQYBlgCgzS718ir0s4M4/FolETQHB4DrPKpDE1VsEGqjzgjAgVzeVNrAYIHy+WgIMsH+oyz33x6Y404RjK8WpVDwH2EdebUMjdWJaq2xol9PyUE5L473XP85K2ju0TgQaJtugX9vA1BDWMoXp0eubzv2x++H/vS6ySLoVIDAAOlnRabqfkH/jzw+5v/eEXyAf4EXg7ZbNCSpQODL93uOAfEoAI5ge+mf4eW1GUloeC4SjhU/qxaturCT8eqrXyrMGJFj6KV/23AGV/UhQ5P7vm9WZjxSPxgcgLoiFlsV+dY3kApPsD9SD/9edOZj/BZgD5wlakcJIJ+PDZ6uVP1DDXOVldcpkHkerWQv1e0q3iYhBUk5u7jTasV10Yx7jULz4huftg6sI0Gx19tCD1406KJLGy5jaXT0MROnFNRq88lf/W2+j7wotIoqhbnPNbYTgxUB4iJwklthuzBCLorbz7/1LWOmM5sWTa6SyZnWXfBOPQEfS7N+xVWjVgQy3B9HYS7FTj+fft5gc/WGbydl/Yg0VkvVNpE286b5RnclivJZIpxbAjbKxgMZpJX70peTtasAuXt/Vlvqrk3Hvjfi9CKO9C/B6ESeRpvNk7vjZd3OxjEQdGwmnGnGG4sft5fI9ZMz64LHMzvfJZyDmSygGxyoAyZk1IUKIsFQlhVeQyE1CKICqduVYfLaToNYGua6RYjbmBjz5wYlbe/vsq6a9Tm3ww2aank21/9dTVweurKNOeOz76T5oN7acFdepu44TkYnbrZtDY0fG3AWnOJyz+39Jvbxq9sbpde8qKiLBgLrpX5Sp35EKygBG7FWn8eEFuyqZ/DU98NYfYj5PdZz7bJ3NQ7gJkOhT4jFVchbVmDovwrbEMf289LOQZdhGHTDn/tEmvhWRhFQDjK0N0Wvv02vv0zHPp+x/dH83cM5ebpgB0z+7l7hh3zZnfh3rjK4/Zz58x7y3V9aJY5cX8GCioG2KoZvFcLvHM6Clh0xMd70gDx7P5EcQHqFk9z9bI/BKTQJTJ2bevK+hmuXQsLPs1svfOjVWULRnd8La4P2Ut+OZzOiZSq5nJcTt9nUJJQxJ7KLcYzxIN/JuZTEhPfPrwn9rvPktsPgLLk+NuIkWWshkxUam0zOXHJlH7+rU3Ya0hR/gk6fmfBH76y/ilx7kPQW54f2jD14y8jdV8capy3bvLG8U8u/vzKxoOB8editcuuvvja0L8RtjpPGg8AAA==";
     }
@@ -910,32 +906,6 @@
                     fabric.worker.transaction.TransactionManager $tm29 =
                       fabric.worker.transaction.TransactionManager.getInstance(
                                                                      );
-<<<<<<< HEAD
-                    boolean $backoffEnabled7 =
-                      fabric.worker.Worker.getWorker().config.txRetryBackoff;
-                    int $backoff5 = 1;
-                    boolean $doBackoff6 = true;
-                    $label0: for (boolean $commit1 = false; !$commit1; ) {
-                        if ($backoffEnabled7) {
-                            if ($doBackoff6) {
-                                if ($backoff5 > 32) {
-                                    while (true) {
-                                        try {
-                                            java.lang.Thread.sleep($backoff5);
-                                            break;
-                                        }
-                                        catch (java.lang.
-                                                 InterruptedException $e2) {
-                                            
-                                        }
-                                    }
-                                }
-                                if ($backoff5 < 5000) $backoff5 *= 2;
-                            }
-                            $doBackoff6 = $backoff5 <= 32 || !$doBackoff6;
-                        }
-                        $commit1 = true;
-=======
                     boolean $backoffEnabled32 =
                       fabric.worker.Worker.getWorker().config.txRetryBackoff;
                     int $backoff30 = 1;
@@ -960,7 +930,6 @@
                             $doBackoff31 = $backoff30 <= 32 || !$doBackoff31;
                         }
                         $commit26 = true;
->>>>>>> 4f046111
                         fabric.worker.transaction.TransactionManager.
                           getInstance().startTransaction();
                         try { return (double) this.get$weakStats().get(0); }
@@ -1034,50 +1003,6 @@
             if (this.get$usePreset()) return this.get$presetV();
             if (useWeakCache) {
                 {
-<<<<<<< HEAD
-                    fabric.worker.transaction.TransactionManager $tm12 =
-                      fabric.worker.transaction.TransactionManager.getInstance(
-                                                                     );
-                    boolean $backoffEnabled15 =
-                      fabric.worker.Worker.getWorker().config.txRetryBackoff;
-                    int $backoff13 = 1;
-                    boolean $doBackoff14 = true;
-                    $label8: for (boolean $commit9 = false; !$commit9; ) {
-                        if ($backoffEnabled15) {
-                            if ($doBackoff14) {
-                                if ($backoff13 > 32) {
-                                    while (true) {
-                                        try {
-                                            java.lang.Thread.sleep($backoff13);
-                                            break;
-                                        }
-                                        catch (java.lang.
-                                                 InterruptedException $e10) {
-                                            
-                                        }
-                                    }
-                                }
-                                if ($backoff13 < 5000) $backoff13 *= 2;
-                            }
-                            $doBackoff14 = $backoff13 <= 32 || !$doBackoff14;
-                        }
-                        $commit9 = true;
-                        fabric.worker.transaction.TransactionManager.
-                          getInstance().startTransaction();
-                        try { return (double) this.get$weakStats().get(1); }
-                        catch (final fabric.worker.RetryException $e10) {
-                            $commit9 = false;
-                            continue $label8;
-                        }
-                        catch (final fabric.worker.
-                                 TransactionRestartingException $e10) {
-                            $commit9 = false;
-                            fabric.common.TransactionID $currentTid11 =
-                              $tm12.getCurrentTid();
-                            if ($e10.tid.isDescendantOf($currentTid11))
-                                continue $label8;
-                            if ($currentTid11.parent != null) throw $e10;
-=======
                     fabric.worker.transaction.TransactionManager $tm37 =
                       fabric.worker.transaction.TransactionManager.getInstance(
                                                                      );
@@ -1120,21 +1045,11 @@
                             if ($e35.tid.isDescendantOf($currentTid36))
                                 continue $label33;
                             if ($currentTid36.parent != null) throw $e35;
->>>>>>> 4f046111
                             throw new InternalError(
                                     "Something is broken with " +
                                         "transaction management. Got a signal to restart a " +
                                         "different transaction than the one being managed.");
                         }
-<<<<<<< HEAD
-                        catch (final Throwable $e10) {
-                            $commit9 = false;
-                            if ($tm12.checkForStaleObjects()) continue $label8;
-                            throw new fabric.worker.AbortException($e10);
-                        }
-                        finally {
-                            if ($commit9) {
-=======
                         catch (final Throwable $e35) {
                             $commit34 = false;
                             if ($tm37.checkForStaleObjects()) continue $label33;
@@ -1142,27 +1057,11 @@
                         }
                         finally {
                             if ($commit34) {
->>>>>>> 4f046111
                                 try {
                                     fabric.worker.transaction.TransactionManager.
                                       getInstance().commitTransaction();
                                 }
                                 catch (final fabric.worker.
-<<<<<<< HEAD
-                                         AbortException $e10) {
-                                    $commit9 = false;
-                                }
-                                catch (final fabric.worker.
-                                         TransactionRestartingException $e10) {
-                                    $commit9 = false;
-                                    fabric.common.TransactionID $currentTid11 =
-                                      $tm12.getCurrentTid();
-                                    if ($currentTid11 != null) {
-                                        if ($e10.tid.equals($currentTid11) ||
-                                              !$e10.tid.isDescendantOf(
-                                                          $currentTid11)) {
-                                            throw $e10;
-=======
                                          AbortException $e35) {
                                     $commit34 = false;
                                 }
@@ -1176,7 +1075,6 @@
                                               !$e35.tid.isDescendantOf(
                                                           $currentTid36)) {
                                             throw $e35;
->>>>>>> 4f046111
                                         }
                                     }
                                 }
@@ -1185,15 +1083,9 @@
                                 fabric.worker.transaction.TransactionManager.
                                   getInstance().abortTransaction();
                             }
-<<<<<<< HEAD
-                            if (!$commit9) {
-                                {  }
-                                continue $label8;
-=======
                             if (!$commit34) {
                                 {  }
                                 continue $label33;
->>>>>>> 4f046111
                             }
                         }
                     }
@@ -1211,50 +1103,6 @@
             if (this.get$usePreset()) return this.get$presetN();
             if (useWeakCache) {
                 {
-<<<<<<< HEAD
-                    fabric.worker.transaction.TransactionManager $tm20 =
-                      fabric.worker.transaction.TransactionManager.getInstance(
-                                                                     );
-                    boolean $backoffEnabled23 =
-                      fabric.worker.Worker.getWorker().config.txRetryBackoff;
-                    int $backoff21 = 1;
-                    boolean $doBackoff22 = true;
-                    $label16: for (boolean $commit17 = false; !$commit17; ) {
-                        if ($backoffEnabled23) {
-                            if ($doBackoff22) {
-                                if ($backoff21 > 32) {
-                                    while (true) {
-                                        try {
-                                            java.lang.Thread.sleep($backoff21);
-                                            break;
-                                        }
-                                        catch (java.lang.
-                                                 InterruptedException $e18) {
-                                            
-                                        }
-                                    }
-                                }
-                                if ($backoff21 < 5000) $backoff21 *= 2;
-                            }
-                            $doBackoff22 = $backoff21 <= 32 || !$doBackoff22;
-                        }
-                        $commit17 = true;
-                        fabric.worker.transaction.TransactionManager.
-                          getInstance().startTransaction();
-                        try { return (double) this.get$weakStats().get(2); }
-                        catch (final fabric.worker.RetryException $e18) {
-                            $commit17 = false;
-                            continue $label16;
-                        }
-                        catch (final fabric.worker.
-                                 TransactionRestartingException $e18) {
-                            $commit17 = false;
-                            fabric.common.TransactionID $currentTid19 =
-                              $tm20.getCurrentTid();
-                            if ($e18.tid.isDescendantOf($currentTid19))
-                                continue $label16;
-                            if ($currentTid19.parent != null) throw $e18;
-=======
                     fabric.worker.transaction.TransactionManager $tm45 =
                       fabric.worker.transaction.TransactionManager.getInstance(
                                                                      );
@@ -1297,21 +1145,11 @@
                             if ($e43.tid.isDescendantOf($currentTid44))
                                 continue $label41;
                             if ($currentTid44.parent != null) throw $e43;
->>>>>>> 4f046111
                             throw new InternalError(
                                     "Something is broken with " +
                                         "transaction management. Got a signal to restart a " +
                                         "different transaction than the one being managed.");
                         }
-<<<<<<< HEAD
-                        catch (final Throwable $e18) {
-                            $commit17 = false;
-                            if ($tm20.checkForStaleObjects()) continue $label16;
-                            throw new fabric.worker.AbortException($e18);
-                        }
-                        finally {
-                            if ($commit17) {
-=======
                         catch (final Throwable $e43) {
                             $commit42 = false;
                             if ($tm45.checkForStaleObjects()) continue $label41;
@@ -1319,27 +1157,11 @@
                         }
                         finally {
                             if ($commit42) {
->>>>>>> 4f046111
                                 try {
                                     fabric.worker.transaction.TransactionManager.
                                       getInstance().commitTransaction();
                                 }
                                 catch (final fabric.worker.
-<<<<<<< HEAD
-                                         AbortException $e18) {
-                                    $commit17 = false;
-                                }
-                                catch (final fabric.worker.
-                                         TransactionRestartingException $e18) {
-                                    $commit17 = false;
-                                    fabric.common.TransactionID $currentTid19 =
-                                      $tm20.getCurrentTid();
-                                    if ($currentTid19 != null) {
-                                        if ($e18.tid.equals($currentTid19) ||
-                                              !$e18.tid.isDescendantOf(
-                                                          $currentTid19)) {
-                                            throw $e18;
-=======
                                          AbortException $e43) {
                                     $commit42 = false;
                                 }
@@ -1353,7 +1175,6 @@
                                               !$e43.tid.isDescendantOf(
                                                           $currentTid44)) {
                                             throw $e43;
->>>>>>> 4f046111
                                         }
                                     }
                                 }
@@ -1362,15 +1183,9 @@
                                 fabric.worker.transaction.TransactionManager.
                                   getInstance().abortTransaction();
                             }
-<<<<<<< HEAD
-                            if (!$commit17) {
-                                {  }
-                                continue $label16;
-=======
                             if (!$commit42) {
                                 {  }
                                 continue $label41;
->>>>>>> 4f046111
                             }
                         }
                     }
@@ -1493,41 +1308,6 @@
                                             this.$getProxy())));
                     java.util.concurrent.Callable c = null;
                     {
-<<<<<<< HEAD
-                        java.util.concurrent.Callable c$var24 = c;
-                        int i$var25 = i;
-                        fabric.worker.transaction.TransactionManager $tm30 =
-                          fabric.worker.transaction.TransactionManager.
-                          getInstance();
-                        boolean $backoffEnabled33 =
-                          fabric.worker.Worker.getWorker(
-                                                 ).config.txRetryBackoff;
-                        int $backoff31 = 1;
-                        boolean $doBackoff32 = true;
-                        $label26: for (boolean $commit27 = false; !$commit27;
-                                       ) {
-                            if ($backoffEnabled33) {
-                                if ($doBackoff32) {
-                                    if ($backoff31 > 32) {
-                                        while (true) {
-                                            try {
-                                                java.lang.Thread.sleep(
-                                                                   $backoff31);
-                                                break;
-                                            }
-                                            catch (java.lang.
-                                                     InterruptedException $e28) {
-                                                
-                                            }
-                                        }
-                                    }
-                                    if ($backoff31 < 5000) $backoff31 *= 2;
-                                }
-                                $doBackoff32 = $backoff31 <= 32 ||
-                                                 !$doBackoff32;
-                            }
-                            $commit27 = true;
-=======
                         java.util.concurrent.Callable c$var49 = c;
                         int i$var50 = i;
                         fabric.worker.transaction.TransactionManager $tm55 =
@@ -1561,7 +1341,6 @@
                                                  !$doBackoff57;
                             }
                             $commit52 = true;
->>>>>>> 4f046111
                             fabric.worker.transaction.TransactionManager.
                               getInstance().startTransaction();
                             try {
@@ -1579,20 +1358,6 @@
                                           fabric$metrics$DerivedMetric$Refresher$(
                                             t));
                             }
-<<<<<<< HEAD
-                            catch (final fabric.worker.RetryException $e28) {
-                                $commit27 = false;
-                                continue $label26;
-                            }
-                            catch (final fabric.worker.
-                                     TransactionRestartingException $e28) {
-                                $commit27 = false;
-                                fabric.common.TransactionID $currentTid29 =
-                                  $tm30.getCurrentTid();
-                                if ($e28.tid.isDescendantOf($currentTid29))
-                                    continue $label26;
-                                if ($currentTid29.parent != null) throw $e28;
-=======
                             catch (final fabric.worker.RetryException $e53) {
                                 $commit52 = false;
                                 continue $label51;
@@ -1605,22 +1370,11 @@
                                 if ($e53.tid.isDescendantOf($currentTid54))
                                     continue $label51;
                                 if ($currentTid54.parent != null) throw $e53;
->>>>>>> 4f046111
                                 throw new InternalError(
                                         "Something is broken with " +
                                             "transaction management. Got a signal to restart a " +
                                             "different transaction than the one being managed.");
                             }
-<<<<<<< HEAD
-                            catch (final Throwable $e28) {
-                                $commit27 = false;
-                                if ($tm30.checkForStaleObjects())
-                                    continue $label26;
-                                throw new fabric.worker.AbortException($e28);
-                            }
-                            finally {
-                                if ($commit27) {
-=======
                             catch (final Throwable $e53) {
                                 $commit52 = false;
                                 if ($tm55.checkForStaleObjects())
@@ -1629,28 +1383,11 @@
                             }
                             finally {
                                 if ($commit52) {
->>>>>>> 4f046111
                                     try {
                                         fabric.worker.transaction.TransactionManager.
                                           getInstance().commitTransaction();
                                     }
                                     catch (final fabric.worker.
-<<<<<<< HEAD
-                                             AbortException $e28) {
-                                        $commit27 = false;
-                                    }
-                                    catch (final fabric.worker.
-                                             TransactionRestartingException $e28) {
-                                        $commit27 = false;
-                                        fabric.common.TransactionID
-                                          $currentTid29 = $tm30.getCurrentTid();
-                                        if ($currentTid29 != null) {
-                                            if ($e28.tid.equals(
-                                                           $currentTid29) ||
-                                                  !$e28.tid.isDescendantOf(
-                                                              $currentTid29)) {
-                                                throw $e28;
-=======
                                              AbortException $e53) {
                                         $commit52 = false;
                                     }
@@ -1665,28 +1402,18 @@
                                                   !$e53.tid.isDescendantOf(
                                                               $currentTid54)) {
                                                 throw $e53;
->>>>>>> 4f046111
                                             }
                                         }
                                     }
                                 } else {
                                     fabric.worker.transaction.TransactionManager.getInstance().abortTransaction();
                                 }
-<<<<<<< HEAD
-                                if (!$commit27) {
-                                    {
-                                        c = c$var24;
-                                        i = i$var25;
-                                    }
-                                    continue $label26;
-=======
                                 if (!$commit52) {
                                     {
                                         c = c$var49;
                                         i = i$var50;
                                     }
                                     continue $label51;
->>>>>>> 4f046111
                                 }
                             }
                         }
@@ -1955,39 +1682,6 @@
             private void $init() {
                 {
                     {
-<<<<<<< HEAD
-                        fabric.worker.transaction.TransactionManager $tm38 =
-                          fabric.worker.transaction.TransactionManager.
-                          getInstance();
-                        boolean $backoffEnabled41 =
-                          fabric.worker.Worker.getWorker(
-                                                 ).config.txRetryBackoff;
-                        int $backoff39 = 1;
-                        boolean $doBackoff40 = true;
-                        $label34: for (boolean $commit35 = false; !$commit35;
-                                       ) {
-                            if ($backoffEnabled41) {
-                                if ($doBackoff40) {
-                                    if ($backoff39 > 32) {
-                                        while (true) {
-                                            try {
-                                                java.lang.Thread.sleep(
-                                                                   $backoff39);
-                                                break;
-                                            }
-                                            catch (java.lang.
-                                                     InterruptedException $e36) {
-                                                
-                                            }
-                                        }
-                                    }
-                                    if ($backoff39 < 5000) $backoff39 *= 2;
-                                }
-                                $doBackoff40 = $backoff39 <= 32 ||
-                                                 !$doBackoff40;
-                            }
-                            $commit35 = true;
-=======
                         fabric.worker.transaction.TransactionManager $tm63 =
                           fabric.worker.transaction.TransactionManager.
                           getInstance();
@@ -2019,7 +1713,6 @@
                                                  !$doBackoff65;
                             }
                             $commit60 = true;
->>>>>>> 4f046111
                             fabric.worker.transaction.TransactionManager.
                               getInstance().startTransaction();
                             try {
@@ -2034,20 +1727,6 @@
                                           fabric.metrics.DerivedMetric._Static._Proxy.$instance.
                                               get$POOL_SIZE()));
                             }
-<<<<<<< HEAD
-                            catch (final fabric.worker.RetryException $e36) {
-                                $commit35 = false;
-                                continue $label34;
-                            }
-                            catch (final fabric.worker.
-                                     TransactionRestartingException $e36) {
-                                $commit35 = false;
-                                fabric.common.TransactionID $currentTid37 =
-                                  $tm38.getCurrentTid();
-                                if ($e36.tid.isDescendantOf($currentTid37))
-                                    continue $label34;
-                                if ($currentTid37.parent != null) throw $e36;
-=======
                             catch (final fabric.worker.RetryException $e61) {
                                 $commit60 = false;
                                 continue $label59;
@@ -2060,22 +1739,11 @@
                                 if ($e61.tid.isDescendantOf($currentTid62))
                                     continue $label59;
                                 if ($currentTid62.parent != null) throw $e61;
->>>>>>> 4f046111
                                 throw new InternalError(
                                         "Something is broken with " +
                                             "transaction management. Got a signal to restart a " +
                                             "different transaction than the one being managed.");
                             }
-<<<<<<< HEAD
-                            catch (final Throwable $e36) {
-                                $commit35 = false;
-                                if ($tm38.checkForStaleObjects())
-                                    continue $label34;
-                                throw new fabric.worker.AbortException($e36);
-                            }
-                            finally {
-                                if ($commit35) {
-=======
                             catch (final Throwable $e61) {
                                 $commit60 = false;
                                 if ($tm63.checkForStaleObjects())
@@ -2084,28 +1752,11 @@
                             }
                             finally {
                                 if ($commit60) {
->>>>>>> 4f046111
                                     try {
                                         fabric.worker.transaction.TransactionManager.
                                           getInstance().commitTransaction();
                                     }
                                     catch (final fabric.worker.
-<<<<<<< HEAD
-                                             AbortException $e36) {
-                                        $commit35 = false;
-                                    }
-                                    catch (final fabric.worker.
-                                             TransactionRestartingException $e36) {
-                                        $commit35 = false;
-                                        fabric.common.TransactionID
-                                          $currentTid37 = $tm38.getCurrentTid();
-                                        if ($currentTid37 != null) {
-                                            if ($e36.tid.equals(
-                                                           $currentTid37) ||
-                                                  !$e36.tid.isDescendantOf(
-                                                              $currentTid37)) {
-                                                throw $e36;
-=======
                                              AbortException $e61) {
                                         $commit60 = false;
                                     }
@@ -2120,22 +1771,15 @@
                                                   !$e61.tid.isDescendantOf(
                                                               $currentTid62)) {
                                                 throw $e61;
->>>>>>> 4f046111
                                             }
                                         }
                                     }
                                 } else {
                                     fabric.worker.transaction.TransactionManager.getInstance().abortTransaction();
                                 }
-<<<<<<< HEAD
-                                if (!$commit35) {
-                                    {  }
-                                    continue $label34;
-=======
                                 if (!$commit60) {
                                     {  }
                                     continue $label59;
->>>>>>> 4f046111
                                 }
                             }
                         }
@@ -2150,13 +1794,7 @@
     -97, -101, -69, -5, -124, -54, -33, 11, 119, -65, -47, 48, -16, -120, 14,
     -87, 103, -82, -5, 91, -17, 2, -85, -16, 89, -41, 11 };
     public static final java.lang.String jlc$CompilerVersion$fabil = "0.3.0";
-<<<<<<< HEAD
-    public static final long jlc$SourceLastModified$fabil = 1507043120000L;
-    public static final java.lang.String jlc$ClassType$fabil =
-      "H4sIAAAAAAAAAK1ae3BU1Rk/d8lrScgLIxBDCMkay2sXtTqVWFoSg0QXSAlgDWq8uXs2uXL33uXes8mi4uCjBm1lLAXUWrGPWAUpzji1dWoZ/aMqaNVCO2ofip3WqU7K+KrWGa32+849+7p797I7Qyb3fHfvOd/5fud7ne+e3YMnSbllkvaoPKxqQbY1Tq3gSnm4L9wvmxaN9GiyZa2Hp0NKdVnf3ncejrT6iC9MahRZN3RVkbUh3WKkNnydPCaHdMpCG9b1dW0ifgUZV8nWKCO+Td1Jk7TFDW3riGYwISRv/j2LQrvvuab+8WmkbpDUqfoAk5mq9Bg6o0k2SGpiNDZMTWtFJEIjg6RBpzQyQE1V1tTrYaChD5JGSx3RZZYwqbWOWoY2hgMbrUScmlxm6iHCNwC2mVCYYQL8eht+gqlaKKxarCtMKqIq1SLWFnITKQuT8qgmj8DAM8OpVYT4jKGV+ByGT1cBphmVFZpiKdus6hFG5jk50isOXA4DgLUyRtmokRZVpsvwgDTakDRZHwkNMFPVR2BouZEAKYw0F5wUBlXFZWWzPEKHGJntHNdvd8EoP1cLsjDS5BzGZwKbNTtslmWtk2su3nmDvkr3EQkwR6iiIf4qYGp1MK2jUWpSXaE2Y83C8F75zMM7fITA4CbHYHvMr2/84JuLW585Yo85y2XM2uHrqMKGlMnh2mMtPQsumoYwquKGpaIr5KycW7Vf9HQl4+DtZ6ZnxM5gqvOZdc9duf0AnfKR6X2kQjG0RAy8qkExYnFVo+alVKemzGikj/ipHunh/X2kEu7Dqk7tp2ujUYuyPlKm8UcVBv8MKorCFKiiSrhX9aiRuo/LbJTfJ+OEkHq4iAT/1xKy6CO4/woh5eBGl4dGjRgNDWsJOg7uHYKLyqYyGoK4NVUlZJlKyEzoTIVB4hF4ERArdAkECTj9av4xCDDip3e6JKKvH5ckUOw8xYjQYdkCKwmP6e7XIChWGVqEmkOKtvNwH5l5+D7uNX70dAu8letFAku3OHNENu/uRHfvB4eGXrQ9DnmF2hhpsTEGBcZgDkaAVYOxFITsFITsdFBKBnv29T3KXabC4rGVnqkGZloW12QWNcxYkkgSX9YZnJ/7Clh6M2QQSBI1CwauvuzaHe3TwEnj42VoNxgacIZMJtH0wZ0McTCk1E2888lje7cZmeBhJJAX0/mcGJPtTh2ZhkIjkPMy0y9sk58YOrwt4MN84odUx2RwRsgbrU4ZObHZlcpzqI3yMKlGHcgadqWS03Q2ahrjmSfc9rXYNNpugMpyAOQp8usD8Qdef/nd8/nmkcqmdVlpd4CyrqwIxsnqeKw2ZHS/3qQUxr1xb/8P9pyc2MQVDyM63AQGsO2ByJUhZA3zO0e2/PnEm5N/8mWMxUhFPDGsqUqSr6XhS/iT4PoCLwxDfIAUknGPSAFt6RwQR8mdGWyQDTTISADdCmzQY0ZEjarysEbRUz6vO/vcJ/69s942twZPbOWZZPGpJ8g8n9NNtr94zX9b+TSSgrtRRn+ZYXaKm5mZeYVpylsRR/Lm43Pve15+ADwfEpSlXk95ziFcH4Qb8DyuiyW8PdfR91Vs2m1ttfDn1VZ+ul+J+2bGFwdDB3/U3LN8yo74tC/iHPNdIn6jnBUm5x2Ifexrr3jWRyoHST3fsmWdbZQha4EbDMKma/WIh2EyI6c/dwO1d4uudKy1OOMgS6wzCjKZBu5xNN5Ptx3fdhxQRCMq6Wy4FhJS0WDT8i+wd2Yc2zOSEuE3yzhLB287sVnAFeljxB83DQYoKWR7vxqLJRhan8tZBE9g52VYEVmg8rmOYg2SHLexvXm+/PCncw4H3v3U3jydW3jWwPcPnpg6PmPuIZ4myjBr86U5a5/80ianYuEIazjMpIs79JtqDCJ6TOz+dMfuO78M7txth4JdInXkVSnZPHaZxKXMSEuZ7yWFc6z812Pbnnpk24SthcbcDb9XT8R+8er/fh+8962jLttJRcSAxEDTQSCJ7I6fL7QxgDkdH/FmdQHr4u1CBn6l6rKWMmmFRvURNsoHXyJWhuRSRqaByvG2x30+ic9nz4PNt7BZxxmSadA+WzT/3MREPsBogCrO0KmcWuAccC7c9DQDivlkari946lGMF1iD9vly2AyTy1gjry3h9XcQzKh/NbU3It6Nr89YptjnsN8ztH7Vx88emmnsstHpqVjNq+QzmXqyo3U6SaF9wB9fU68ttlaLlKzHpkw6tHHi7lhMLaCak7psz6jfjsZ2bq090zuSLm5ZD5cSyGX7BH0dpdconl423JsvpFytXII4JjFB67IlTNbzP89Nzkp8E2O8squq7CzuXCMmLkxYqZQj3vFCDb9bo69pdRI2JIXCfjx29hcle/C+HnIhsmZsVE8jLzdo+8WbG7CRsXmOlcj8zr/fLjOA6W/IOjDLka+teCGURmHIhdKkRxLV2tUjoq6N2W+OmE+nvpg40yFfW6tWxBlwEZa8Z6gf3VBeZeHUSdyAVpQbmt0AGoy6pb6KocNA9agu8GpS0WGQsiMsKDLXODsOZWPpeH4Exbtx7cfHpC7CkpthUsFaU8Kut9F6g+LlgqmQ5HcUVd6yoT6rPYyQbtcZD5YqszuU8scB1l/E/QlF5mTpcrceGqZN8G9LuiQi8z9pcpcU1DmLGLXZ9IFULI9KehDLjIPucucxp2a4asjHlDlulP/2rXhoYG+wd50InIVfyWIvZCQzkabnv0HF/G/9BKPzeO567aoOaYq6R0nkHkBgMpYSZjwnseCvUmqJCD2BuzBOHaQo0x6ly5V8jC8jMoKS6YXwv/qxBGFIuj6rIVkvShIKVTON3WOb+0wYqeme2LCem9uoYMoXutN3rJ7X2TtQ+f6RAZeBYZgRnyJRseoloVilp3n0yvw4wougetiQqr8Nq18OdsUGQN2YBNJs/qQtUqwvCTo887FZzYIKbNdbeGzvuSxg7yCzRHG63zQUkAoK5BzrBHIYHOsaB5cFHLUjYJGS1sRslBBhwqvKBvwqx59r2NzDIw6QtmGnGTrhr0Frs0g+G1Bj5eGHVmOCfpicdhPePT9HZu/MDIdsPdnpWwHcl5JLYALMlhtijYWQF44hR1O5i6oQcyUor7iFvSuR98UNv9gpBbPNBOMeiwqbQ4TRI8LGinNHMiiCHp1ceg/9Oj7DzYns83R7WmOBIh9StDJ02IOnOlngu4ubkGfe/TxE4JPnOZwXVTaHFsh6fptWvtJaeZAlo8Ffa8o9FK5R18lNiTbHBs9zQH5qG61oBeeFnPgTBcI2lncguo8+hqw8TvN4bqotDm2g+j7Bd1RmjmQZULQm4tDP9ujrxmbmdnmWONpjltB7AlBj5wWc+BMzwv6ZHELavfowx1OanGaw3VRNcg0F6474aXln4L+schF8V15uWM91WKS44IeLW49iz36gth0MjxQUxk/VHF9AyobM9SIm7u1wXUvGPANQZ8rzd2Q5VlBny5uNV/z6MP3Lul8RmaMynpEoxviEXgX5SNdN/ZFcD1CSFO/oMHSwCPLEkHPKQw+q8zaxVGu8FhBDzYXM1I+hifGBaM8CNdvoHj8laDfLw05stwt6J0lIL/MA3kYm16oyqG+NRSVbS0IHtUO5Wlzt6BtpYFHlnmCzikB/IAH+A3YrAG164ZqFVY7evubkGOXCdpRGnJkaRe0pThvv8qj7xpsrgBvV62BzAFGQW8/B64pyEiPCVqizyDL3YIW5zPPcJTUYwX4Had0LSPVciSSeuHCR0vd8C/kX0KTtl5BAyXh5ywdgs4tAb/ugR9nkFTYDUwaM8ao1xL4bgCbszSDkPn3CDpReAnSgrzcz1luF3Rbcf4z7tGHESqZqZNYHLHFDXQrSJxNSPtvBT1QGmhk2S/oj4vS+zqOzuM4U8LjTOkG2JYQOQ6w3BwGuCTYfzuabdr+YWkOgywfCDpVnLbv8Oj7Lja3MVIHpVCYytGBBD9z52PvcIMfANkXEdK5StAlpcFHlsWCFlmH7vLowzcL6S5GzjBpFGqe0SuovLnXYmpM7LDuMQs7q3Q1ZPxXBC2tGuUsE4J6VKPZJ+ZNjLSK8xz+zYZFlYQJuxF+Hacraly2D1/yT3RwDfd7KOAn2Oxl5Cw3BQxhAuDH3tLSJGTknFMR/Or7LJcfoYifRCk9v6OTb1++uKnAD1Bm5/1ITfAd2ldXNWvfhtfs70pTP3fyh0lVNKFp2V8RZ91XxAG/ynXvt78wjvPl/RyyWO45GOPfqaYO7aVJe9x+RirscfjpALdHc7qx+JTNCRN/YHfwo1mfVlStf4v/vgHT7vKj9dt++uD9T3122wsnqsefPrb0/R21+0cOfbbpPd+j71/5WvX/AfOEM874JwAA";
-=======
     public static final long jlc$SourceLastModified$fabil = 1507151083000L;
     public static final java.lang.String jlc$ClassType$fabil =
       "H4sIAAAAAAAAAK1ae3BU1Rk/d8mThGyIhkdMQkgWlNeu76lEsSSARBeTEqAa1Hj37tnkwt17l3vPJosVB7UatB2GKiqOhToWi2iKHWdsnVKqf/hCqq3U0Xas4h9l1KFW1NEy1Wq/79yzr5u7l90ZMrnnu3vP+c73O9/rfPfsjn9Cyi2TtMfkiKoF2eYEtYIr5EhPuE82LRrt1mTLWgNPB5Wasp4HP9oXbfURX5jUKrJu6Koia4O6xUhdeIM8Iod0ykJrV/d0rifVCjKulK1hRnzru1ImaUsY2uYhzWBCyIT5H1gQ2vnQTfXPTCL+AeJX9X4mM1XpNnRGU2yA1MZpPEJNa2k0SqMDZKpOabSfmqqsqbfAQEMfIA2WOqTLLGlSazW1DG0EBzZYyQQ1ucz0Q4RvAGwzqTDDBPj1NvwkU7VQWLVYZ5hUxFSqRa1N5DZSFiblMU0egoHTwulVhPiMoRX4HIZPVgGmGZMVmmYp26jqUUZmOTkyKw5cAwOAtTJO2bCREVWmy/CANNiQNFkfCvUzU9WHYGi5kQQpjDQVnBQGVSVkZaM8RAcZmeEc12d3wahqrhZkYaTROYzPBDZrctgsx1qfXHv59h/pK3UfkQBzlCoa4q8CplYH02oaoybVFWoz1s4PPyhPO7TNRwgMbnQMtsf87tbPvr+w9YVX7THnuIzpjWygChtU9kbq3mzunnfZJIRRlTAsFV0hb+Xcqn2ipzOVAG+flpkRO4PpzhdWv3z91ifpCR+Z3EMqFENLxsGrpipGPKFq1LyK6tSUGY32kGqqR7t5fw+phPuwqlP7aW8sZlHWQ8o0/qjC4J9BRTGYAlVUCfeqHjPS9wmZDfP7VIIQUg8XkeD/ZkIWfAH35xFSDm50TWjYiNNQREvSUXDvEFxUNpXhEMStqSohy1RCZlJnKgwSj8CLgFihZRAk4PSr+McgwEic2elSiL5+VJJAsbMUI0ojsgVWEh7T1adBUKw0tCg1BxVt+6Eectahh7nXVKOnW+CtXC8SWLrZmSNyeXcmu5Z/dmDwiO1xyCvUxkizjTEoMAbzMAKsWoylIGSnIGSncSkV7N7T8xR3mQqLx1ZmplqYaXFCk1nMMOMpIkl8WWdzfu4rYOmNkEEgSdTO67/x6pu3tU8CJ02MlqHdYGjAGTLZRNMDdzLEwaDiH/voq6cf3GJkg4eRwISYnsiJMdnu1JFpKDQKOS87/fw2+dnBQ1sCPswn1ZDqmAzOCHmj1SkjLzY703kOtVEeJjWoA1nDrnRymsyGTWM0+4Tbvg6bBtsNUFkOgDxFXtGf2P23Nz6+iG8e6Wzqz0m7/ZR15kQwTubnsTo1q/s1JqUw7r1dffc/8MnYeq54GNHhJjCAbTdErgwha5h3vbrp78fe3/uWL2ssRioSyYimKim+lqnfwZ8E17d4YRjiA6SQjLtFCmjL5IAESp6bxQbZQIOMBNCtwFo9bkTVmCpHNIqe8o1/zgXP/mt7vW1uDZ7YyjPJwtNPkH0+s4tsPXLTf1r5NJKCu1FWf9lhdoo7KzvzUtOUNyOO1O1HWx5+Rd4Nng8JylJvoTznEK4Pwg14IdfFIt5e4Oi7GJt2W1vN/HmNNTHdr8B9M+uLA6Hxnzd1LzlhR3zGF3GO2S4Rv07OCZMLn4x/6WuveMlHKgdIPd+yZZ2tkyFrgRsMwKZrdYuHYTIlrz9/A7V3i85MrDU74yBHrDMKspkG7nE03k+2Hd92HFBEAyppDlzzCamYatPyb7H3rAS2Z6ckwm8Wc5YO3s7FZh5XpI+R6oRpMEBJIdtXq/F4kqH1uZwF8AR2XoYVkQUqb3EUa5DkuI3tzfONfadmHgp8fMrePJ1beM7Ak+PHThyd0nKAp4kyzNp8ac7aZ2Jpk1excIS1HGbKxR36TDUOET0idn+6bee93wW377RDwS6ROiZUKbk8dpnEpUzJSJntJYVzrPjw6S0Hn9gyZmuhIX/DX64n479++39/Cu764LDLdlIRNSAx0EwQSCK74+dLbQxgTsdHvFlVwLp4O5+BX6m6rKVNWqFRfYgN88HLxMqQXMXIJFA53na7zyfx+ex5sPkBNqs5QyoD2meL5p8bmcgHGA1QxRk6ldMLnAnOhZueZkAxn0oPt3c81QhmSuyIXb4MpCaoBcwx4e1hFfeQbCh/cKLlsu6Nx4dsc8xymM85ev+q8cNXzVXu85FJmZidUEjnM3XmR+pkk8J7gL4mL17bbC0XqVmPTBjz6OPFXASMraCa0/qsz6rfTka2Lu09kztSfi6ZDdf5kEseEPRul1yieXjbEmyuTLtaOQRw3OIDl+bLmSHm/6mbnDT4Rkd5ZddV2NlUOEbM/Bgx06hHvWIEmz43x95UaiRsmhAJ+PE6bG6Y6ML4edCGyZmxUTyMvNWj7w5sbsNGxWaDq5F5nX8RXBeC0l8TdJ+Lke8suGFUJqDIhVIkz9I1GpVjou5Nm88vzMdTH2yc3HAFQQVsYBWfCvquC6ifeNhwLB+PBdW1RvuhBKNuma4yYhgAWXeD408HgkLIlLCgi13g3H86l8rAqU5atA9fdrgSdhSU2gqXCtKeE3S/i9RdRUsFS6FI7pcrPGVCOVZ3taCdLjJ3lyqz6/QyR0HWPwR93UXmY6XKXHd6mbfBvS7ooIvMfaXKvLagzOnELsekS6BCe07Qx11kjrvLnMSdmuGbIp5H5btTX29veLC/Z2B5Ju+4ir8exF5KyNwGm875i4v4Z7zEY/Ob/HVb1BxRlcwGE8jW+1AIK0kTXutYcHmKKkmIvX57MI4d4ChT3pVKlRyBd09ZYanMQvifX5xIKIKuyVlIznuBlEblfDHn+HojiN1+B2jCaq6l0DETr+T23rFzT7T38Qt8Ir+uBL0zI7FIoyNUyxE63c7iGcDVCHgZXJcTUlVt08o3cjWftVcHNtEMqw9ZqwTL64K+4lxrNv1L2c1oE5/1sMf+cASbFxmv4kEpAaGbQN6hRSCLzbGiWXBRSEm3ChorbUXIQgUdLLyiXMBHPfrewuZ1RmqHKFubl1vdsDfDtREEHxf0aGnYkeVNQY8Uh/1dj773sHmbkcmAvS8nQzuQ8zppHlyQsOrStKEA8sIZ62Aqf0FTxUxp6ituQcc9+j7E5hgjdXhimWTUY1EZc5ggelTQaGnmQBZF0BuLQ/9vj76T2Hyca44uT3MkQexBQfeeEXPgTL8UdGdxCzrl0fdfbD53msN1URlzbIYcW23Tuq9KMweyfCnop0WhlySPPr7xfJNrjnWe5oB85F8l6KVnxBw40yWCzi1uQTUefXh6IJU7zeG6qIw5toLoRwTdVpo5kGVM0NuLQ+/VNw0bf645rvU0x50g9pigr54Rc+BMrwj6XHELavXow5dxaYbTHK6LqkWmFrjuhXeUfwr61yIXxXflJY711IhJjgp6uLj1nOfRh3qT2hkel6mMH5m4vvCUjRhq1M3d2uDaBQZ8T9CXS3M3ZHlJ0OeLW83FHn0YwVKIkSnDsh7V6NpEFN40+UjXjX0BXE8Q0tgnaLA08MiySNBzC4PPKbN2cJRXeKzgSmy+x0j5CJ4HF4zyIFy/h+Lxt4L+rDTkyLJD0HtLQL7CA/lKbJZCEQ71raGobHNB8Kh2KE+bugRtKw08sswSdGYJ4Hs9wOMJjHQ1qF03VKuw2tHb34ccu1jQjtKQI0u7oM3Feft1Hn34TiT1g7erVn/2vKKgt58L1wnISE8LWqLPIMsOQYvzmT9ylLLHCvC9VLqBkRo5Gs15v5IWuuGfz79iJm3LBQ2UhJ+zdAjaUgL+DR748dcDEoXdwKRxY4R6LYHvBrA5S1MImf2QoGOFlyDNmZD7Ocvdgm4pzn8sj74kNnr6nBVHbHID3QoSZxDS/gdBnywNNLLsF/TRovS+mqO71QM5nlNKo7AtIXIcYLk5DHBJsP92NNm0/fPSHAZZPhP0RHHavsujD20tbWXED6VQmMqx/iQ/Uedj73GDHwDZlxEyd6Wgi0qDjywLBS2yDt3u0YenjtI9jJxt0hjUPMM/pPLG5RZT42KHdY9Z2FmlGyHj/1nQ0qpRzjImqEc1mnse3shIqzi+4d9bWFRJmrAb4ZdtuqImZPvwZabzRxN8kQ95KGA3Nvcxco6bAgYxAfBDbWlhCjJy3qkIfrF9jstPTMQPnpTuF+ne49csbCzw85IZE36CJvgO7PFXTd+z9h37m9D0j5mqw6QqltS03C+Ac+4rEoBf5bqvtr8OTvDlPQZZLP/Yi/FvTNNH8tKj9rjHGamwx+GnX3F7NGUai0/ZlDTx53PjX0w/VVG15gP+6wVMu0sO12957BePHPz6x68dqxl9/s3zT26r2z904Ov1n/qeOnn9OzX/B2MFYW/WJwAA";
->>>>>>> 4f046111
 }
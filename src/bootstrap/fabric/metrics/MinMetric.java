--- conflicted
+++ resolved
@@ -219,161 +219,6 @@
             }
             else {
                 {
-                    fabric.metrics.DerivedMetric val$var188 = val;
-                    fabric.worker.transaction.TransactionManager $tm194 =
-                      fabric.worker.transaction.TransactionManager.getInstance(
-                                                                     );
-                    boolean $backoffEnabled197 =
-                      fabric.worker.Worker.getWorker().config.txRetryBackoff;
-                    int $backoff195 = 1;
-                    boolean $doBackoff196 = true;
-                    boolean $retry191 = true;
-                    $label189: for (boolean $commit190 = false; !$commit190; ) {
-                        if ($backoffEnabled197) {
-                            if ($doBackoff196) {
-                                if ($backoff195 > 32) {
-                                    while (true) {
-                                        try {
-                                            java.lang.Thread.sleep($backoff195);
-                                            break;
-                                        }
-                                        catch (java.lang.
-                                                 InterruptedException $e192) {
-                                            
-                                        }
-                                    }
-                                }
-                                if ($backoff195 < 5000) $backoff195 *= 2;
-                            }
-                            $doBackoff196 = $backoff195 <= 32 || !$doBackoff196;
-                        }
-                        $commit190 = true;
-                        fabric.worker.transaction.TransactionManager.
-                          getInstance().startTransaction();
-                        try {
-                            val =
-                              ((fabric.metrics.MinMetric)
-                                 new fabric.metrics.MinMetric._Impl(s).
-                                 $getProxy()).fabric$metrics$MinMetric$(
-                                                newTerms);
-                        }
-                        catch (final fabric.worker.RetryException $e192) {
-                            $commit190 = false;
-                            continue $label189;
-                        }
-                        catch (final fabric.worker.
-                                 TransactionRestartingException $e192) {
-                            $commit190 = false;
-                            fabric.common.TransactionID $currentTid193 =
-                              $tm194.getCurrentTid();
-                            if ($e192.tid.isDescendantOf($currentTid193))
-                                continue $label189;
-                            if ($currentTid193.parent != null) {
-                                $retry191 = false;
-                                throw $e192;
-                            }
-                            throw new InternalError(
-                                    "Something is broken with " +
-                                        "transaction management. Got a signal to restart a " +
-                                        "different transaction than the one being managed.");
-                        }
-                        catch (final fabric.worker.metrics.
-                                 LockConflictException $e192) {
-                            $commit190 = false;
-                            if ($tm194.checkForStaleObjects()) continue;
-                            fabric.common.TransactionID $currentTid193 =
-                              $tm194.getCurrentTid();
-                            if ($e192.tid.isDescendantOf($currentTid193)) {
-                                $retry191 = true;
-                            }
-                            else if ($currentTid193.parent != null) {
-                                $retry191 = false;
-                                throw $e192;
-                            }
-                            else {
-                                throw new InternalError(
-                                        "Something is broken with transaction " +
-                                            "management. Got a signal for a lock conflict in a different " +
-                                            "transaction than the one being managed.");
-                            }
-                        }
-                        catch (final Throwable $e192) {
-                            $commit190 = false;
-                            if ($tm194.checkForStaleObjects())
-                                continue $label189;
-                            $retry191 = false;
-                            throw new fabric.worker.AbortException($e192);
-                        }
-                        finally {
-                            if ($commit190) {
-                                try {
-                                    fabric.worker.transaction.TransactionManager.
-                                      getInstance().commitTransaction();
-                                }
-                                catch (final fabric.worker.
-                                         AbortException $e192) {
-                                    $commit190 = false;
-                                }
-                                catch (final fabric.worker.
-                                         TransactionRestartingException $e192) {
-                                    $commit190 = false;
-                                    fabric.common.TransactionID $currentTid193 =
-                                      $tm194.getCurrentTid();
-                                    if ($currentTid193 != null) {
-                                        if ($e192.tid.equals($currentTid193) ||
-                                              !$e192.tid.isDescendantOf(
-                                                           $currentTid193)) {
-                                            throw $e192;
-                                        }
-                                    }
-                                }
-                            }
-                            else {
-                                fabric.worker.transaction.TransactionManager.
-                                  getInstance().abortTransaction();
-                            }
-                            if (!$commit190 && $retry191) {
-                                { val = val$var188; }
-                                continue $label189;
-                            }
-                        }
-                    }
-                }
-            }
-            return val;
-        }
-        
-        /**
-     * {@inheritDoc}
-     * <p>
-     * {@link MinMetric}s try to consolidate local computations so that there
-     * isn't unnecessary nodes in the {@link Subject}-{@link Observer} tree for
-     * {@link #handleUpdates()}.
-     */
-        public fabric.metrics.DerivedMetric plus(fabric.metrics.Metric other) {
-            return fabric.metrics.MinMetric._Impl.static_plus(
-                                                    (fabric.metrics.MinMetric)
-                                                      this.$getProxy(), other);
-        }
-        
-        private static fabric.metrics.DerivedMetric static_plus(
-          fabric.metrics.MinMetric tmp, fabric.metrics.Metric other) {
-            fabric.metrics.Metric[] newTerms =
-              new fabric.metrics.Metric[tmp.get$terms().length()];
-            for (int i = 0; i < newTerms.length; i++) {
-                newTerms[i] = other.plus(tmp.term(i));
-            }
-            final fabric.worker.Store s = tmp.$getStore();
-            fabric.metrics.DerivedMetric val = null;
-            if (fabric.worker.transaction.TransactionManager.getInstance().
-                  inTxn()) {
-                val =
-                  ((fabric.metrics.MinMetric)
-                     new fabric.metrics.MinMetric._Impl(s).$getProxy()).
-                    fabric$metrics$MinMetric$(newTerms);
-            }
-            else {
-                {
                     fabric.metrics.DerivedMetric val$var198 = val;
                     fabric.worker.transaction.TransactionManager $tm204 =
                       fabric.worker.transaction.TransactionManager.getInstance(
@@ -490,6 +335,161 @@
                             if (!$commit200 && $retry201) {
                                 { val = val$var198; }
                                 continue $label199;
+                            }
+                        }
+                    }
+                }
+            }
+            return val;
+        }
+        
+        /**
+     * {@inheritDoc}
+     * <p>
+     * {@link MinMetric}s try to consolidate local computations so that there
+     * isn't unnecessary nodes in the {@link Subject}-{@link Observer} tree for
+     * {@link #handleUpdates()}.
+     */
+        public fabric.metrics.DerivedMetric plus(fabric.metrics.Metric other) {
+            return fabric.metrics.MinMetric._Impl.static_plus(
+                                                    (fabric.metrics.MinMetric)
+                                                      this.$getProxy(), other);
+        }
+        
+        private static fabric.metrics.DerivedMetric static_plus(
+          fabric.metrics.MinMetric tmp, fabric.metrics.Metric other) {
+            fabric.metrics.Metric[] newTerms =
+              new fabric.metrics.Metric[tmp.get$terms().length()];
+            for (int i = 0; i < newTerms.length; i++) {
+                newTerms[i] = other.plus(tmp.term(i));
+            }
+            final fabric.worker.Store s = tmp.$getStore();
+            fabric.metrics.DerivedMetric val = null;
+            if (fabric.worker.transaction.TransactionManager.getInstance().
+                  inTxn()) {
+                val =
+                  ((fabric.metrics.MinMetric)
+                     new fabric.metrics.MinMetric._Impl(s).$getProxy()).
+                    fabric$metrics$MinMetric$(newTerms);
+            }
+            else {
+                {
+                    fabric.metrics.DerivedMetric val$var208 = val;
+                    fabric.worker.transaction.TransactionManager $tm214 =
+                      fabric.worker.transaction.TransactionManager.getInstance(
+                                                                     );
+                    boolean $backoffEnabled217 =
+                      fabric.worker.Worker.getWorker().config.txRetryBackoff;
+                    int $backoff215 = 1;
+                    boolean $doBackoff216 = true;
+                    boolean $retry211 = true;
+                    $label209: for (boolean $commit210 = false; !$commit210; ) {
+                        if ($backoffEnabled217) {
+                            if ($doBackoff216) {
+                                if ($backoff215 > 32) {
+                                    while (true) {
+                                        try {
+                                            java.lang.Thread.sleep($backoff215);
+                                            break;
+                                        }
+                                        catch (java.lang.
+                                                 InterruptedException $e212) {
+                                            
+                                        }
+                                    }
+                                }
+                                if ($backoff215 < 5000) $backoff215 *= 2;
+                            }
+                            $doBackoff216 = $backoff215 <= 32 || !$doBackoff216;
+                        }
+                        $commit210 = true;
+                        fabric.worker.transaction.TransactionManager.
+                          getInstance().startTransaction();
+                        try {
+                            val =
+                              ((fabric.metrics.MinMetric)
+                                 new fabric.metrics.MinMetric._Impl(s).
+                                 $getProxy()).fabric$metrics$MinMetric$(
+                                                newTerms);
+                        }
+                        catch (final fabric.worker.RetryException $e212) {
+                            $commit210 = false;
+                            continue $label209;
+                        }
+                        catch (final fabric.worker.
+                                 TransactionRestartingException $e212) {
+                            $commit210 = false;
+                            fabric.common.TransactionID $currentTid213 =
+                              $tm214.getCurrentTid();
+                            if ($e212.tid.isDescendantOf($currentTid213))
+                                continue $label209;
+                            if ($currentTid213.parent != null) {
+                                $retry211 = false;
+                                throw $e212;
+                            }
+                            throw new InternalError(
+                                    "Something is broken with " +
+                                        "transaction management. Got a signal to restart a " +
+                                        "different transaction than the one being managed.");
+                        }
+                        catch (final fabric.worker.metrics.
+                                 LockConflictException $e212) {
+                            $commit210 = false;
+                            if ($tm214.checkForStaleObjects()) continue;
+                            fabric.common.TransactionID $currentTid213 =
+                              $tm214.getCurrentTid();
+                            if ($e212.tid.isDescendantOf($currentTid213)) {
+                                $retry211 = true;
+                            }
+                            else if ($currentTid213.parent != null) {
+                                $retry211 = false;
+                                throw $e212;
+                            }
+                            else {
+                                throw new InternalError(
+                                        "Something is broken with transaction " +
+                                            "management. Got a signal for a lock conflict in a different " +
+                                            "transaction than the one being managed.");
+                            }
+                        }
+                        catch (final Throwable $e212) {
+                            $commit210 = false;
+                            if ($tm214.checkForStaleObjects())
+                                continue $label209;
+                            $retry211 = false;
+                            throw new fabric.worker.AbortException($e212);
+                        }
+                        finally {
+                            if ($commit210) {
+                                try {
+                                    fabric.worker.transaction.TransactionManager.
+                                      getInstance().commitTransaction();
+                                }
+                                catch (final fabric.worker.
+                                         AbortException $e212) {
+                                    $commit210 = false;
+                                }
+                                catch (final fabric.worker.
+                                         TransactionRestartingException $e212) {
+                                    $commit210 = false;
+                                    fabric.common.TransactionID $currentTid213 =
+                                      $tm214.getCurrentTid();
+                                    if ($currentTid213 != null) {
+                                        if ($e212.tid.equals($currentTid213) ||
+                                              !$e212.tid.isDescendantOf(
+                                                           $currentTid213)) {
+                                            throw $e212;
+                                        }
+                                    }
+                                }
+                            }
+                            else {
+                                fabric.worker.transaction.TransactionManager.
+                                  getInstance().abortTransaction();
+                            }
+                            if (!$commit210 && $retry211) {
+                                { val = val$var208; }
+                                continue $label209;
                             }
                         }
                     }
@@ -561,40 +561,40 @@
                 }
                 else {
                     {
-                        fabric.metrics.DerivedMetric val$var208 = val;
-                        int aggIdx$var209 = aggIdx;
-                        fabric.worker.transaction.TransactionManager $tm215 =
+                        fabric.metrics.DerivedMetric val$var218 = val;
+                        int aggIdx$var219 = aggIdx;
+                        fabric.worker.transaction.TransactionManager $tm225 =
                           fabric.worker.transaction.TransactionManager.
                           getInstance();
-                        boolean $backoffEnabled218 =
+                        boolean $backoffEnabled228 =
                           fabric.worker.Worker.getWorker(
                                                  ).config.txRetryBackoff;
-                        int $backoff216 = 1;
-                        boolean $doBackoff217 = true;
-                        boolean $retry212 = true;
-                        $label210: for (boolean $commit211 = false; !$commit211;
+                        int $backoff226 = 1;
+                        boolean $doBackoff227 = true;
+                        boolean $retry222 = true;
+                        $label220: for (boolean $commit221 = false; !$commit221;
                                         ) {
-                            if ($backoffEnabled218) {
-                                if ($doBackoff217) {
-                                    if ($backoff216 > 32) {
+                            if ($backoffEnabled228) {
+                                if ($doBackoff227) {
+                                    if ($backoff226 > 32) {
                                         while (true) {
                                             try {
                                                 java.lang.Thread.sleep(
-                                                                   $backoff216);
+                                                                   $backoff226);
                                                 break;
                                             }
                                             catch (java.lang.
-                                                     InterruptedException $e213) {
+                                                     InterruptedException $e223) {
                                                 
                                             }
                                         }
                                     }
-                                    if ($backoff216 < 5000) $backoff216 *= 2;
-                                }
-                                $doBackoff217 = $backoff216 <= 32 ||
-                                                  !$doBackoff217;
-                            }
-                            $commit211 = true;
+                                    if ($backoff226 < 5000) $backoff226 *= 2;
+                                }
+                                $doBackoff227 = $backoff226 <= 32 ||
+                                                  !$doBackoff227;
+                            }
+                            $commit221 = true;
                             fabric.worker.transaction.TransactionManager.
                               getInstance().startTransaction();
                             try {
@@ -604,20 +604,20 @@
                                      $getProxy()).fabric$metrics$MinMetric$(
                                                     newTerms);
                             }
-                            catch (final fabric.worker.RetryException $e213) {
-                                $commit211 = false;
-                                continue $label210;
+                            catch (final fabric.worker.RetryException $e223) {
+                                $commit221 = false;
+                                continue $label220;
                             }
                             catch (final fabric.worker.
-                                     TransactionRestartingException $e213) {
-                                $commit211 = false;
-                                fabric.common.TransactionID $currentTid214 =
-                                  $tm215.getCurrentTid();
-                                if ($e213.tid.isDescendantOf($currentTid214))
-                                    continue $label210;
-                                if ($currentTid214.parent != null) {
-                                    $retry212 = false;
-                                    throw $e213;
+                                     TransactionRestartingException $e223) {
+                                $commit221 = false;
+                                fabric.common.TransactionID $currentTid224 =
+                                  $tm225.getCurrentTid();
+                                if ($e223.tid.isDescendantOf($currentTid224))
+                                    continue $label220;
+                                if ($currentTid224.parent != null) {
+                                    $retry222 = false;
+                                    throw $e223;
                                 }
                                 throw new InternalError(
                                         "Something is broken with " +
@@ -625,17 +625,17 @@
                                             "different transaction than the one being managed.");
                             }
                             catch (final fabric.worker.metrics.
-                                     LockConflictException $e213) {
-                                $commit211 = false;
-                                if ($tm215.checkForStaleObjects()) continue;
-                                fabric.common.TransactionID $currentTid214 =
-                                  $tm215.getCurrentTid();
-                                if ($e213.tid.isDescendantOf($currentTid214)) {
-                                    $retry212 = true;
-                                }
-                                else if ($currentTid214.parent != null) {
-                                    $retry212 = false;
-                                    throw $e213;
+                                     LockConflictException $e223) {
+                                $commit221 = false;
+                                if ($tm225.checkForStaleObjects()) continue;
+                                fabric.common.TransactionID $currentTid224 =
+                                  $tm225.getCurrentTid();
+                                if ($e223.tid.isDescendantOf($currentTid224)) {
+                                    $retry222 = true;
+                                }
+                                else if ($currentTid224.parent != null) {
+                                    $retry222 = false;
+                                    throw $e223;
                                 }
                                 else {
                                     throw new InternalError(
@@ -644,48 +644,48 @@
                                                 "transaction than the one being managed.");
                                 }
                             }
-                            catch (final Throwable $e213) {
-                                $commit211 = false;
-                                if ($tm215.checkForStaleObjects())
-                                    continue $label210;
-                                $retry212 = false;
-                                throw new fabric.worker.AbortException($e213);
+                            catch (final Throwable $e223) {
+                                $commit221 = false;
+                                if ($tm225.checkForStaleObjects())
+                                    continue $label220;
+                                $retry222 = false;
+                                throw new fabric.worker.AbortException($e223);
                             }
                             finally {
-                                if ($commit211) {
+                                if ($commit221) {
                                     try {
                                         fabric.worker.transaction.TransactionManager.
                                           getInstance().commitTransaction();
                                     }
                                     catch (final fabric.worker.
-                                             AbortException $e213) {
-                                        $commit211 = false;
+                                             AbortException $e223) {
+                                        $commit221 = false;
                                     }
                                     catch (final fabric.worker.
-                                             TransactionRestartingException $e213) {
-                                        $commit211 = false;
+                                             TransactionRestartingException $e223) {
+                                        $commit221 = false;
                                         fabric.common.TransactionID
-                                          $currentTid214 =
-                                          $tm215.getCurrentTid();
-                                        if ($currentTid214 != null) {
-                                            if ($e213.tid.equals(
-                                                            $currentTid214) ||
-                                                  !$e213.tid.
+                                          $currentTid224 =
+                                          $tm225.getCurrentTid();
+                                        if ($currentTid224 != null) {
+                                            if ($e223.tid.equals(
+                                                            $currentTid224) ||
+                                                  !$e223.tid.
                                                   isDescendantOf(
-                                                    $currentTid214)) {
-                                                throw $e213;
+                                                    $currentTid224)) {
+                                                throw $e223;
                                             }
                                         }
                                     }
                                 } else {
                                     fabric.worker.transaction.TransactionManager.getInstance().abortTransaction();
                                 }
-                                if (!$commit211 && $retry212) {
+                                if (!$commit221 && $retry222) {
                                     {
-                                        val = val$var208;
-                                        aggIdx = aggIdx$var209;
-                                    }
-                                    continue $label210;
+                                        val = val$var218;
+                                        aggIdx = aggIdx$var219;
+                                    }
+                                    continue $label220;
                                 }
                             }
                         }
@@ -716,35 +716,35 @@
             }
             else {
                 {
-                    fabric.metrics.DerivedMetric val$var219 = val;
-                    fabric.worker.transaction.TransactionManager $tm225 =
+                    fabric.metrics.DerivedMetric val$var229 = val;
+                    fabric.worker.transaction.TransactionManager $tm235 =
                       fabric.worker.transaction.TransactionManager.getInstance(
                                                                      );
-                    boolean $backoffEnabled228 =
+                    boolean $backoffEnabled238 =
                       fabric.worker.Worker.getWorker().config.txRetryBackoff;
-                    int $backoff226 = 1;
-                    boolean $doBackoff227 = true;
-                    boolean $retry222 = true;
-                    $label220: for (boolean $commit221 = false; !$commit221; ) {
-                        if ($backoffEnabled228) {
-                            if ($doBackoff227) {
-                                if ($backoff226 > 32) {
+                    int $backoff236 = 1;
+                    boolean $doBackoff237 = true;
+                    boolean $retry232 = true;
+                    $label230: for (boolean $commit231 = false; !$commit231; ) {
+                        if ($backoffEnabled238) {
+                            if ($doBackoff237) {
+                                if ($backoff236 > 32) {
                                     while (true) {
                                         try {
-                                            java.lang.Thread.sleep($backoff226);
+                                            java.lang.Thread.sleep($backoff236);
                                             break;
                                         }
                                         catch (java.lang.
-                                                 InterruptedException $e223) {
+                                                 InterruptedException $e233) {
                                             
                                         }
                                     }
                                 }
-                                if ($backoff226 < 5000) $backoff226 *= 2;
-                            }
-                            $doBackoff227 = $backoff226 <= 32 || !$doBackoff227;
-                        }
-                        $commit221 = true;
+                                if ($backoff236 < 5000) $backoff236 *= 2;
+                            }
+                            $doBackoff237 = $backoff236 <= 32 || !$doBackoff237;
+                        }
+                        $commit231 = true;
                         fabric.worker.transaction.TransactionManager.
                           getInstance().startTransaction();
                         try {
@@ -754,20 +754,20 @@
                                  $getProxy()).fabric$metrics$MinMetric$(
                                                 newTerms);
                         }
-                        catch (final fabric.worker.RetryException $e223) {
-                            $commit221 = false;
-                            continue $label220;
+                        catch (final fabric.worker.RetryException $e233) {
+                            $commit231 = false;
+                            continue $label230;
                         }
                         catch (final fabric.worker.
-                                 TransactionRestartingException $e223) {
-                            $commit221 = false;
-                            fabric.common.TransactionID $currentTid224 =
-                              $tm225.getCurrentTid();
-                            if ($e223.tid.isDescendantOf($currentTid224))
-                                continue $label220;
-                            if ($currentTid224.parent != null) {
-                                $retry222 = false;
-                                throw $e223;
+                                 TransactionRestartingException $e233) {
+                            $commit231 = false;
+                            fabric.common.TransactionID $currentTid234 =
+                              $tm235.getCurrentTid();
+                            if ($e233.tid.isDescendantOf($currentTid234))
+                                continue $label230;
+                            if ($currentTid234.parent != null) {
+                                $retry232 = false;
+                                throw $e233;
                             }
                             throw new InternalError(
                                     "Something is broken with " +
@@ -775,17 +775,17 @@
                                         "different transaction than the one being managed.");
                         }
                         catch (final fabric.worker.metrics.
-                                 LockConflictException $e223) {
-                            $commit221 = false;
-                            if ($tm225.checkForStaleObjects()) continue;
-                            fabric.common.TransactionID $currentTid224 =
-                              $tm225.getCurrentTid();
-                            if ($e223.tid.isDescendantOf($currentTid224)) {
-                                $retry222 = true;
-                            }
-                            else if ($currentTid224.parent != null) {
-                                $retry222 = false;
-                                throw $e223;
+                                 LockConflictException $e233) {
+                            $commit231 = false;
+                            if ($tm235.checkForStaleObjects()) continue;
+                            fabric.common.TransactionID $currentTid234 =
+                              $tm235.getCurrentTid();
+                            if ($e233.tid.isDescendantOf($currentTid234)) {
+                                $retry232 = true;
+                            }
+                            else if ($currentTid234.parent != null) {
+                                $retry232 = false;
+                                throw $e233;
                             }
                             else {
                                 throw new InternalError(
@@ -794,33 +794,33 @@
                                             "transaction than the one being managed.");
                             }
                         }
-                        catch (final Throwable $e223) {
-                            $commit221 = false;
-                            if ($tm225.checkForStaleObjects())
-                                continue $label220;
-                            $retry222 = false;
-                            throw new fabric.worker.AbortException($e223);
+                        catch (final Throwable $e233) {
+                            $commit231 = false;
+                            if ($tm235.checkForStaleObjects())
+                                continue $label230;
+                            $retry232 = false;
+                            throw new fabric.worker.AbortException($e233);
                         }
                         finally {
-                            if ($commit221) {
+                            if ($commit231) {
                                 try {
                                     fabric.worker.transaction.TransactionManager.
                                       getInstance().commitTransaction();
                                 }
                                 catch (final fabric.worker.
-                                         AbortException $e223) {
-                                    $commit221 = false;
+                                         AbortException $e233) {
+                                    $commit231 = false;
                                 }
                                 catch (final fabric.worker.
-                                         TransactionRestartingException $e223) {
-                                    $commit221 = false;
-                                    fabric.common.TransactionID $currentTid224 =
-                                      $tm225.getCurrentTid();
-                                    if ($currentTid224 != null) {
-                                        if ($e223.tid.equals($currentTid224) ||
-                                              !$e223.tid.isDescendantOf(
-                                                           $currentTid224)) {
-                                            throw $e223;
+                                         TransactionRestartingException $e233) {
+                                    $commit231 = false;
+                                    fabric.common.TransactionID $currentTid234 =
+                                      $tm235.getCurrentTid();
+                                    if ($currentTid234 != null) {
+                                        if ($e233.tid.equals($currentTid234) ||
+                                              !$e233.tid.isDescendantOf(
+                                                           $currentTid234)) {
+                                            throw $e233;
                                         }
                                     }
                                 }
@@ -829,9 +829,9 @@
                                 fabric.worker.transaction.TransactionManager.
                                   getInstance().abortTransaction();
                             }
-                            if (!$commit221 && $retry222) {
-                                { val = val$var219; }
-                                continue $label220;
+                            if (!$commit231 && $retry232) {
+                                { val = val$var229; }
+                                continue $label230;
                             }
                         }
                     }
@@ -973,15 +973,11 @@
         
     }
     
-    public static final byte[] $classHash = new byte[] { 73, 53, -26, -128, 15,
-    -10, 51, 22, 29, -117, 72, 20, -48, 119, -4, 27, -8, 38, -47, 57, -74, -72,
-    -35, 112, -18, -94, 76, 58, 97, 121, -25, 49 };
+    public static final byte[] $classHash = new byte[] { 34, 116, 76, -103,
+    -118, -116, -38, 101, -9, 16, -111, 40, 5, 19, -1, 98, 54, -79, 46, -8, -30,
+    63, 54, -17, -44, -26, -122, -102, -58, 12, 88, -45 };
     public static final java.lang.String jlc$CompilerVersion$fabil = "0.3.0";
-<<<<<<< HEAD
-    public static final long jlc$SourceLastModified$fabil = 1528903876000L;
-=======
-    public static final long jlc$SourceLastModified$fabil = 1529349674000L;
->>>>>>> 650d366b
+    public static final long jlc$SourceLastModified$fabil = 1529351168000L;
     public static final java.lang.String jlc$ClassType$fabil =
-      "H4sIAAAAAAAAAK0ZbWwUx3XufNg+22BjvoJtDNiOE77uSoA2xGlTfOHj4AyWDaQ1BWdvb87eeG932Z2DM6krWimCtJJVJQRCW/wjoQolDqit0qZNUKn6FZQqIihqE6lJ+FFKUkoTlDZFFW363uzc197dxlcFsfPWM/PevO/3Zm/yOplmmaQtLkUVNcBGDWoFNkjRcKRXMi0aC6mSZW2H2UG51hc++u4zsVYv8UZInSxpuqbIkjqoWYzMiDwk7ZOCGmXBHX3hrl3ELyPiJskaZsS7qztlkkWGro4OqToThxTQf2JZ8MixPQ0/qiD1A6Re0fqZxBQ5pGuMptgAqUvQRJSa1rpYjMYGyEyN0lg/NRVJVQ7ARl0bII2WMqRJLGlSq49auroPNzZaSYOa/Mz0JLKvA9tmUma6Cew32OwnmaIGI4rFuiKkMq5QNWbtJV8jvgiZFlelIdg4N5KWIsgpBjfgPGyvUYBNMy7JNI3iG1G0GCMLnRgZiTu2wAZArUpQNqxnjvJpEkyQRpslVdKGgv3MVLQh2DpNT8IpjDSVJAqbqg1JHpGG6CAjtzn39dpLsMvP1YIojMxxbuOUwGZNDpvlWOv61nvHH9Y2aV7iAZ5jVFaR/2pAanUg9dE4NakmUxuxbmnkqDT33GEvIbB5jmOzveenX73xxeWt51+29zQX2bMt+hCV2aB8MjrjtZbQkrUVyEa1oVsKukKe5NyqvWKlK2WAt8/NUMTFQHrxfN9vv3zwNL3mJTVhUinrajIBXjVT1hOGolJzI9WoKTEaCxM/1WIhvh4mVfAeUTRqz26Lxy3KwsSn8qlKnf8NKooDCVRRFbwrWlxPvxsSG+bvKYMQUgUP8cD/VYTcuQXemwip+CwjG4PDeoIGo2qS7gf3DsJDJVMeDkLcmooctEw5aCY1psAmMQVeBMAK9ihaD38NAAvGp0cqhVw37Pd4QKELZT1Go5IF1hGe0t2rQjBs0tUYNQdldfxcmMw6d5x7ix893AIv5frwgIVbnLkhF/dIsnv9jTODr9iehrhCXWBlm7+A4C+Q4Q9YqsP4CUBGCkBGmvSkAqGJ8LPcTSotHk8ZKnVA5R5DlVhcNxMp4vFwkWZzfO4fYN0RyBqQGOqW9O/e/ODhtgpwTGO/D20FWzucYZJNLmF4k8D3B+X6Q+9+dPbomJ4NGEY6CuK4EBPjsM2pH1OXaQzyXJb80kXS84Pnxjq8mEP8kN6YBA4IuaLVeUZePHalcxtqY1qE1KIOJBWX0gmphg2b+v7sDLf7DBwabRdAZTkY5Gnx8/3GiTdefW8VLxjpDFqfk2r7KevKiVokVs/jc2ZW99tNSmHfW0/2Pv7E9UO7uOJhR3uxAztwDEG0ShCmuvnIy3vffOftk697s8ZipNJIRlVFTnFZZn4M/zzw/BcfDD2cQAgJOCTCflEm7g08uTPLG2QAFbIQsG517NASekyJK1JUpegpt+pvX/n838YbbHOrMGMrzyTLP5lAdn5+Nzn4yp5/tXIyHhkrUFZ/2W12WpuVpbzONKVR5CP19UsLjv9OOgGeD0nJUg5QnmcI1wfhBryL62IFH1c61lbj0GZrq0XM8z/a+diJwxJbt/i6VOiViH+VIoOtETCIq7MMHGfn0zTJglLFhhfKk984MhHb9v2VdklozE/g67Vk4rk//Of3gScvXyiSJvxMN1aodB9Vc85shCMXF3Q9PbwWZ8Pq8rUFa0MjV4bsYxc6WHTu/kHP5IWNnfJjXlKRifGCBiAfqSuXWQg2k0L/oqHYOFPDjbAoo9RaVNZ6eNoI8e0QsDlHqSIiuYVw+FwGleu5RqA0CTjbaY+sF3gy6a05V0ubwcW4c9mVeg+E6sXR94/a+nH2CzkbP5h859ql6QvO8Pzkw1LB5XM2WoV9VF57xMWry8iEbkW64OkhxH9NwCuMbPn/S9z90FJCi5hXMT9NcnaAzIGmy1m7OMTFpiI2cDZVG1BpWccbCE5+ryn0hWt2fc1kf6SzuEh93SnlFKa7Tif+6W2r/I2XVA2QBt4YSxrbKYG0kHgHwCRWSExGyPS89fw21e7JujKe3+L0/JxjnXUnNwZ8LM/7eanZkvIQ7qY7imcfL88+DIgqmmS3Jssg2atUG2LDRfTXayoJKDr7RFNKDx/55seB8SN28rA79/aC5jkXx+7e+UHT+WmYwha7ncIxNlw9O/biqbFDXpFfuxipAJfH182pjN29tkxpV7HzOuoYkqKuUSwRfG0+5DZsXlQdLmIZz7I7F0UPZK5HUbv1lFMFnoV/32crmPOQkzm4VC6lYcRlLYEDXP2mychvmrGGrBy2r9hMcYyNLtS4H3czMt8OmQ4RMh2Zdq8jm/Xuy8+VkOTIZ6AOJQXcU16uRJTdAj5QOlfmMjvqsvYwDgyuy3ilgKtcL2YS1sf3DggvQrAbXDemJ9NmLiLTWrgqaAI+UJ5MiLJTwN6pyfSIy9ohHA46ZerG2bFS3HcTUj0kYG953CPKNgHDU+N+3GXt2zg86uR+pyv3cC3zPyhguDzuEWWTgN1T4/6Yy9pxHB5zcr+1GPcziKiX24ETVcD1Jbgv6O0gzximziBkaSyVL9Z0Qet+AbtKi5WbdCAdtIoKuF83R6iZKYT43cfqkYx0hsu/nnE2n3LRySkcvsvwEw/XCS9UJTVyNzwQ4LVjAva72HOiUHBE6RPQxRs92Q75aU71rIsAP8ThNNyU0gJQSO8KG3W1apyQunEBh8qTAVHiAu4uQ4YXXGT4OQ4/zhphq65YRY3Ag6oFHh2YMQQcLC+oEGWPgF+aWlD90mXtVzi8xEg10+0Pb0XKV85CgYcWk3AFPOBiM84LOFGehIhyQsBjUzLRGKf6qouYF3G4ACUa21YrLWOLoyvN619xT5NDvFnETmcEvK/hHwK+NMW84mWkyoAD4HLN8LMMfvB1pJdGQfJFAZ8rLb432wk2ZHXwJxcdvI3D62BA++hBrgqcu1TMiMvgeYaQ2WEBl5RnRES5U8C2KRlxK6d6xUWAqzhcZsRnqMmijHPzIMM/I2TuLwR8dKrmwdc3cHiziFWQ0mEBD0zdKrZQ77sIdQOH9xipFVYpJRs3Sjs8lwhp8ttw/o3yjIIoHwj41zKMctOF/3/j8CE09gmFf9PaWswm6+D5M6S+qICrPxWbIKVVAt5epk083tIyeXw4eYuRGmGTEqJxkyigqXmEdPht2P5sWSbhKKcFPFlaBh/njvM1lhmeTuexWfm9RT/TzcyVqbCh8NS6iD4Th0qox2wYaAzraqxXVxV5NH3UvcXbGGZS0BRcAqkG58g0QTUWWJ99t4kgDbmYEueDBjoJ6Twl4HfKUyKiHBfw8dJKzJWzyWWtBQeQtXpYsoZDeozX8q8U4/sOOBQS5R13C9hSHt+I0izgnE+Mx7QJGoUJcq6WLsZudxEUc7qnFYoR3ZuUVLssOm5mVVFdV6mkpaApztxA8fNrc5EfQcRPcXLo1/TklS3L55T4AeS2gh9HBd6ZifrqeRM7/mh/Nkv/zOaPkOp4UlVzP5rkvFcaJo0rXNt++xOKwYVbCTeF/PrO+Oc1fEPpPEF732qQ396Hf63hFmjKDJc4yaakiT/sTn4472Zl9fbL/Bs7KHFReM1fDtZ/tGrugm9tmn1x/63mm52vrf3JC28Zf38qco80enXl/wAh0kuucB4AAA==";
+      "H4sIAAAAAAAAAK0ZbWwUx3Xu/Hm2wcbmIxhjwHYIn3clEBrqtBRf+Dg4g2UDSU3B2dubszfe21125+BM6iqtlEKiymoTAiEt/tFQhRIHlFZRPxJUqrZpUKoopahNqjZBVWmSUkRQ2gZVael7s3Nfe3cbXwVi561n5r153+/N3sRVUmGZpC0mRRTVz0YMavk3SJFQuEcyLRoNqpJlbYfZAbm2PHTkvWejrV7iDZM6WdJ0TZEldUCzGJkaflDaJwU0ygI7ekOdu4hPRsRNkjXEiHdXV9Ik8w1dHRlUdSYOyaP/5NLA4aN7Gr5fRur7Sb2i9TGJKXJQ1xhNsn5SF6fxCDWtddEojfaTaRql0T5qKpKqHICNutZPGi1lUJNYwqRWL7V0dR9ubLQSBjX5malJZF8Hts2EzHQT2G+w2U8wRQ2EFYt1hkllTKFq1NpLvkzKw6QipkqDsHFmOCVFgFMMbMB52F6jAJtmTJJpCqV8WNGijMxzYqQl7tgCGwC1Kk7ZkJ4+qlyTYII02iypkjYY6GOmog3C1go9Aacw0lyUKGyqNiR5WBqkA4zc5tzXYy/BLh9XC6IwMsO5jVMCmzU7bJZlratb7xl7SNukeYkHeI5SWUX+qwGp1YHUS2PUpJpMbcS6JeEj0syzh7yEwOYZjs32nh9+6frnl7Wee9XeM6fAnm2RB6nMBuQTkam/aQkuXlOGbFQbuqWgK+RIzq3aI1Y6kwZ4+8w0RVz0pxbP9b7yhYdP0SteUhMilbKuJuLgVdNkPW4oKjU3Uo2aEqPREPFRLRrk6yFSBe9hRaP27LZYzKIsRMpVPlWp879BRTEggSqqgndFi+mpd0NiQ/w9aRBCquAhHvi/kpBFW+C9mZCy1YxsDAzpcRqIqAm6H9w7AA+VTHkoAHFrKnLAMuWAmdCYApvEFHgRACvQrWjd/NUPLBi3jlQSuW7Y7/GAQufJepRGJAusIzylq0eFYNikq1FqDsjq2NkQaTp7jHuLDz3cAi/l+vCAhVucuSEb93Cia/310wOv2Z6GuEJdYGWbP7/gz5/mD1iqw/jxQ0byQ0aa8CT9wfHQc9xNKi0eT2kqdUDlM4YqsZhuxpPE4+EiTef43D/AusOQNSAx1C3u2735gUNtZeCYxv5ytBVs7XCGSSa5hOBNAt8fkOsPvvevM0dG9UzAMNKRF8f5mBiHbU79mLpMo5DnMuSXzJdeHDg72uHFHOKD9MYkcEDIFa3OM3LisTOV21AbFWFSizqQVFxKJaQaNmTq+zMz3O5TcWi0XQCV5WCQp8XP9hnH33z9/ZW8YKQyaH1Wqu2jrDMrapFYPY/PaRndbzcphX1/eqrniSevHtzFFQ872gsd2IFjEKJVgjDVzUde3fvWO2+fuOjNGIuRSiMRURU5yWWZdhP+eeD5Lz4YejiBEBJwUIT9/HTcG3jywgxvkAFUyELAutWxQ4vrUSWmSBGVoqd8XH/7ihf/PtZgm1uFGVt5Jln2yQQy87O7yMOv7fmolZPxyFiBMvrLbLPTWlOG8jrTlEaQj+RXLsw99ivpOHg+JCVLOUB5niFcH4Qb8E6ui+V8XOFYW4VDm62tFjHP/2jn40IcFtu6xdclQq9E/KsUGewuAQO42mTgOD2XpknmFis2vFCe+Orh8ei2766wS0JjbgJfryXiz//uP7/2P3XpfIE04WO6sVyl+6iadWYjHLkgr+vp5rU4E1aXrsxdExy+PGgfO8/BonP397onzm9cKD/uJWXpGM9rAHKROrOZhWAzKfQvGoqNMzXcCPPTSq1FZa2Hp42Q8h0CzslSqohIbiEcPp1G5XquESjNAk532iPjBZ50epuTraXN4GLcuexKvQdC9Y2Ra0ds/Tj7hayNH0y8c+XClLmneX4qx1LB5XM2Wvl9VE57xMWrS8uEbkU64ekmxHdFwMuMbPn/S9y90FJCi5hTMW8lOTtAZkDT5axdHOJicwEbOJuqDai0jOP1Bya+3Rz83BW7vqazP9JZUKC+7pSyCtOdp+L/9LZV/tJLqvpJA2+MJY3tlEBaSLz9YBIrKCbDZErOem6bavdknWnPb3F6ftaxzrqTHQPlLMf7eanZkvQQ7qY7CmcfL88+DIgqmmS3Jksh2atUG2RDBfTXYypxKDr7RFNKDx1+7KZ/7LCdPOzOvT2vec7Gsbt3ftAUfhqmsAVup3CMDe+eGX3p5OhBr8ivnYyUgcvj6+Zk2u5eW6aUq9h5HXUMSVHXKJYIvjYbchs2L6oOF7G0Z9mdi6L709ejiN16ysk8z8K/19oK5jxkZQ4ulUtpGHZZi+MAV78KGflNMdaQkcP2FZspjrHRhRr34y5GZtsh0yFCpiPd7nVkst7a3FwJSY58CupQQsA9peVKRNkt4H3Fc2U2syMuaw/hwOC6jFcKuMr1YCZhvXxvv/AiBLvBdaN6ImXmAjKtgauCJuB9pcmEKDsF7JmcTI+4rB3E4WGnTF04O1qM+y5CqgcF7CmNe0TZJmBoctyPuax9A4dHndzvdOUermW+BwQMlcY9omwSsGty3B91WTuGw+NO7rcW4n4qEfVyO3CiCri+CPd5vR3kGcPUGYQsjSZzxZoiaN0rYGdxsbKTDqSDVlEB9+vmMDXThRC/+1jdkpHKcLnXM87md1x0chKHbzH8xMN1wgtVUY3cDQ8EeO2ogH0u9hzPFxxRegV08UZPpkN+hlM94yLACzicgptSSgAK6V1hI65WjRFSNybgYGkyIEpMwN0lyPAjFxl+gsMPMkbYqitWQSPwoGqBRwdmDAEHSgsqRNkj4P2TC6qfuaz9HIeXGalmuv3hrUD5ylrI89BCEi6HB1xs6jkBx0uTEFGOC3h0UiYa5VRfdxHzDRzOQ4nGttVKydji6Epz+lfc0+wQr4nY6YyA9zX8Q8CXJ5lXvIxUGXAAXK4ZfpbBD76O9NIoSL4k4PPFxfdmOsGGjA7+6KKDt3G4CAa0jx7gqsC5C4WMuBSeZwmZHhJwcWlGRJRFArZNyohbOdXLLgK8i8MlRsoNNVGQcW4eZPjHhMz8qYCPTtY8+PomDm8VsApSOiTggclbxRbqmotQ13F4n5FaYZVisnGjtMNzgZBmnw1nXy/NKIjygYB/K8EoN1z4/zcOH0JjH1f4N62thWyyDp6/QOqLCLjqltgEKa0U8PYSbeLxFpfJU46THzNSI2xSRDRuEgU0NYuQDp8N258rySQc5ZSAJ4rLUM6543yNpodnUnmsKbe36GO6mb4y5TcUnloX0afhUAn1mA0BjSFdjfboqiKPpI66p3Abw0wKmoJLINXgHJnGqcb86zPvNhGkIRdS4mzQwEJCFp4U8OnSlIgoxwR8orgSs+VsdllrwQFkrR6SrKGgHuW1/IuF+L4DDoVEecfdAraUxjeizBFwxifGY8oEjcIEWVdLF2O3uwiKOd3TCsWI7k1Iql0WHTezqoiuq1TSktAUp2+g+Pl1ToEfQcRPcXLwF/TE5S3LZhT5AeS2vB9HBd7p8frqWeM7fm9/Nkv9zOYLk+pYQlWzP5pkvVcaJo0pXNs++xOKwYVbATeF3PrO+Oc1fEPpPAF73yqQ396Hf93FLdCcHi5wks0JE3/Ynfhw1o3K6u2X+Dd2UOL8NhY+9tjX/0A/avjmooqmm5HVL/hv/Hnt6msX//q1p1+pu/+3/wPdVP1hcB4AAA==";
 }
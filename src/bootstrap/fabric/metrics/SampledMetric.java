--- conflicted
+++ resolved
@@ -351,22 +351,7 @@
                     createRunningMetricStats(init, 0, 1));
             fabric.common.ConfigProperties config =
               fabric.worker.Worker.getWorker().config;
-<<<<<<< HEAD
             if (getUsePreset()) {
-                java.lang.String key = name + "@" + s.name();
-                this.set$presetR((double)
-                                   (config.rates.containsKey(key)
-                                      ? ((java.lang.Double)
-                                           config.rates.get(key)).doubleValue()
-                                      : 0.0));
-                this.set$presetB((double)
-                                   (config.bounds.containsKey(key)
-                                      ? ((java.lang.Double)
-                                           config.bounds.get(key)).doubleValue()
-                                      : 1.0));
-=======
-            this.set$usePreset(config.usePreset);
-            if (this.get$usePreset()) {
                 java.lang.String presetKey = "" + key + "@" + s.name();
                 this.set$presetR(
                        (double)
@@ -380,7 +365,6 @@
                             ? ((java.lang.Double)
                                  config.bounds.get(presetKey)).doubleValue()
                             : 1.0));
->>>>>>> 650d366b
                 this.set$presetV(
                        (double)
                          (config.velocities.containsKey(presetKey)
@@ -569,159 +553,7 @@
             }
             else {
                 {
-                    double result$var229 = result;
-                    fabric.worker.transaction.TransactionManager $tm235 =
-                      fabric.worker.transaction.TransactionManager.getInstance(
-                                                                     );
-                    boolean $backoffEnabled238 =
-                      fabric.worker.Worker.getWorker().config.txRetryBackoff;
-                    int $backoff236 = 1;
-                    boolean $doBackoff237 = true;
-                    boolean $retry232 = true;
-                    $label230: for (boolean $commit231 = false; !$commit231; ) {
-                        if ($backoffEnabled238) {
-                            if ($doBackoff237) {
-                                if ($backoff236 > 32) {
-                                    while (true) {
-                                        try {
-                                            java.lang.Thread.sleep($backoff236);
-                                            break;
-                                        }
-                                        catch (java.lang.
-                                                 InterruptedException $e233) {
-                                            
-                                        }
-                                    }
-                                }
-                                if ($backoff236 < 5000) $backoff236 *= 2;
-                            }
-                            $doBackoff237 = $backoff236 <= 32 || !$doBackoff237;
-                        }
-                        $commit231 = true;
-                        fabric.worker.transaction.TransactionManager.
-                          getInstance().startTransaction();
-                        try {
-                            fabric.worker.metrics.RunningMetricStats preloaded =
-                              tmp.get$stats().preload(tmp.get$key());
-                            if (!fabric.lang.Object._Proxy.idEquals(
-                                                             preloaded,
-                                                             tmp.get$stats()))
-                                tmp.set$stats(preloaded);
-                            result = tmp.get$stats().getValue();
-                        }
-                        catch (final fabric.worker.RetryException $e233) {
-                            $commit231 = false;
-                            continue $label230;
-                        }
-                        catch (final fabric.worker.
-                                 TransactionRestartingException $e233) {
-                            $commit231 = false;
-                            fabric.common.TransactionID $currentTid234 =
-                              $tm235.getCurrentTid();
-                            if ($e233.tid.isDescendantOf($currentTid234))
-                                continue $label230;
-                            if ($currentTid234.parent != null) {
-                                $retry232 = false;
-                                throw $e233;
-                            }
-                            throw new InternalError(
-                                    "Something is broken with " +
-                                        "transaction management. Got a signal to restart a " +
-                                        "different transaction than the one being managed.");
-                        }
-                        catch (final fabric.worker.metrics.
-                                 LockConflictException $e233) {
-                            $commit231 = false;
-                            if ($tm235.checkForStaleObjects()) continue;
-                            fabric.common.TransactionID $currentTid234 =
-                              $tm235.getCurrentTid();
-                            if ($e233.tid.isDescendantOf($currentTid234)) {
-                                $retry232 = true;
-                            }
-                            else if ($currentTid234.parent != null) {
-                                $retry232 = false;
-                                throw $e233;
-                            }
-                            else {
-                                throw new InternalError(
-                                        "Something is broken with transaction " +
-                                            "management. Got a signal for a lock conflict in a different " +
-                                            "transaction than the one being managed.");
-                            }
-                        }
-                        catch (final Throwable $e233) {
-                            $commit231 = false;
-                            if ($tm235.checkForStaleObjects())
-                                continue $label230;
-                            $retry232 = false;
-                            throw new fabric.worker.AbortException($e233);
-                        }
-                        finally {
-                            if ($commit231) {
-                                try {
-                                    fabric.worker.transaction.TransactionManager.
-                                      getInstance().commitTransaction();
-                                }
-                                catch (final fabric.worker.
-                                         AbortException $e233) {
-                                    $commit231 = false;
-                                }
-                                catch (final fabric.worker.
-                                         TransactionRestartingException $e233) {
-                                    $commit231 = false;
-                                    fabric.common.TransactionID $currentTid234 =
-                                      $tm235.getCurrentTid();
-                                    if ($currentTid234 != null) {
-                                        if ($e233.tid.equals($currentTid234) ||
-                                              !$e233.tid.isDescendantOf(
-                                                           $currentTid234)) {
-                                            throw $e233;
-                                        }
-                                    }
-                                }
-                            }
-                            else {
-                                fabric.worker.transaction.TransactionManager.
-                                  getInstance().abortTransaction();
-                            }
-                            if (!$commit231 && $retry232) {
-                                { result = result$var229; }
-                                continue $label230;
-                            }
-                        }
-                    }
-                }
-            }
-            return result;
-        }
-        
-        public long computeSamples(fabric.worker.metrics.StatsMap weakStats) {
-            return fabric.metrics.SampledMetric._Impl.
-              static_computeSamples((fabric.metrics.SampledMetric)
-                                      this.$getProxy(), weakStats);
-        }
-        
-        private static long static_computeSamples(
-          fabric.metrics.SampledMetric tmp,
-          fabric.worker.metrics.StatsMap weakStats) {
-            if (fabric.worker.transaction.TransactionManager.getInstance().
-                  inTxn()) {
-                if (tmp.getUsePreset()) {
-                    return 0;
-                }
-                else {
-                    fabric.worker.metrics.RunningMetricStats preloaded =
-                      tmp.get$stats().preload(tmp.get$key());
-                    if (!fabric.lang.Object._Proxy.idEquals(preloaded,
-                                                            tmp.get$stats()))
-                        tmp.set$stats(preloaded);
-                    return tmp.get$stats().getSamples();
-                }
-            }
-            else {
-                long rtn = 0;
-                {
-                    long rtn$var239 = rtn;
+                    double result$var239 = result;
                     fabric.worker.transaction.TransactionManager $tm245 =
                       fabric.worker.transaction.TransactionManager.getInstance(
                                                                      );
@@ -753,20 +585,13 @@
                         fabric.worker.transaction.TransactionManager.
                           getInstance().startTransaction();
                         try {
-                            if (tmp.getUsePreset()) {
-                                rtn = 0;
-                            }
-                            else {
-                                fabric.worker.metrics.RunningMetricStats
-                                  preloaded =
-                                  tmp.get$stats().preload(tmp.get$key());
-                                if (!fabric.lang.Object._Proxy.idEquals(
-                                                                 preloaded,
-                                                                 tmp.get$stats(
-                                                                       )))
-                                    tmp.set$stats(preloaded);
-                                rtn = tmp.get$stats().getSamples();
-                            }
+                            fabric.worker.metrics.RunningMetricStats preloaded =
+                              tmp.get$stats().preload(tmp.get$key());
+                            if (!fabric.lang.Object._Proxy.idEquals(
+                                                             preloaded,
+                                                             tmp.get$stats()))
+                                tmp.set$stats(preloaded);
+                            result = tmp.get$stats().getValue();
                         }
                         catch (final fabric.worker.RetryException $e243) {
                             $commit241 = false;
@@ -844,24 +669,23 @@
                                   getInstance().abortTransaction();
                             }
                             if (!$commit241 && $retry242) {
-                                { rtn = rtn$var239; }
+                                { result = result$var239; }
                                 continue $label240;
                             }
                         }
                     }
                 }
-                return rtn;
-            }
-        }
-        
-        public long computeLastUpdate(
-          fabric.worker.metrics.StatsMap weakStats) {
+            }
+            return result;
+        }
+        
+        public long computeSamples(fabric.worker.metrics.StatsMap weakStats) {
             return fabric.metrics.SampledMetric._Impl.
-              static_computeLastUpdate((fabric.metrics.SampledMetric)
-                                         this.$getProxy(), weakStats);
-        }
-        
-        private static long static_computeLastUpdate(
+              static_computeSamples((fabric.metrics.SampledMetric)
+                                      this.$getProxy(), weakStats);
+        }
+        
+        private static long static_computeSamples(
           fabric.metrics.SampledMetric tmp,
           fabric.worker.metrics.StatsMap weakStats) {
             if (fabric.worker.transaction.TransactionManager.getInstance().
@@ -875,7 +699,7 @@
                     if (!fabric.lang.Object._Proxy.idEquals(preloaded,
                                                             tmp.get$stats()))
                         tmp.set$stats(preloaded);
-                    return tmp.get$stats().getLastUpdate();
+                    return tmp.get$stats().getSamples();
                 }
             }
             else {
@@ -925,7 +749,7 @@
                                                                  tmp.get$stats(
                                                                        )))
                                     tmp.set$stats(preloaded);
-                                rtn = tmp.get$stats().getLastUpdate();
+                                rtn = tmp.get$stats().getSamples();
                             }
                         }
                         catch (final fabric.worker.RetryException $e253) {
@@ -1014,14 +838,14 @@
             }
         }
         
-        public double computeUpdateInterval(
+        public long computeLastUpdate(
           fabric.worker.metrics.StatsMap weakStats) {
             return fabric.metrics.SampledMetric._Impl.
-              static_computeUpdateInterval((fabric.metrics.SampledMetric)
-                                             this.$getProxy(), weakStats);
-        }
-        
-        private static double static_computeUpdateInterval(
+              static_computeLastUpdate((fabric.metrics.SampledMetric)
+                                         this.$getProxy(), weakStats);
+        }
+        
+        private static long static_computeLastUpdate(
           fabric.metrics.SampledMetric tmp,
           fabric.worker.metrics.StatsMap weakStats) {
             if (fabric.worker.transaction.TransactionManager.getInstance().
@@ -1035,13 +859,13 @@
                     if (!fabric.lang.Object._Proxy.idEquals(preloaded,
                                                             tmp.get$stats()))
                         tmp.set$stats(preloaded);
-                    return tmp.get$stats().getIntervalEstimate();
+                    return tmp.get$stats().getLastUpdate();
                 }
             }
             else {
-                double rtn = 0;
+                long rtn = 0;
                 {
-                    double rtn$var259 = rtn;
+                    long rtn$var259 = rtn;
                     fabric.worker.transaction.TransactionManager $tm265 =
                       fabric.worker.transaction.TransactionManager.getInstance(
                                                                      );
@@ -1085,7 +909,7 @@
                                                                  tmp.get$stats(
                                                                        )))
                                     tmp.set$stats(preloaded);
-                                rtn = tmp.get$stats().getIntervalEstimate();
+                                rtn = tmp.get$stats().getLastUpdate();
                             }
                         }
                         catch (final fabric.worker.RetryException $e263) {
@@ -1174,20 +998,20 @@
             }
         }
         
-        public double computeVelocity(
+        public double computeUpdateInterval(
           fabric.worker.metrics.StatsMap weakStats) {
             return fabric.metrics.SampledMetric._Impl.
-              static_computeVelocity((fabric.metrics.SampledMetric)
-                                       this.$getProxy(), weakStats);
-        }
-        
-        private static double static_computeVelocity(
+              static_computeUpdateInterval((fabric.metrics.SampledMetric)
+                                             this.$getProxy(), weakStats);
+        }
+        
+        private static double static_computeUpdateInterval(
           fabric.metrics.SampledMetric tmp,
           fabric.worker.metrics.StatsMap weakStats) {
             if (fabric.worker.transaction.TransactionManager.getInstance().
                   inTxn()) {
                 if (tmp.getUsePreset()) {
-                    return tmp.get$presetV();
+                    return 0;
                 }
                 else {
                     fabric.worker.metrics.RunningMetricStats preloaded =
@@ -1195,7 +1019,7 @@
                     if (!fabric.lang.Object._Proxy.idEquals(preloaded,
                                                             tmp.get$stats()))
                         tmp.set$stats(preloaded);
-                    return tmp.get$stats().getVelocityEstimate();
+                    return tmp.get$stats().getIntervalEstimate();
                 }
             }
             else {
@@ -1234,7 +1058,7 @@
                           getInstance().startTransaction();
                         try {
                             if (tmp.getUsePreset()) {
-                                rtn = tmp.get$presetV();
+                                rtn = 0;
                             }
                             else {
                                 fabric.worker.metrics.RunningMetricStats
@@ -1245,7 +1069,7 @@
                                                                  tmp.get$stats(
                                                                        )))
                                     tmp.set$stats(preloaded);
-                                rtn = tmp.get$stats().getVelocityEstimate();
+                                rtn = tmp.get$stats().getIntervalEstimate();
                             }
                         }
                         catch (final fabric.worker.RetryException $e273) {
@@ -1334,19 +1158,20 @@
             }
         }
         
-        public double computeNoise(fabric.worker.metrics.StatsMap weakStats) {
+        public double computeVelocity(
+          fabric.worker.metrics.StatsMap weakStats) {
             return fabric.metrics.SampledMetric._Impl.
-              static_computeNoise((fabric.metrics.SampledMetric)
-                                    this.$getProxy(), weakStats);
-        }
-        
-        private static double static_computeNoise(
+              static_computeVelocity((fabric.metrics.SampledMetric)
+                                       this.$getProxy(), weakStats);
+        }
+        
+        private static double static_computeVelocity(
           fabric.metrics.SampledMetric tmp,
           fabric.worker.metrics.StatsMap weakStats) {
             if (fabric.worker.transaction.TransactionManager.getInstance().
                   inTxn()) {
                 if (tmp.getUsePreset()) {
-                    return tmp.get$presetN();
+                    return tmp.get$presetV();
                 }
                 else {
                     fabric.worker.metrics.RunningMetricStats preloaded =
@@ -1354,7 +1179,7 @@
                     if (!fabric.lang.Object._Proxy.idEquals(preloaded,
                                                             tmp.get$stats()))
                         tmp.set$stats(preloaded);
-                    return tmp.get$stats().getNoiseEstimate();
+                    return tmp.get$stats().getVelocityEstimate();
                 }
             }
             else {
@@ -1393,7 +1218,7 @@
                           getInstance().startTransaction();
                         try {
                             if (tmp.getUsePreset()) {
-                                rtn = tmp.get$presetN();
+                                rtn = tmp.get$presetV();
                             }
                             else {
                                 fabric.worker.metrics.RunningMetricStats
@@ -1404,7 +1229,7 @@
                                                                  tmp.get$stats(
                                                                        )))
                                     tmp.set$stats(preloaded);
-                                rtn = tmp.get$stats().getNoiseEstimate();
+                                rtn = tmp.get$stats().getVelocityEstimate();
                             }
                         }
                         catch (final fabric.worker.RetryException $e283) {
@@ -1485,6 +1310,165 @@
                             if (!$commit281 && $retry282) {
                                 { rtn = rtn$var279; }
                                 continue $label280;
+                            }
+                        }
+                    }
+                }
+                return rtn;
+            }
+        }
+        
+        public double computeNoise(fabric.worker.metrics.StatsMap weakStats) {
+            return fabric.metrics.SampledMetric._Impl.
+              static_computeNoise((fabric.metrics.SampledMetric)
+                                    this.$getProxy(), weakStats);
+        }
+        
+        private static double static_computeNoise(
+          fabric.metrics.SampledMetric tmp,
+          fabric.worker.metrics.StatsMap weakStats) {
+            if (fabric.worker.transaction.TransactionManager.getInstance().
+                  inTxn()) {
+                if (tmp.getUsePreset()) {
+                    return tmp.get$presetN();
+                }
+                else {
+                    fabric.worker.metrics.RunningMetricStats preloaded =
+                      tmp.get$stats().preload(tmp.get$key());
+                    if (!fabric.lang.Object._Proxy.idEquals(preloaded,
+                                                            tmp.get$stats()))
+                        tmp.set$stats(preloaded);
+                    return tmp.get$stats().getNoiseEstimate();
+                }
+            }
+            else {
+                double rtn = 0;
+                {
+                    double rtn$var289 = rtn;
+                    fabric.worker.transaction.TransactionManager $tm295 =
+                      fabric.worker.transaction.TransactionManager.getInstance(
+                                                                     );
+                    boolean $backoffEnabled298 =
+                      fabric.worker.Worker.getWorker().config.txRetryBackoff;
+                    int $backoff296 = 1;
+                    boolean $doBackoff297 = true;
+                    boolean $retry292 = true;
+                    $label290: for (boolean $commit291 = false; !$commit291; ) {
+                        if ($backoffEnabled298) {
+                            if ($doBackoff297) {
+                                if ($backoff296 > 32) {
+                                    while (true) {
+                                        try {
+                                            java.lang.Thread.sleep($backoff296);
+                                            break;
+                                        }
+                                        catch (java.lang.
+                                                 InterruptedException $e293) {
+                                            
+                                        }
+                                    }
+                                }
+                                if ($backoff296 < 5000) $backoff296 *= 2;
+                            }
+                            $doBackoff297 = $backoff296 <= 32 || !$doBackoff297;
+                        }
+                        $commit291 = true;
+                        fabric.worker.transaction.TransactionManager.
+                          getInstance().startTransaction();
+                        try {
+                            if (tmp.getUsePreset()) {
+                                rtn = tmp.get$presetN();
+                            }
+                            else {
+                                fabric.worker.metrics.RunningMetricStats
+                                  preloaded =
+                                  tmp.get$stats().preload(tmp.get$key());
+                                if (!fabric.lang.Object._Proxy.idEquals(
+                                                                 preloaded,
+                                                                 tmp.get$stats(
+                                                                       )))
+                                    tmp.set$stats(preloaded);
+                                rtn = tmp.get$stats().getNoiseEstimate();
+                            }
+                        }
+                        catch (final fabric.worker.RetryException $e293) {
+                            $commit291 = false;
+                            continue $label290;
+                        }
+                        catch (final fabric.worker.
+                                 TransactionRestartingException $e293) {
+                            $commit291 = false;
+                            fabric.common.TransactionID $currentTid294 =
+                              $tm295.getCurrentTid();
+                            if ($e293.tid.isDescendantOf($currentTid294))
+                                continue $label290;
+                            if ($currentTid294.parent != null) {
+                                $retry292 = false;
+                                throw $e293;
+                            }
+                            throw new InternalError(
+                                    "Something is broken with " +
+                                        "transaction management. Got a signal to restart a " +
+                                        "different transaction than the one being managed.");
+                        }
+                        catch (final fabric.worker.metrics.
+                                 LockConflictException $e293) {
+                            $commit291 = false;
+                            if ($tm295.checkForStaleObjects()) continue;
+                            fabric.common.TransactionID $currentTid294 =
+                              $tm295.getCurrentTid();
+                            if ($e293.tid.isDescendantOf($currentTid294)) {
+                                $retry292 = true;
+                            }
+                            else if ($currentTid294.parent != null) {
+                                $retry292 = false;
+                                throw $e293;
+                            }
+                            else {
+                                throw new InternalError(
+                                        "Something is broken with transaction " +
+                                            "management. Got a signal for a lock conflict in a different " +
+                                            "transaction than the one being managed.");
+                            }
+                        }
+                        catch (final Throwable $e293) {
+                            $commit291 = false;
+                            if ($tm295.checkForStaleObjects())
+                                continue $label290;
+                            $retry292 = false;
+                            throw new fabric.worker.AbortException($e293);
+                        }
+                        finally {
+                            if ($commit291) {
+                                try {
+                                    fabric.worker.transaction.TransactionManager.
+                                      getInstance().commitTransaction();
+                                }
+                                catch (final fabric.worker.
+                                         AbortException $e293) {
+                                    $commit291 = false;
+                                }
+                                catch (final fabric.worker.
+                                         TransactionRestartingException $e293) {
+                                    $commit291 = false;
+                                    fabric.common.TransactionID $currentTid294 =
+                                      $tm295.getCurrentTid();
+                                    if ($currentTid294 != null) {
+                                        if ($e293.tid.equals($currentTid294) ||
+                                              !$e293.tid.isDescendantOf(
+                                                           $currentTid294)) {
+                                            throw $e293;
+                                        }
+                                    }
+                                }
+                            }
+                            else {
+                                fabric.worker.transaction.TransactionManager.
+                                  getInstance().abortTransaction();
+                            }
+                            if (!$commit291 && $retry292) {
+                                { rtn = rtn$var289; }
+                                continue $label290;
                             }
                         }
                     }
@@ -1562,142 +1546,7 @@
             }
             else {
                 {
-                    double result$var289 = result;
-                    fabric.worker.transaction.TransactionManager $tm295 =
-                      fabric.worker.transaction.TransactionManager.getInstance(
-                                                                     );
-                    boolean $backoffEnabled298 =
-                      fabric.worker.Worker.getWorker().config.txRetryBackoff;
-                    int $backoff296 = 1;
-                    boolean $doBackoff297 = true;
-                    boolean $retry292 = true;
-                    $label290: for (boolean $commit291 = false; !$commit291; ) {
-                        if ($backoffEnabled298) {
-                            if ($doBackoff297) {
-                                if ($backoff296 > 32) {
-                                    while (true) {
-                                        try {
-                                            java.lang.Thread.sleep($backoff296);
-                                            break;
-                                        }
-                                        catch (java.lang.
-                                                 InterruptedException $e293) {
-                                            
-                                        }
-                                    }
-                                }
-                                if ($backoff296 < 5000) $backoff296 *= 2;
-                            }
-                            $doBackoff297 = $backoff296 <= 32 || !$doBackoff297;
-                        }
-                        $commit291 = true;
-                        fabric.worker.transaction.TransactionManager.
-                          getInstance().startTransaction();
-                        try { result = tmp.computeValue(weakStats); }
-                        catch (final fabric.worker.RetryException $e293) {
-                            $commit291 = false;
-                            continue $label290;
-                        }
-                        catch (final fabric.worker.
-                                 TransactionRestartingException $e293) {
-                            $commit291 = false;
-                            fabric.common.TransactionID $currentTid294 =
-                              $tm295.getCurrentTid();
-                            if ($e293.tid.isDescendantOf($currentTid294))
-                                continue $label290;
-                            if ($currentTid294.parent != null) {
-                                $retry292 = false;
-                                throw $e293;
-                            }
-                            throw new InternalError(
-                                    "Something is broken with " +
-                                        "transaction management. Got a signal to restart a " +
-                                        "different transaction than the one being managed.");
-                        }
-                        catch (final fabric.worker.metrics.
-                                 LockConflictException $e293) {
-                            $commit291 = false;
-                            if ($tm295.checkForStaleObjects()) continue;
-                            fabric.common.TransactionID $currentTid294 =
-                              $tm295.getCurrentTid();
-                            if ($e293.tid.isDescendantOf($currentTid294)) {
-                                $retry292 = true;
-                            }
-                            else if ($currentTid294.parent != null) {
-                                $retry292 = false;
-                                throw $e293;
-                            }
-                            else {
-                                throw new InternalError(
-                                        "Something is broken with transaction " +
-                                            "management. Got a signal for a lock conflict in a different " +
-                                            "transaction than the one being managed.");
-                            }
-                        }
-                        catch (final Throwable $e293) {
-                            $commit291 = false;
-                            if ($tm295.checkForStaleObjects())
-                                continue $label290;
-                            $retry292 = false;
-                            throw new fabric.worker.AbortException($e293);
-                        }
-                        finally {
-                            if ($commit291) {
-                                try {
-                                    fabric.worker.transaction.TransactionManager.
-                                      getInstance().commitTransaction();
-                                }
-                                catch (final fabric.worker.
-                                         AbortException $e293) {
-                                    $commit291 = false;
-                                }
-                                catch (final fabric.worker.
-                                         TransactionRestartingException $e293) {
-                                    $commit291 = false;
-                                    fabric.common.TransactionID $currentTid294 =
-                                      $tm295.getCurrentTid();
-                                    if ($currentTid294 != null) {
-                                        if ($e293.tid.equals($currentTid294) ||
-                                              !$e293.tid.isDescendantOf(
-                                                           $currentTid294)) {
-                                            throw $e293;
-                                        }
-                                    }
-                                }
-                            }
-                            else {
-                                fabric.worker.transaction.TransactionManager.
-                                  getInstance().abortTransaction();
-                            }
-                            if (!$commit291 && $retry292) {
-                                { result = result$var289; }
-                                continue $label290;
-                            }
-                        }
-                    }
-                }
-            }
-            return result;
-        }
-        
-        public long samples(fabric.worker.metrics.StatsMap weakStats) {
-            return fabric.metrics.SampledMetric._Impl.
-              static_samples((fabric.metrics.SampledMetric) this.$getProxy(),
-                             weakStats);
-        }
-        
-        private static long static_samples(
-          fabric.metrics.SampledMetric tmp,
-          fabric.worker.metrics.StatsMap weakStats) {
-            if (weakStats.containsKey(tmp)) return weakStats.getSamples(tmp);
-            long result = 0;
-            if (fabric.worker.transaction.TransactionManager.getInstance().
-                  inTxn()) {
-                result = tmp.computeSamples(weakStats);
-            }
-            else {
-                {
-                    long result$var299 = result;
+                    double result$var299 = result;
                     fabric.worker.transaction.TransactionManager $tm305 =
                       fabric.worker.transaction.TransactionManager.getInstance(
                                                                      );
@@ -1728,7 +1577,7 @@
                         $commit301 = true;
                         fabric.worker.transaction.TransactionManager.
                           getInstance().startTransaction();
-                        try { result = tmp.computeSamples(weakStats); }
+                        try { result = tmp.computeValue(weakStats); }
                         catch (final fabric.worker.RetryException $e303) {
                             $commit301 = false;
                             continue $label300;
@@ -1815,20 +1664,20 @@
             return result;
         }
         
-        public long lastUpdate(fabric.worker.metrics.StatsMap weakStats) {
+        public long samples(fabric.worker.metrics.StatsMap weakStats) {
             return fabric.metrics.SampledMetric._Impl.
-              static_lastUpdate((fabric.metrics.SampledMetric) this.$getProxy(),
-                                weakStats);
-        }
-        
-        private static long static_lastUpdate(
+              static_samples((fabric.metrics.SampledMetric) this.$getProxy(),
+                             weakStats);
+        }
+        
+        private static long static_samples(
           fabric.metrics.SampledMetric tmp,
           fabric.worker.metrics.StatsMap weakStats) {
-            if (weakStats.containsKey(tmp)) return weakStats.getLastUpdate(tmp);
+            if (weakStats.containsKey(tmp)) return weakStats.getSamples(tmp);
             long result = 0;
             if (fabric.worker.transaction.TransactionManager.getInstance().
                   inTxn()) {
-                result = tmp.computeLastUpdate(weakStats);
+                result = tmp.computeSamples(weakStats);
             }
             else {
                 {
@@ -1863,7 +1712,7 @@
                         $commit311 = true;
                         fabric.worker.transaction.TransactionManager.
                           getInstance().startTransaction();
-                        try { result = tmp.computeLastUpdate(weakStats); }
+                        try { result = tmp.computeSamples(weakStats); }
                         catch (final fabric.worker.RetryException $e313) {
                             $commit311 = false;
                             continue $label310;
@@ -1950,25 +1799,24 @@
             return result;
         }
         
-        public double updateInterval(fabric.worker.metrics.StatsMap weakStats) {
+        public long lastUpdate(fabric.worker.metrics.StatsMap weakStats) {
             return fabric.metrics.SampledMetric._Impl.
-              static_updateInterval((fabric.metrics.SampledMetric)
-                                      this.$getProxy(), weakStats);
-        }
-        
-        private static double static_updateInterval(
+              static_lastUpdate((fabric.metrics.SampledMetric) this.$getProxy(),
+                                weakStats);
+        }
+        
+        private static long static_lastUpdate(
           fabric.metrics.SampledMetric tmp,
           fabric.worker.metrics.StatsMap weakStats) {
-            if (weakStats.containsKey(tmp))
-                return weakStats.getUpdateInterval(tmp);
-            double result = 0;
+            if (weakStats.containsKey(tmp)) return weakStats.getLastUpdate(tmp);
+            long result = 0;
             if (fabric.worker.transaction.TransactionManager.getInstance().
                   inTxn()) {
-                result = tmp.computeUpdateInterval(weakStats);
+                result = tmp.computeLastUpdate(weakStats);
             }
             else {
                 {
-                    double result$var319 = result;
+                    long result$var319 = result;
                     fabric.worker.transaction.TransactionManager $tm325 =
                       fabric.worker.transaction.TransactionManager.getInstance(
                                                                      );
@@ -1999,7 +1847,7 @@
                         $commit321 = true;
                         fabric.worker.transaction.TransactionManager.
                           getInstance().startTransaction();
-                        try { result = tmp.computeUpdateInterval(weakStats); }
+                        try { result = tmp.computeLastUpdate(weakStats); }
                         catch (final fabric.worker.RetryException $e323) {
                             $commit321 = false;
                             continue $label320;
@@ -2086,20 +1934,21 @@
             return result;
         }
         
-        public double velocity(fabric.worker.metrics.StatsMap weakStats) {
+        public double updateInterval(fabric.worker.metrics.StatsMap weakStats) {
             return fabric.metrics.SampledMetric._Impl.
-              static_velocity((fabric.metrics.SampledMetric) this.$getProxy(),
-                              weakStats);
-        }
-        
-        private static double static_velocity(
+              static_updateInterval((fabric.metrics.SampledMetric)
+                                      this.$getProxy(), weakStats);
+        }
+        
+        private static double static_updateInterval(
           fabric.metrics.SampledMetric tmp,
           fabric.worker.metrics.StatsMap weakStats) {
-            if (weakStats.containsKey(tmp)) return weakStats.getVelocity(tmp);
+            if (weakStats.containsKey(tmp))
+                return weakStats.getUpdateInterval(tmp);
             double result = 0;
             if (fabric.worker.transaction.TransactionManager.getInstance().
                   inTxn()) {
-                result = tmp.computeVelocity(weakStats);
+                result = tmp.computeUpdateInterval(weakStats);
             }
             else {
                 {
@@ -2134,7 +1983,7 @@
                         $commit331 = true;
                         fabric.worker.transaction.TransactionManager.
                           getInstance().startTransaction();
-                        try { result = tmp.computeVelocity(weakStats); }
+                        try { result = tmp.computeUpdateInterval(weakStats); }
                         catch (final fabric.worker.RetryException $e333) {
                             $commit331 = false;
                             continue $label330;
@@ -2221,20 +2070,20 @@
             return result;
         }
         
-        public double noise(fabric.worker.metrics.StatsMap weakStats) {
+        public double velocity(fabric.worker.metrics.StatsMap weakStats) {
             return fabric.metrics.SampledMetric._Impl.
-              static_noise((fabric.metrics.SampledMetric) this.$getProxy(),
-                           weakStats);
-        }
-        
-        private static double static_noise(
+              static_velocity((fabric.metrics.SampledMetric) this.$getProxy(),
+                              weakStats);
+        }
+        
+        private static double static_velocity(
           fabric.metrics.SampledMetric tmp,
           fabric.worker.metrics.StatsMap weakStats) {
-            if (weakStats.containsKey(tmp)) return weakStats.getNoise(tmp);
+            if (weakStats.containsKey(tmp)) return weakStats.getVelocity(tmp);
             double result = 0;
             if (fabric.worker.transaction.TransactionManager.getInstance().
                   inTxn()) {
-                result = tmp.computeNoise(weakStats);
+                result = tmp.computeVelocity(weakStats);
             }
             else {
                 {
@@ -2269,7 +2118,7 @@
                         $commit341 = true;
                         fabric.worker.transaction.TransactionManager.
                           getInstance().startTransaction();
-                        try { result = tmp.computeNoise(weakStats); }
+                        try { result = tmp.computeVelocity(weakStats); }
                         catch (final fabric.worker.RetryException $e343) {
                             $commit341 = false;
                             continue $label340;
@@ -2356,6 +2205,141 @@
             return result;
         }
         
+        public double noise(fabric.worker.metrics.StatsMap weakStats) {
+            return fabric.metrics.SampledMetric._Impl.
+              static_noise((fabric.metrics.SampledMetric) this.$getProxy(),
+                           weakStats);
+        }
+        
+        private static double static_noise(
+          fabric.metrics.SampledMetric tmp,
+          fabric.worker.metrics.StatsMap weakStats) {
+            if (weakStats.containsKey(tmp)) return weakStats.getNoise(tmp);
+            double result = 0;
+            if (fabric.worker.transaction.TransactionManager.getInstance().
+                  inTxn()) {
+                result = tmp.computeNoise(weakStats);
+            }
+            else {
+                {
+                    double result$var349 = result;
+                    fabric.worker.transaction.TransactionManager $tm355 =
+                      fabric.worker.transaction.TransactionManager.getInstance(
+                                                                     );
+                    boolean $backoffEnabled358 =
+                      fabric.worker.Worker.getWorker().config.txRetryBackoff;
+                    int $backoff356 = 1;
+                    boolean $doBackoff357 = true;
+                    boolean $retry352 = true;
+                    $label350: for (boolean $commit351 = false; !$commit351; ) {
+                        if ($backoffEnabled358) {
+                            if ($doBackoff357) {
+                                if ($backoff356 > 32) {
+                                    while (true) {
+                                        try {
+                                            java.lang.Thread.sleep($backoff356);
+                                            break;
+                                        }
+                                        catch (java.lang.
+                                                 InterruptedException $e353) {
+                                            
+                                        }
+                                    }
+                                }
+                                if ($backoff356 < 5000) $backoff356 *= 2;
+                            }
+                            $doBackoff357 = $backoff356 <= 32 || !$doBackoff357;
+                        }
+                        $commit351 = true;
+                        fabric.worker.transaction.TransactionManager.
+                          getInstance().startTransaction();
+                        try { result = tmp.computeNoise(weakStats); }
+                        catch (final fabric.worker.RetryException $e353) {
+                            $commit351 = false;
+                            continue $label350;
+                        }
+                        catch (final fabric.worker.
+                                 TransactionRestartingException $e353) {
+                            $commit351 = false;
+                            fabric.common.TransactionID $currentTid354 =
+                              $tm355.getCurrentTid();
+                            if ($e353.tid.isDescendantOf($currentTid354))
+                                continue $label350;
+                            if ($currentTid354.parent != null) {
+                                $retry352 = false;
+                                throw $e353;
+                            }
+                            throw new InternalError(
+                                    "Something is broken with " +
+                                        "transaction management. Got a signal to restart a " +
+                                        "different transaction than the one being managed.");
+                        }
+                        catch (final fabric.worker.metrics.
+                                 LockConflictException $e353) {
+                            $commit351 = false;
+                            if ($tm355.checkForStaleObjects()) continue;
+                            fabric.common.TransactionID $currentTid354 =
+                              $tm355.getCurrentTid();
+                            if ($e353.tid.isDescendantOf($currentTid354)) {
+                                $retry352 = true;
+                            }
+                            else if ($currentTid354.parent != null) {
+                                $retry352 = false;
+                                throw $e353;
+                            }
+                            else {
+                                throw new InternalError(
+                                        "Something is broken with transaction " +
+                                            "management. Got a signal for a lock conflict in a different " +
+                                            "transaction than the one being managed.");
+                            }
+                        }
+                        catch (final Throwable $e353) {
+                            $commit351 = false;
+                            if ($tm355.checkForStaleObjects())
+                                continue $label350;
+                            $retry352 = false;
+                            throw new fabric.worker.AbortException($e353);
+                        }
+                        finally {
+                            if ($commit351) {
+                                try {
+                                    fabric.worker.transaction.TransactionManager.
+                                      getInstance().commitTransaction();
+                                }
+                                catch (final fabric.worker.
+                                         AbortException $e353) {
+                                    $commit351 = false;
+                                }
+                                catch (final fabric.worker.
+                                         TransactionRestartingException $e353) {
+                                    $commit351 = false;
+                                    fabric.common.TransactionID $currentTid354 =
+                                      $tm355.getCurrentTid();
+                                    if ($currentTid354 != null) {
+                                        if ($e353.tid.equals($currentTid354) ||
+                                              !$e353.tid.isDescendantOf(
+                                                           $currentTid354)) {
+                                            throw $e353;
+                                        }
+                                    }
+                                }
+                            }
+                            else {
+                                fabric.worker.transaction.TransactionManager.
+                                  getInstance().abortTransaction();
+                            }
+                            if (!$commit351 && $retry352) {
+                                { result = result$var349; }
+                                continue $label350;
+                            }
+                        }
+                    }
+                }
+            }
+            return result;
+        }
+        
         public fabric.worker.metrics.ImmutableObserverSet handleDirectUpdates(
           ) {
             throw new fabric.common.exceptions.InternalError(
@@ -2381,12 +2365,7 @@
                                java.util.List interStoreRefs)
               throws java.io.IOException {
             super.$serialize(out, refTypes, intraStoreRefs, interStoreRefs);
-<<<<<<< HEAD
-            $writeInline(out, this.name);
-=======
             out.writeLong(this.key);
-            out.writeBoolean(this.usePreset);
->>>>>>> 650d366b
             out.writeDouble(this.presetR);
             out.writeDouble(this.presetB);
             out.writeDouble(this.presetV);
@@ -2408,12 +2387,7 @@
             super(store, onum, version, observers, treaties, labelStore,
                   labelOnum, accessPolicyStore, accessPolicyOnum, in, refTypes,
                   intraStoreRefs, interStoreRefs);
-<<<<<<< HEAD
-            this.name = (java.lang.String) in.readObject();
-=======
             this.key = in.readLong();
-            this.usePreset = in.readBoolean();
->>>>>>> 650d366b
             this.presetR = in.readDouble();
             this.presetB = in.readDouble();
             this.presetV = in.readDouble();
@@ -2426,12 +2400,7 @@
             super.$copyAppStateFrom(other);
             fabric.metrics.SampledMetric._Impl src =
               (fabric.metrics.SampledMetric._Impl) other;
-<<<<<<< HEAD
-            this.name = src.name;
-=======
             this.key = src.key;
-            this.usePreset = src.usePreset;
->>>>>>> 650d366b
             this.presetR = src.presetR;
             this.presetB = src.presetB;
             this.presetV = src.presetV;
@@ -2507,21 +2476,11 @@
         
     }
     
-<<<<<<< HEAD
-    public static final byte[] $classHash = new byte[] { 117, -124, -60, 85, 14,
-    100, -78, 48, -5, 113, 88, -27, -30, -67, -57, 53, -16, -126, -50, -91, 95,
-    -49, -104, 12, -81, 27, -49, 126, -42, -72, 86, 16 };
+    public static final byte[] $classHash = new byte[] { -83, -87, -11, -123,
+    86, -26, 24, 45, -5, 59, -17, 6, -17, 120, 110, 41, 32, -9, 69, 0, 48, 25,
+    29, 9, 49, 11, -69, 0, -60, 104, -49, -12 };
     public static final java.lang.String jlc$CompilerVersion$fabil = "0.3.0";
-    public static final long jlc$SourceLastModified$fabil = 1528903876000L;
+    public static final long jlc$SourceLastModified$fabil = 1529351482000L;
     public static final java.lang.String jlc$ClassType$fabil =
-      "H4sIAAAAAAAAAK1aC3AV1Rk+ewl5EZLwCI8QQoAQ5ZUr+JjB+IIUJHIJaUJSDZawuffcZMne3cvuueGCYtHRStuRVo0IVZkOYlVE6PiuFrUOKvgAtJbW6diqLYqljGWsWIut/f+z5z6zu8nOhGH/b7Pn/Of873PO3t17mgw3DTItLHcqai3bEKVm7RK5syHQJBsmDdWrsmmuhKcdwRE5DdtOPhyq9BFfgBQFZU3XlKCsdmgmI8WBtXKv7Nco87c2N9StIgVBZFwqm92M+FYtihukKqqrG7pUnYlJ+o1/z2x/372rS58YRkraSYmitTCZKcF6XWM0ztpJUYRGOqlhLgyFaKidjNIoDbVQQ5FVZSN01LV2MtpUujSZxQxqNlNTV3ux42gzFqUGnzPxEMXXQWwjFmS6AeKXWuLHmKL6A4rJ6gIkN6xQNWSuIzeRnAAZHlblLug4LpDQws9H9C/B59C9UAExjbAcpAmWnB5FCzEyJZsjqXH1MugArHkRyrr15FQ5mgwPyGhLJFXWuvwtzFC0Lug6XI/BLIyUOw4KnfKjcrBH7qIdjEzI7tdkNUGvAm4WZGGkLLsbHwl8Vp7lszRvnW68bOsN2lLNRySQOUSDKsqfD0yVWUzNNEwNqgWpxVg0K7BNHndgi48Q6FyW1dnq8+yNZ66aU/nyIavPJJs+KzrX0iDrCO7uLH6non7mgmEoRn5UNxUMhQzNuVebREtdPArRPi45IjbWJhpfbn7tus176CkfKWwguUFdjUUgqkYF9UhUUalxNdWoITMaaiAFVAvV8/YGkgf3AUWj1tMV4bBJWQPJUfmjXJ3/DSYKwxBoojy4V7SwnriPyqyb38ejhJA8uIgE/48TcskCuK8kZNirjCzzd+sR6u9UY3Q9hLcfLiobwW4/5K2hBP2mEfQbMY0p0Ek8gigCMP0tciSq0tBy/mctiBEd2uHiKH3pekkCw04J6iHaKZvgJRExi5pUSIqluhqiRkdQ3XqggYw5sINHTQFGugnRyu0igacrsmtEOm9fbNHiM/s63rQiDnmF2RipsGSsFTLWZsgIYhVhLtVCdaqF6rRXitfW72x4jIdMrslzKzlSEYx0aVSVWVg3InEiSVytsZyfxwp4ugcqCBSJopkt379mzZZpwyBIo+tz0G/QtTo7ZVKFpgHuZMiDjmDJ7SfP7t+2SU8lDyPV/XK6Pyfm5LRsGxl6kIag5qWGn1UlP91xYFO1D+tJAZQ6JkMwQt2ozJ4jIzfrEnUOrTE8QEagDWQVmxLFqZB1G/r61BPu+2Iko60wQGNlCchL5OUt0Qf+eOSzC/nikaimJWllt4WyurQMxsFKeK6OStl+pUEp9Ptge9Pd95y+fRU3PPSYbjdhNdJ6yFwZUlY3bju07v2//Hn3e76UsxjJjcY6VSUY57qM+hb+SXD9Dy9MQ3yACMW4XpSAqmQNiOLMNSnZoBqoUJFAdLO6VYvoISWsyJ0qxUj5pmTGvKf/sbXUcrcKTyzjGWTOwAOknk9cRDa/ufqrSj6MFMTVKGW/VDerxI1JjbzQMOQNKEf85ncn73hdfgAiHwqUqWykvOYQbg/CHTif22Iup/Oy2i5CMs2yVgV/nmv2L/dLcN1MxWK7f+/95fVXnLIyPhmLOMZUm4xvk9PSZP6eyJe+abmv+kheOynlS7assTYZqhaEQTssuma9eBggIzPaMxdQa7WoS+ZaRXYepE2bnQWpSgP32BvvC63AtwIHDFGKRqqAq4qQnDwLh53D1jFRpGPjEuE3l3KW6ZzWIJnJDeljJC9qKL0QWYwUKJFIjKHv+SyzmSUD5ymDzQr3LOpVa20MeMPE7NplpSPSS5JilhBrRSHXEzKSWFh0xkbMxQ5i4u0sJFcmRAOxYe1gzTaR0GQoEUjmXrHw0y19P/62dmuflQXW7mh6vw1KOo+1Q+IzjeTTxWGWqW6zcI4ln+7f9MIjm263dg+jM9f6xVos8vjx/75Vu/3DwzYrSW5Ih5pAXY3XCcbrEnitjfG+69V4i/DPgOuc3TDXEYEv2czZ5nXOtoHn1Agpvlhgjc2cq7zO2eg4ZxHOOQOK8lJCamYKLLWZc439nFDMC6KGziDLaSieHNaHw44Qw5UIzE0blsHhB44ZZiK3zhcbifW60UON5H6iOaZpkGjWfqIlyWCfc3EHEblZUrLxf7lih3dQ4ItpsqXVWYKBP9lpM86DfvctfTtDKx6a5xPFuhEswvToXJX2UjVtqBpMoX6HveX8CJKqvB+emrygvudEl5VCU7Jmzu796PK9h6+uCd7lI8OSJbbfuSeTqS6zsBYaFI5t2sqM8lqVtFUB2qARrtmEDN8usCU9PFJBNR2JmhkC+YKlWWAg28ypBc+XiuGFPFz50De4LIubkPQyMtmKnWoRNNUZm9DqlIBmplpT4LoWMmCPwD5vaiHL3QLvcFYrXeBbXdp+iOQHENddlLWatInnLe95jajACMshpTt1XaWyZqcSLoSroVDNFVjuTSVkmShwzOBU+plL211IfsJIIahk6dPMHeskeQim7RN4szfJkWWzwI2Dk3yHS9t9SPrSJV/kKvlamPacwJPeJEeWTwV+NDjJd7m07UbyQLrkba6Swza0uFPgCm+SI0ujwKWDk/wxl7bHkfwyXfJGR8nPg+sGWDBDApd4kxxZFgu80llyKbV8WMXoKRfxn0GyH8Rncg+1KpBd9ub06krITqVquG4BeU4JPOZNJWQ5KvCwB5VedlHpFSQvMJKPUYR7e/z7OTvh58O1FTbjZwW+7U14ZHlL4GvOwqetEAFb26q61sWnO+yi1REkBzMcZacX3xhdCNc2QkYdFfiIi17BfpsfzvKwwJ0DOiWxFaq03wrx3c9yOWq/AeLS/N5F7T8hOcbwBWwkGmM06dDsBONbJFyvf07I6HaBEx0Ut92CXsHw7Q6+Q87aEJaK0SYILByUr/lu9Dif9W8uCn6C5ANGxlhTdwykZ9LBjxGYXWDAQU8HByPLMoGLBpV1lh6nXfT4HMlJRoqFAmm15A0nV+0npIxYOPYlBxXsXYXkIxs34UgvCvyVVzd95aLe10jOMFKW6SYXLbmjLoHrECHjfyPwLm+OQpY7BW4ZvKMk4qyJxLU+x6zX1KBCQDZZazQkM+roq1a4oNBNWCFwxJD4CkcqtHD8Nx59JRW6aFiEJIeRCZm+cleUu+syuE4QMmm8heWfenMXsnwi8AMP7hrjokwZkmIIPKGFpUED/nrUK6uOlXAVXJ+BJk8JXDskLsORFIGrvLpssouWU5CMZ6Qi02UDK5vIMglkrLxVYLsnt3GW6wQ2eXBbjYtC5yOZykhJop5TVQ8qbIOjwyDHJDjdTymzsPKdoXAYH+mYwFe8OuwCF/3mI5nFyLisZctFzcTKJcEJdupZgUe9uQpZjgh81YOrFrioUofkotQWo1FXTNcthjSdkGk3C7xqSPyEI10pcJ5XP9W7KLcYyeX9theOOvJ9cTlIAqVwRr3A+S5O6r8v5izzBM52ViZdzIBLG56npKthP8/0luSPbwvt5K6CSRfCpM8LfNCb3MiyS+D9g5O71aXte0iaGBmpmC0gtUpbmG5wo2+xywx0PwTXeWsEzvWWGcgyR+D0QUUQ3zS+wUVd7aLGGiTXQSWL8WK82GRKBJD3tT1V4etYGSAgcI43LyDLbIEzPKR4l4sOCpJORob3uh4fYE8sUZj2sMCfDklu40hbBW72mtvrXLTCh1IPFC6R247KJd0C54XZFwgsdVDOwS3IUiKwwINbNroocCOSGCN55gCHBXTMeph4v8DYkDgGR2ICw14d4/JSVMKXotJNcBYSjnFRj7sG8/Y2QuZOtnDOf7y5Blm+FviFB9fc4aIChr60hZFCdeDjQSOM+iMQf5dAOiTewZFCAtu8eudeF9V2ILkTDkDCO+4aJl4USfcS4p9iYe1Zbw5Cli8Ffu7BQb9w0WIXkvsgxmKDOxCshJHvAxX2CewZEifhSGsFXu/VSXtc1NuLZHfqvD2wlslMepSQeRcK9FjkkKVEoJci96SLJk8j2Qfbl96BjgCYR4/DzM8I3DAkLsKR4gLXOutk76IDLorhGxvpWdgYJJYfF/2SK9ALcASoEZjroJ+Dc5BluIXzv/XgnNdcdDiE5LewMdBcN/24/rwE0z8oUBkSz+BI3QLbnRWy98wxF63eRfJGamPgqBx3C+bK24RcPNbCi/7uzS3I8pnAvzprkS7f+y5t+MJXeg8OLN2yFlLpdxSDBkV5Tv7qPsv+VXND4jOYFZ0mlAlqtIifIvu9drYzA55Yfgdm+Fjg897MgCy/Fvjk4MzwiUsb/hwnfQTJ1UVZgMrhlhj/JClpgjkDmEB8ythG+RfLtkaIw9Ek4zdn/Axsks0HmeLz4GD9Qbr7xLI5ZQ4fY07o98G24Nu3syR//M7WP/DPC5Of/hYESH44pqrpn0ul3edGDRpWuOELrI+notwwZ2DJy/x6k/EvovGOb4g/t/r9i5Fcqx/+9SV3Bv9duTxhwrKsj0AtI/AufMLymIGfou/9Yvy/c/NXfsi/BAT3VMVuPdhaHHrignPrrj3x8YHXL/7nLUce6ji6vWj/pKM3HX+urfT/jZW+tiIvAAA=";
-=======
-    public static final byte[] $classHash = new byte[] { 39, 16, 122, -35, 71,
-    -117, -2, 101, 109, -35, -56, 33, -112, 70, 114, -7, -46, 48, -82, -11, 125,
-    -57, -89, 56, 84, 121, 111, -11, 56, 69, -117, 70 };
-    public static final java.lang.String jlc$CompilerVersion$fabil = "0.3.0";
-    public static final long jlc$SourceLastModified$fabil = 1529349899000L;
-    public static final java.lang.String jlc$ClassType$fabil =
-      "H4sIAAAAAAAAAK1aDXAV1RW++/IPIQlBEEIIAQLIj3lFqkVjUfIEiQRIE0I1CGGz775kYd/uc/e+8EJN/akWKkodjYgtYDuDoogyyjg6VaboWMX/6ijWjj+0HUcdpFO1WNta7Tl37/vN7iY7E4Y932bvPeeen3vPPXffHjpNCiyTTI/IXapWz/pi1KpfJnc1NbfIpkXDIU22rDXwtFMZnd+065MD4ZoACTSTUkXWDV1VZK1Ttxgpa94k98pBnbJge2tTwzpSoiDjctnqYSSwrjFhktqYofV1awYTgwySf9e84MDdGyoeyyPlHaRc1duYzFQlZOiMJlgHKY3SaBc1rSXhMA13kLE6peE2aqqypm6FjobeQSottVuXWdykViu1DK0XO1Za8Rg1+ZjJh6i+AWqbcYUZJqhfYasfZ6oWbFYt1tBMCiMq1cLWNeSnJL+ZFEQ0uRs6TmhOWhHkEoPL8Dl0H6WCmmZEVmiSJX+zqocZmZrLkbK4bgV0ANaiKGU9RmqofF2GB6TSVkmT9e5gGzNVvRu6FhhxGIWRKleh0Kk4Jiub5W7aycjE3H4tdhP0KuFuQRZGxud245IgZlU5McuI1ulVF+/8ib5cDxAJdA5TRUP9i4GpJoeplUaoSXWF2oylc5t3yROObg8QAp3H53S2+zxx7eeXzq85dtzuM9mhz+quTVRhncr+rrI3qkNzLsxDNYpjhqXiVMiynEe1RbQ0JGIw2yekJGJjfbLxWOvzV11/kJ4KkFFNpFAxtHgUZtVYxYjGVI2al1OdmjKj4SZSQvVwiLc3kSK4b1Z1aj9dHYlYlDWRfI0/KjT43+CiCIhAFxXBvapHjOR9TGY9/D4RI4QUwUUk+P8qIefnwX01IXnrGVkR7DGiNNilxekWmN5BuKhsKj1BWLemqgQtUwmacZ2p0Ek8glkEYAXb5GhMo+GV/M96UCM2suISqH3FFkkCx05VjDDtki2IkpgxjS0aLIrlhhamZqei7TzaRMYdvYfPmhKc6RbMVu4XCSJdnZsjMnkH4o1LP3+k82V7xiGvcBsj1baO9ULH+iwdQa1SXEv1kJ3qITsdkhL1oX1ND/EpU2jxtZWSVAqSLoppMosYZjRBJImbdRbn53MFIr0ZMggkidI5beuv2Lh9OkQpEduSj3GDrnW5SyadaJrgToZ10KmUb/vkq8O7+o304mGkbtCaHsyJa3J6ro9MQ6FhyHlp8XNr5cc7j/bXBTCflECqYzJMRsgbNbljZK3NhmSeQ28UNJPR6ANZw6ZkchrFekxjS/oJj30Zkkp7GqCzchTkKfKHbbG9f3rt04V880hm0/KMtNtGWUPGCkZh5Xytjk37fo1JKfR7f3fLnXed3raOOx56zHAasA5pCFauDEvWMG8+fs27H36w/61AOliMFMbiXZqqJLgtY7+DfxJc3+KFyxAfIEIyDokUUJvKATEceVZaN8gGGmQkUN2qa9ejRliNqHKXRnGmfFM+c8Hjn+2ssMOtwRPbeSaZP7SA9PNJjeT6lzf8q4aLkRTcjdL+S3ezU9y4tOQlpin3oR6JG96ccs8L8l6Y+ZCgLHUr5TmHcH8QHsDzuC/O5XRBTtv3kUy3vVXNnxdZg9P9Mtw303OxI3hoT1Vo8Sl7xafmIsqY5rDi18oZy+S8g9EzgemFfwiQog5SwbdsWWdrZchaMA06YNO1QuJhMxmT1Z69gdq7RUNqrVXnroOMYXNXQTrTwD32xvtR9sS3Jw44ogKdNAmuGkjXewTeia3jYkjPSkiE31zEWWZwOgvJHO7IACNFMVPthZnFSIkajcYZxp6PMo+RvM20z8HVLaYahdXSK3ZWun3glu/qdw7Y08wuP2YMqgAyeewShI8yhg+VgFGmeY3COZZ9fLj/qQf6t9nbc2X2ZrpUj0cfPvG/V+p3n3zRIVXna4adbiu4Dy5IubAcXTgNrisJGVNoY+k/HVy43MWFeDsXySVJt5XELdqCWxvjnZcIExEuA4d3GYZGZd1VGYgh2QDKmAIVB2Vahq0MxBc1aXVSpTBsQCainpqEQYN3Bb7koMmVfjVpxD/bPcfcREjZpQIXOIy53u+Ya4ceEzJS2QGBux3G7PI75irXMUtxzJmwFVxByKyrBYYcxux2HhO2kJKYaTDILTScSIkNoNjRQlyjwAszxDI4csHhxuIc4xk5R5QvWwxzMzVTVUxrXNehNrGrmLYUw6TcKoWblnBRkbslrRv/VyjqyqsFrs3QLSO7E8wGU9yOADwT7L9xYF949X0LAmKLWAoeYUbsXI32Ui1DVB3mlUFHzJX84JPO9ydPTbkwtPmjbjuvTM0ZObf3gysPvXj5LOWOAMlLJfZBp61spobsdD7KpHBY1NdkJfXalK9K0Acr4JpLSMEagZWZ0yM9qWYgsbKnQLFgGStwdK6b09tsID2H+fxr56Jv9NiMb0LSz8gUe+7UiUlTl1X61qUV3Jpt1lS4OiCTXCCw1p9ZyJIUMcndrEyFd3i03Ybk5zCvuylrT+ZsfLbSSXeYsmQjDHyvwFv96Y4sOwTePDzdBzzadiH5JSOjQHdb8VYeQTfNI5DXCm0c86U/zZHlC4GfDU/zvR5t9yLZnal5o6fmGmgeFdjhT3NkuUpg2/A0v9+j7QEkv83UfK2n5rCDl70l8Bl/miPLMYG/G57mhz3aHkVyMFPzVa6az4arH3bGEwKf9Kc5sjwh8FF3zaX0PmFnnSc91OceOALqM3kztVONUz2T32uoYSeT6uC6Ccrl9QIb/ZmELEsENvgw6TkPk55H8ntGinEW4dEB/37aSfnz4LqdkLE9Ai/xpzyyLBa4yF35jK2AFy0hLvpVDwteR3I8KyhONvBqZyFcuwmpXCKwysOGTYMqGs4ySWDFkAFI1jc1zvUNL2lWyjHnqoZrc8LD7PeQvMHwXW40Fmc0FbzcxcTrnla44GBW+YrAHS6GO9aVixm+KMLX0TlVXoWQdovAa4cVV+65d/ioH3kY+DGSDxgZZw/dOZSdqQA/TMhZfxP4tL8AI8tTAh8b1gqz7fi7hx3/QPIpI2XCgIy8EXIL1aOEjI8JDPoKFZK/OoQJJdULrHW3zDlMX3uY9x8kXzAyPjtMHlbyQGHl9RIhE2ttPPsrf4FCljMCPWqB3EBJkrslUh4+/IbZb7zBhGbZYu2xsMyoa6za4XoNrDgi0BiRWKEkXeBGn7GSRntYiG85pAJGJmbHyttQHq6L4fqYkMmGQK/k7xAuZFks8Hwf4fKoM6QJSMph4gkrbAua8IeoXllzzYTr4DoFdVGpjZOfHZGQoaRnBB7xG7IaDytxrUoTGanODtnQxiZXmQSyav4o8H5fYeMs9wnc4yNssz0MmoNkOiPlyXxONUNRWZ9rwGCNSVBATJUFThmJgHFJ1QLL/AZsgYd9C5HMY2RCzrblYWZy55KmETL9AoHl/kKFLGUCC3yE6iIPUy5Gcn66xFhlqJZniSHNhNGfEXj9iMQJJV0n8Bq/cbrMw7hlSBYPKi9cbeQ1cBVoAnls5haBEY8gDa6BOQsV2OluTKaaKz3aViNZDrU7M+zfyJMVZwX/9QPf/ddnNAyqMZ0srAX1QqDeaYEn/FmILG8LfH14FnZ4tF2NpJ2RMarVBmZotI0ZJg9P7qsRvoYugZHXwMnxToEbPZR3WEPI0ilw0EvBIY4okuJhBmosbYCcF+dpe6nF1Cgg7+t41poDWigAPxW4wV8UkGW9wB/7SAaahw34Q4HUzUhBr+dBYwUI7IZh/yvQ7X2DvyyAko4J9KjLnbNAr4dVnOAP3yILuBqXCkuckHldAv2d3znLEoHDO7/bBlznYcANSLYyUmQNcazAwPTBwH8ReGBEAoOS7he4290k58D8wsMuPKBKP4NTkwiMh3k8NPNBiW2EnLta4Hx/oUGWeQJn+gjNHR4mDCC5jZFR2tAHiVUgdQeM/ZbAu0ckOihpl8DtfqOzx8O0fUh2wVFJRMfbwuTrI+keQoI/EniOvwAhy2yB03wE6D4PK3AJSL+BORYf3tEB9gVpL4x/UuDeEQkSStojcKffIHm8bJXwraf0YPpkPrSVqZX0ECELqECfSQ5Zlgj0k+Q83rtK+N5VOgKFTu9QhwVcR4dh5E8EPjQiIUJJBwV6nIOcQ/Ssh2HPIXkaCoPk9uNhX2oHOgqHhSsFLnKxzyU4yPIDgQvcDRkUnJc9bHgVyfNQGOiexwPcf+BosPBtgb8ekcigpF8JvNXdIOfIvO1h1TtIXk8XBmnjElCOZv3MiN8bTXb48k98h6qEnqP7P1oxf7zLV38TB30ZLPge2VdefPa+9nf4d2ypb0xLmklxJK5pmd/lZNwXxkwaUblDS+yvdGLcnvcgzWV/Jsj4p7d4hw6Q/mz3+5CRQrsf/nWSe5O/Ja9KHi7G53xtaDuBd+EDVsVN/Ob50Jdnf11YvOYk/+QMvFo7u2Lr+5fv+JZG3z8+7fZl5r/f/N4jZ/pfOLBoTZ9xZtHSHcv+D0La572LLQAA";
->>>>>>> 650d366b
+      "H4sIAAAAAAAAAK1aC3AV1Rn+Nwl58Uh4BHmEEENAgZArPmg1KpUIEgmQSQgdQzVu7j1J1uzdveyeGy4ojI8qDDPCUJFHRbQWtCJipx3KTBXFqVp8FKu1olZbahUflHGoUjrVav//7LnP3N1kZ8Kw59vsOf85//v8Z+/uPw1DbAuqOtUOTa/lqyPMrl2gdjQ0NqmWzUL1umrby/Bpe3BoXsO2Tx8LVeRATiMMC6qGaWhBVW83bA4jGm9Re9WAwXigtbmhbgUUBYlwoWp3c8hZMS9mQWXE1Fd36SaXi/SZ//6Zga3bbyr9VS6UtEGJZrRwlWvBetPgLMbbYFiYhTuYZV8TCrFQG4w0GAu1MEtTdW0NDjSNNhhla12GyqMWs5uZbeq9NHCUHY0wS6wZf0jsm8i2FQ1y00L2Sx32o1zTA42azesaIb9TY3rIXgnrIK8RhnTqahcOHNsYlyIgZgwsoOc4vFhDNq1ONcjiJHk9mhHiMDmTIiFx9SIcgKQFYca7zcRSeYaKD2CUw5KuGl2BFm5pRhcOHWJGcRUOE1wnxUGFETXYo3axdg7jMsc1OV04qkiohUg4lGUOEzOhzSZk2CzFWqeXXLnpVmOhkQMK8hxiQZ34L0SiigyiZtbJLGYEmUM4bEbjNnXs4Q05ADi4LGOwM+bQbWd+UFNx5KgzZmKWMUs7bmFB3h7c0zHijfL66ZfnEhuFEdPWyBXSJBdWbZI9dbEIevvYxIzUWRvvPNL80g2372OncqC4AfKDph4No1eNDJrhiKYz6zpmMEvlLNQARcwI1Yv+BijA+0bNYM7TpZ2dNuMNkKeLR/mm+BtV1IlTkIoK8F4zOs34fUTl3eI+FgGAArxAwf/HAeY8gfcVALkvclgU6DbDLNChR9kqdO8AXky1gt0BjFtLCwZsKxiwogbXcJB8hF6EYAda1HBEZ6HF4s9aZCMyuNPFiPvSVYqCip0cNEOsQ7XRStJj5jXpGBQLTT3ErPagvulwA4w+vFN4TRF5uo3eKvSioKXLM3NEKu3W6Lz5Zw60v+p4HNFKtXEod3islTzWpvGIbA2jWKrF7FSL2Wm/Equt393whHCZfFvEVmKmYTjTFRFd5Z2mFY6Bogixxgh64Sto6R7MIJgkhk1vufH6mzdU5aKTRlblkd1waHVmyCQTTQPeqRgH7cGS9Z/++6lta81k8HCo7hPTfSkpJqsydWSZQRbCnJecfkalerD98NrqHMonRZjquIrOiHmjInONtNisi+c50saQRhhKOlB16oonp2LebZmrkk+E7UdQM8pxA1JWBoMiRV7VEnnwnWOfXSI2j3g2LUlJuy2M16VEME1WImJ1ZFL3yyzGcNwHO5ruu//0+hVC8ThiSrYFq6mtx8hVMWRN6+6jK9/921/3vJWTNBaH/Ei0Q9eCMSHLyO/wn4LXt3RRGNIDQkzG9TIFVCZyQIRWnpbkDbOBjhkJWberW42wGdI6NbVDZ+Qp35RMnX3wn5tKHXPr+MRRngU1/U+QfD5+Htz+6k3nKsQ0SpB2o6T+ksOcFDc6OfM1lqWuJj5id7w5aefv1QfR8zFB2doaJnIOCH2AMODFQhezRDs7o+9SaqocbZWL5/l233S/gPbNpC+2BfbvmlB/9Skn4hO+SHOcnyXil6spYXLxvvDZnKr8F3OgoA1KxZatGny5ilkL3aANN127Xj5shOFp/ekbqLNb1CVirTwzDlKWzYyCZKbBexpN98WO4zuOg4ooJSWNx6sSIC/PwdyvqXd0hNoxMQXEzRWCZIpop1EzXSgyh0NBxNJ60bM4FGnhcJST7cUqMznk9rDVWVTdZGlhjJZeubOyDVs3fle7aavjZk75MaVPBZBK45QgYpXhYqkYrnK+1yqCYsEnT619+hdr1zvb86j0zXS+EQ0/+fb/XqvdceLlLKk6TzeddFsqdDAnocIScHY7uBFg+O0SV2ZR4UIXFdLtDGrmxtWGKsV9jTeLoddIAQmuxdgPmRj8zJOTIHLwicR3snDS5JeTefTnYs81NYARSyTOzbJmq981l/e/polrHZT4aJY12/yuucR1zWG05lSgBATTdkm8K8ua7dnXxKxdFLFMjuHMQrHEtDk07VA53Z0SV6dMy/GUg+cJW1CUcbhQVgyrTKuHWYnCoTlqGFgOOIVDS4JgfGZhIESLubAo1JLkTfzLl6XcCxKfTeEtJaECBeAkt6pbBN+eO7fuDi3dOztHZuX5qBFuRmbprJfpKVNNo1Duc6pbLM4ayRR74tSky+t7Pu5yQnlyxsqZox9fvP/l66YFf5IDuYlc2ueAk05Ul55Biy2G5zNjWVoerUzoqoh0sAivGoAhz0hck+oeSaeaQk1PugsUSpLVEu1MNSd3tpykD9cLdxVTr/HY/26jJsphkuM71dJpqtOqzeokg1a6WJPxugEzyQyJY/yJRSSjJQ53FyuV4bs8+u6mZh36dRfjrTZrEnGbLVEWdJimzlQjm0jleLUjP09K/Kk/kYhkp8T7BibSZo++LdRs5FCMIjnyNAvDunHOMN2Nkaj445xIwMHh/x0Y5zs8+oTe7kvlfJ4n5z24/K0Su/1xTiRdEtWBcf4zj76fU7MrlfPlnpyvxGU/lPi6P86J5JjEowPjfJ9H335q9qZyvsSV8wvwug03zI8kvuSPcyJ5UeJz7pwrye3DSUa/9mD/IDUHkH2u9jAnA2WL3rxeUwtlE6kar7uwcO2R2ORPJCJZKrHBh0jPeYj0PDW/5VBIXkRFPP19KBvzF+O1GWBkr8TF/pgnkkaJC9yZT9khxAL1YuqjHhK8Qs3v0oySTQZRBF2C13aAUUslXughQ0efQkeQXCCxol8DxMueiuxlj6h0FquR7MWO4OYND7GPU/Map7eq4UiUs4TxMoNJlEPNeD2AXL8ncaeL4FnLzas5vbKhF8MZxV+pnG2HxI0DsmspNW+KVU94CPghNe9yGO0s3d6fnAkD7wcYc0biK/4MTCQvSzwyoAhz5PjMQ45T1HzEYYQUICVv1LuZ6pcAZeskXuXLVNR8kMVMNNOVEmv9mulLD/HOUnOaQ1m6mTykFIaagxdqetz3JY7wZygiGS4xz4ehvvGQ5FtqznHn3TOK0KjavDUSUjlztVUrXn9AFl6VuH5QbEUz3SMx5tNWSr67hEohNcBhXLqtvAUV5iLXOQkwcYtE1UVQF3MRyc0SfzhwcyklHsKMpKYYHU9K4UjQQD8J9aq6ayZcgdfnWBfVOjjxo0ExGc30D4l/9muy8R5STqRmNIfydJP1L2w8ypRcPPx+I/FNX2YTJG9I9Kj++pitykMgOqspkziUxPM5082gxle7GgxjTCnAk9y9EhtcZPBlMDHTQolX+DVYjYd8lFyVaRzGZmxbHmLGdy6lEqBKlzjfn6mI5FqJdT5MdZmHKN+j5qJkibHE1GzPEkPBArfqnMTfDIqdaKaDEh/za6e5HsJRza5c3qe8cJVR1MATkJOrAKYekvioi4zU9K2BBcleiQ+5C5PK5kKPvuupqcfanZvOr9XxirNU/A5Bb+FrUzr61JjZJET/UeYBTJslcaw/CYmkTGLJwCRs9eijvUJp4jBcs1tQDJ21cNMS5lmfLYbm4soteHL8k8SH/cUQkTwkcduAfC15RFFu8hDjZmpuwJwXFWl7vs21MKIYm/WsNR256EB4VuJuf1YgkgclbveRDLo8ZNCo6eAwpNfzoLEIJ+wEmFEn0e0dj78sQDOBg9P/5TcLrPSQih4qPRgYMgu4CpcwCweY+YjEO/2ZhUjukHirD7N4vB9V6P2oEuVQYPdzrCDDxABqzndw5ieDYhia6aTEd9xFym6YH3vIdQ816/DUJA3jIZ4wTQ0ygTXzrM0SdX+mIZIeicyHae71EGEzNRs4FOv9HySW4KwbAWrHODjr+KBYh2Z6W6JH/ZbdOts9RKPXB8oWPCpJ63hLGH99pOwACGyR6O8VqiDpkujxCrWPgR72kOIRah5AH4sO7OiwDGfeBXBRpYOBDwbFSDTT+xKP+TWSx8tWhV62KnuSJ/P+pUxE0j6A2Xsl+kxyRHKHRD9JzuO9q0LvXZUDWOj09ndYoDg6gM52oYOzTw2KiWimzyW+79dEhz0EoxfTyiEsDOLbj4d8iR3oGTws7JAYc5HPxThEskriSndB+hjnJQ8ZKLEoz2NhYHgeD2j/OQJwaZmDl/xlUCxDM70n8TW/lvmjh1R0UlZeSRYGrsIJs9Dh7RjAZfdI/JE/sxDJComt7lKk8veuRx+pVnkLjzbdqhHS2bWaxYIyPSd+i5+R/aV0Q/wrmKUdNqYJZrXIHygHdHhARpS3AOYsk1jjTw1EMlPi1IGp4aRH36fU/B2Dq4vxRqZ2tkTFF0kJFdT0owL5JeNyJj5YzqqEGB5N0n6Jpq/AJmb5HlN+HRysf4Ht+XhRTZnLt5jj+nyvLekO7C4pPG9363HxdWHiy9+iRijsjOp66tdSKff5EYt1akLxRaIdERGKOYNbXvrHm1x8EE13oiD+whn3FYd8Zxz9dVYYY4Jo4iosy/gG1FGCGCIWnBC16Ev0/V+e95/8wmUnxIeAaJ7KJx8/e/fyk+NmfV33Rf4XMWN65bn5cNH4SUWzhz4NL3S//tX/AWasf/4hLwAA";
 }
package fabric.metrics;

import fabric.lang.*;
import fabric.lang.security.*;
import fabric.worker.*;
import fabric.worker.remote.*;
import java.lang.*;
import java.util.Arrays;
import fabric.util.LinkedHashMap;
import fabric.util.Map;
import fabric.util.Iterator;
import fabric.common.ConfigProperties;
import fabric.metrics.contracts.Bound;
import fabric.metrics.util.Observer;
import fabric.metrics.util.Subject;
import fabric.worker.Store;
import fabric.worker.transaction.TransactionManager;
import fabric.worker.metrics.SumStrategy;
import fabric.worker.metrics.StatsMap;
import fabric.worker.metrics.treaties.MetricTreaty;
import fabric.worker.metrics.treaties.enforcement.DirectPolicy;
import fabric.worker.metrics.treaties.enforcement.EnforcementPolicy;
import fabric.worker.metrics.treaties.enforcement.WitnessPolicy;
import fabric.worker.metrics.treaties.statements.ThresholdStatement;
import java.util.logging.Level;
import fabric.common.Logging;

/**
 * A {@link DerivedMetric} for the sum of the given metric terms.
 */
public interface SumMetric extends fabric.metrics.DerivedMetric {
    /**
     * @param store
     *            the {@link Store} that holds this {@link Metric}
     * @param terms
     *            The {@link Metric}s this applies to
     */
    public fabric.metrics.SumMetric fabric$metrics$SumMetric$(
      fabric.metrics.Metric[] terms);
    
    public double computePresetR();
    
    public double computePresetB();
    
    public double computePresetV();
    
    public double computePresetN();
    
    public double computeValue(fabric.worker.metrics.StatsMap weakStats);
    
    public double computeVelocity(fabric.worker.metrics.StatsMap weakStats);
    
    public double computeNoise(fabric.worker.metrics.StatsMap weakStats);
    
    public java.lang.String toString();
    
    public fabric.metrics.DerivedMetric times(double scalar);
    
    /**
     * {@inheritDoc}
     * <p>
     * {@link SumMetric}s try to consolidate local computations so that there
     * isn't unnecessary nodes in the {@link Subject}-{@link Observer} tree for
     * {@link #handleUpdates()}.
     */
    public fabric.metrics.DerivedMetric plus(fabric.metrics.Metric other);
    
    public fabric.worker.metrics.treaties.enforcement.EnforcementPolicy
      thresholdPolicy(double rate, double base,
                      fabric.worker.metrics.StatsMap weakStats,
                      final fabric.worker.Store s);
    
    public int hashCode();
    
    public boolean equals(fabric.lang.Object other);
    
    public static class _Proxy extends fabric.metrics.DerivedMetric._Proxy
      implements fabric.metrics.SumMetric {
        public fabric.metrics.SumMetric fabric$metrics$SumMetric$(
          fabric.metrics.Metric[] arg1) {
            return ((fabric.metrics.SumMetric) fetch()).
              fabric$metrics$SumMetric$(arg1);
        }
        
        public _Proxy(SumMetric._Impl impl) { super(impl); }
        
        public _Proxy(fabric.worker.Store store, long onum) {
            super(store, onum);
        }
    }
    
    public static class _Impl extends fabric.metrics.DerivedMetric._Impl
      implements fabric.metrics.SumMetric {
        /**
     * @param store
     *            the {@link Store} that holds this {@link Metric}
     * @param terms
     *            The {@link Metric}s this applies to
     */
        public fabric.metrics.SumMetric fabric$metrics$SumMetric$(
          fabric.metrics.Metric[] terms) {
            fabric$metrics$DerivedMetric$(terms);
            initialize();
            return (fabric.metrics.SumMetric) this.$getProxy();
        }
        
        public double computePresetR() {
            double result = 0;
            for (int i = 0; i < this.get$terms().length(); i++) {
                result += term(i).getPresetR();
            }
            return result;
        }
        
        public double computePresetB() {
            double result = 0;
            for (int i = 0; i < this.get$terms().length(); i++) {
                result += term(i).getPresetB();
            }
            return result;
        }
        
        public double computePresetV() {
            double result = 0;
            for (int i = 0; i < this.get$terms().length(); i++) {
                result += term(i).getPresetV();
            }
            return result;
        }
        
        public double computePresetN() {
            double result = 0;
            for (int i = 0; i < this.get$terms().length(); i++) {
                result += term(i).getPresetN();
            }
            return result;
        }
        
        public double computeValue(fabric.worker.metrics.StatsMap weakStats) {
            double result = 0;
            for (int i = 0; i < this.get$terms().length(); i++) {
                result += term(i).value(weakStats);
            }
            return result;
        }
        
        public double computeVelocity(
          fabric.worker.metrics.StatsMap weakStats) {
            double result = 0;
            for (int i = 0; i < this.get$terms().length(); i++) {
                result += term(i).velocity(weakStats);
            }
            return result;
        }
        
        public double computeNoise(fabric.worker.metrics.StatsMap weakStats) {
            double result = 0;
            for (int i = 0; i < this.get$terms().length(); i++) {
                result += term(i).noise(weakStats);
            }
            return result;
        }
        
        public java.lang.String toString() {
            java.lang.String str = "(";
            boolean nonEmpty = false;
            for (int i = 0; i < this.get$terms().length(); i++) {
                if (nonEmpty) str += " + ";
                nonEmpty = true;
                str += term(i);
            }
            return str + ")@" + getStore();
        }
        
        public fabric.metrics.DerivedMetric times(double scalar) {
            return fabric.metrics.SumMetric._Impl.static_times(
                                                    (fabric.metrics.SumMetric)
                                                      this.$getProxy(), scalar);
        }
        
        private static fabric.metrics.DerivedMetric static_times(
          fabric.metrics.SumMetric tmp, double scalar) {
            fabric.metrics.Metric[] newTerms =
              new fabric.metrics.Metric[tmp.get$terms().length()];
            for (int i = 0; i < tmp.get$terms().length(); i++)
                newTerms[i] = tmp.term(i).times(scalar);
            final fabric.worker.Store s = tmp.$getStore();
            fabric.metrics.DerivedMetric val = null;
            if (fabric.worker.transaction.TransactionManager.getInstance().
                  inTxn()) {
                val =
                  ((fabric.metrics.SumMetric)
                     new fabric.metrics.SumMetric._Impl(s).$getProxy()).
                    fabric$metrics$SumMetric$(newTerms);
            }
            else {
                {
                    fabric.metrics.DerivedMetric val$var369 = val;
                    fabric.worker.transaction.TransactionManager $tm375 =
                      fabric.worker.transaction.TransactionManager.getInstance(
                                                                     );
                    boolean $backoffEnabled378 =
                      fabric.worker.Worker.getWorker().config.txRetryBackoff;
                    int $backoff376 = 1;
                    boolean $doBackoff377 = true;
                    boolean $retry372 = true;
                    $label370: for (boolean $commit371 = false; !$commit371; ) {
                        if ($backoffEnabled378) {
                            if ($doBackoff377) {
                                if ($backoff376 > 32) {
                                    while (true) {
                                        try {
                                            java.lang.Thread.sleep($backoff376);
                                            break;
                                        }
                                        catch (java.lang.
                                                 InterruptedException $e373) {
                                            
                                        }
                                    }
                                }
                                if ($backoff376 < 5000) $backoff376 *= 2;
                            }
                            $doBackoff377 = $backoff376 <= 32 || !$doBackoff377;
                        }
                        $commit371 = true;
                        fabric.worker.transaction.TransactionManager.
                          getInstance().startTransaction();
                        try {
                            val =
                              ((fabric.metrics.SumMetric)
                                 new fabric.metrics.SumMetric._Impl(s).
                                 $getProxy()).fabric$metrics$SumMetric$(
                                                newTerms);
                        }
                        catch (final fabric.worker.RetryException $e373) {
                            $commit371 = false;
                            continue $label370;
                        }
                        catch (final fabric.worker.
                                 TransactionRestartingException $e373) {
                            $commit371 = false;
                            fabric.common.TransactionID $currentTid374 =
                              $tm375.getCurrentTid();
                            if ($e373.tid.isDescendantOf($currentTid374))
                                continue $label370;
                            if ($currentTid374.parent != null) {
                                $retry372 = false;
                                throw $e373;
                            }
                            throw new InternalError(
                                    "Something is broken with " +
                                        "transaction management. Got a signal to restart a " +
                                        "different transaction than the one being managed.");
                        }
                        catch (final fabric.worker.metrics.
                                 LockConflictException $e373) {
                            $commit371 = false;
                            if ($tm375.checkForStaleObjects()) continue;
                            fabric.common.TransactionID $currentTid374 =
                              $tm375.getCurrentTid();
                            if ($e373.tid.isDescendantOf($currentTid374)) {
                                $retry372 = true;
                            }
                            else if ($currentTid374.parent != null) {
                                $retry372 = false;
                                throw $e373;
                            }
                            else {
                                throw new InternalError(
                                        "Something is broken with transaction " +
                                            "management. Got a signal for a lock conflict in a different " +
                                            "transaction than the one being managed.");
                            }
                        }
                        catch (final Throwable $e373) {
                            $commit371 = false;
                            if ($tm375.checkForStaleObjects())
                                continue $label370;
                            $retry372 = false;
                            throw new fabric.worker.AbortException($e373);
                        }
                        finally {
                            if ($commit371) {
                                try {
                                    fabric.worker.transaction.TransactionManager.
                                      getInstance().commitTransaction();
                                }
                                catch (final fabric.worker.
                                         AbortException $e373) {
                                    $commit371 = false;
                                }
                                catch (final fabric.worker.
                                         TransactionRestartingException $e373) {
                                    $commit371 = false;
                                    fabric.common.TransactionID $currentTid374 =
                                      $tm375.getCurrentTid();
                                    if ($currentTid374 != null) {
                                        if ($e373.tid.equals($currentTid374) ||
                                              !$e373.tid.isDescendantOf(
                                                           $currentTid374)) {
                                            throw $e373;
                                        }
                                    }
                                }
                            }
                            else {
                                fabric.worker.transaction.TransactionManager.
                                  getInstance().abortTransaction();
                            }
                            if (!$commit371 && $retry372) {
                                { val = val$var369; }
                                continue $label370;
                            }
                        }
                    }
                }
            }
            return val;
        }
        
        /**
     * {@inheritDoc}
     * <p>
     * {@link SumMetric}s try to consolidate local computations so that there
     * isn't unnecessary nodes in the {@link Subject}-{@link Observer} tree for
     * {@link #handleUpdates()}.
     */
        public fabric.metrics.DerivedMetric plus(fabric.metrics.Metric other) {
            return fabric.metrics.SumMetric._Impl.static_plus(
                                                    (fabric.metrics.SumMetric)
                                                      this.$getProxy(), other);
        }
        
        private static fabric.metrics.DerivedMetric static_plus(
          fabric.metrics.SumMetric tmp, fabric.metrics.Metric other) {
            final fabric.worker.Store s = tmp.$getStore();
            if (fabric.lang.Object._Proxy.
                  $getProxy(
                    (java.lang.Object)
                      fabric.lang.WrappedJavaInlineable.
                      $unwrap(other)) instanceof fabric.metrics.SumMetric &&
                  other.$getStore().equals(s)) {
                fabric.metrics.SumMetric that =
                  (fabric.metrics.SumMetric)
                    fabric.lang.Object._Proxy.$getProxy(other);
                fabric.metrics.DerivedMetric result = tmp;
                for (int i = 0; i < that.get$terms().length(); i++) {
                    result = result.plus(that.term(i));
                }
                return result;
            }
            int termIdx = -1;
            if (fabric.lang.Object._Proxy.
                  $getProxy(
                    (java.lang.Object)
                      fabric.lang.WrappedJavaInlineable.
                      $unwrap(other)) instanceof fabric.metrics.DerivedMetric) {
                fabric.metrics.DerivedMetric derivedOther =
                  (fabric.metrics.DerivedMetric)
                    fabric.lang.Object._Proxy.$getProxy(other);
                for (int i = 0; i < tmp.get$terms().length(); i++) {
                    if (!tmp.term(i).$getStore().equals(other.$getStore()))
                        continue;
                    if (fabric.lang.Object._Proxy.
                          $getProxy(
                            (java.lang.Object)
                              fabric.lang.WrappedJavaInlineable.
                              $unwrap(
                                tmp.term(
                                      i))) instanceof fabric.metrics.DerivedMetric) {
                        fabric.metrics.DerivedMetric derivedTerm =
                          (fabric.metrics.DerivedMetric)
                            fabric.lang.Object._Proxy.$getProxy(tmp.term(i));
                        if (java.util.Arrays.asList(
                                               derivedTerm.getLeafSubjects(
                                                             ).array()).
                              containsAll(
                                java.util.Arrays.asList(
                                                   derivedOther.getLeafSubjects(
                                                                  ).array()))) {
                            termIdx = i;
                            break;
                        }
                    }
                    else {
                        fabric.metrics.SampledMetric sampledTerm =
                          (fabric.metrics.SampledMetric)
                            fabric.lang.Object._Proxy.$getProxy(tmp.term(i));
                        if (derivedOther.
                              getLeafSubjects().
                              length() ==
                              1 &&
                              java.util.Arrays.
                              asList(
                                derivedOther.
                                    getLeafSubjects().array()).
                              contains(
                                (java.lang.Object)
                                  fabric.lang.WrappedJavaInlineable.
                                  $unwrap(sampledTerm))) {
                            termIdx = i;
                            break;
                        }
                    }
                }
            }
            else {
                fabric.metrics.SampledMetric sampledOther =
                  (fabric.metrics.SampledMetric)
                    fabric.lang.Object._Proxy.$getProxy(other);
                for (int i = 0; i < tmp.get$terms().length(); i++) {
                    if (!tmp.term(i).$getStore().equals(other.$getStore()))
                        continue;
                    if (fabric.lang.Object._Proxy.
                          $getProxy(
                            (java.lang.Object)
                              fabric.lang.WrappedJavaInlineable.
                              $unwrap(
                                tmp.term(
                                      i))) instanceof fabric.metrics.DerivedMetric) {
                        fabric.metrics.DerivedMetric derivedTerm =
                          (fabric.metrics.DerivedMetric)
                            fabric.lang.Object._Proxy.$getProxy(tmp.term(i));
                        if (java.util.Arrays.
                              asList(derivedTerm.getLeafSubjects().array()).
                              contains(
                                (java.lang.Object)
                                  fabric.lang.WrappedJavaInlineable.
                                  $unwrap(sampledOther))) {
                            termIdx = i;
                            break;
                        }
                    }
                    else {
                        fabric.metrics.SampledMetric sampledTerm =
                          (fabric.metrics.SampledMetric)
                            fabric.lang.Object._Proxy.$getProxy(tmp.term(i));
                        if (sampledTerm.equals(sampledOther)) {
                            termIdx = i;
                            break;
                        }
                    }
                }
            }
            fabric.metrics.Metric[] newTerms = null;
            if (termIdx >= 0) {
                newTerms =
                  (new fabric.metrics.Metric[tmp.get$terms().length()]);
                for (int i = 0; i < tmp.get$terms().length(); i++)
                    newTerms[i] = tmp.term(i);
                newTerms[termIdx] = newTerms[termIdx].plus(other);
            } else {
                newTerms = (new fabric.metrics.Metric[tmp.get$terms().length() +
                                                        1]);
                for (int i = 0; i < tmp.get$terms().length(); i++)
                    newTerms[i] = tmp.term(i);
                newTerms[tmp.get$terms().length()] = other;
                java.util.Arrays.sort(newTerms, 0, newTerms.length);
            }
            fabric.metrics.DerivedMetric val = null;
            if (fabric.worker.transaction.TransactionManager.getInstance().
                  inTxn()) {
                val =
                  ((fabric.metrics.SumMetric)
                     new fabric.metrics.SumMetric._Impl(s).$getProxy()).
                    fabric$metrics$SumMetric$(newTerms);
            }
            else {
                {
                    fabric.metrics.DerivedMetric val$var379 = val;
                    fabric.metrics.Metric[] newTerms$var380 = newTerms;
                    int termIdx$var381 = termIdx;
                    fabric.worker.transaction.TransactionManager $tm387 =
                      fabric.worker.transaction.TransactionManager.getInstance(
                                                                     );
                    boolean $backoffEnabled390 =
                      fabric.worker.Worker.getWorker().config.txRetryBackoff;
                    int $backoff388 = 1;
                    boolean $doBackoff389 = true;
                    boolean $retry384 = true;
                    $label382: for (boolean $commit383 = false; !$commit383; ) {
                        if ($backoffEnabled390) {
                            if ($doBackoff389) {
                                if ($backoff388 > 32) {
                                    while (true) {
                                        try {
                                            java.lang.Thread.sleep($backoff388);
                                            break;
                                        }
                                        catch (java.lang.
                                                 InterruptedException $e385) {
                                            
                                        }
                                    }
                                }
                                if ($backoff388 < 5000) $backoff388 *= 2;
                            }
                            $doBackoff389 = $backoff388 <= 32 || !$doBackoff389;
                        }
                        $commit383 = true;
                        fabric.worker.transaction.TransactionManager.
                          getInstance().startTransaction();
                        try {
                            val =
                              ((fabric.metrics.SumMetric)
                                 new fabric.metrics.SumMetric._Impl(s).
                                 $getProxy()).fabric$metrics$SumMetric$(
                                                newTerms);
                        }
                        catch (final fabric.worker.RetryException $e385) {
                            $commit383 = false;
                            continue $label382;
                        }
                        catch (final fabric.worker.
                                 TransactionRestartingException $e385) {
                            $commit383 = false;
                            fabric.common.TransactionID $currentTid386 =
                              $tm387.getCurrentTid();
                            if ($e385.tid.isDescendantOf($currentTid386))
                                continue $label382;
                            if ($currentTid386.parent != null) {
                                $retry384 = false;
                                throw $e385;
                            }
                            throw new InternalError(
                                    "Something is broken with " +
                                        "transaction management. Got a signal to restart a " +
                                        "different transaction than the one being managed.");
                        }
                        catch (final fabric.worker.metrics.
                                 LockConflictException $e385) {
                            $commit383 = false;
                            if ($tm387.checkForStaleObjects()) continue;
                            fabric.common.TransactionID $currentTid386 =
                              $tm387.getCurrentTid();
                            if ($e385.tid.isDescendantOf($currentTid386)) {
                                $retry384 = true;
                            }
                            else if ($currentTid386.parent != null) {
                                $retry384 = false;
                                throw $e385;
                            }
                            else {
                                throw new InternalError(
                                        "Something is broken with transaction " +
                                            "management. Got a signal for a lock conflict in a different " +
                                            "transaction than the one being managed.");
                            }
                        }
                        catch (final Throwable $e385) {
                            $commit383 = false;
                            if ($tm387.checkForStaleObjects())
                                continue $label382;
                            $retry384 = false;
                            throw new fabric.worker.AbortException($e385);
                        }
                        finally {
                            if ($commit383) {
                                try {
                                    fabric.worker.transaction.TransactionManager.
                                      getInstance().commitTransaction();
                                }
                                catch (final fabric.worker.
                                         AbortException $e385) {
                                    $commit383 = false;
                                }
                                catch (final fabric.worker.
                                         TransactionRestartingException $e385) {
                                    $commit383 = false;
                                    fabric.common.TransactionID $currentTid386 =
                                      $tm387.getCurrentTid();
                                    if ($currentTid386 != null) {
                                        if ($e385.tid.equals($currentTid386) ||
                                              !$e385.tid.isDescendantOf(
                                                           $currentTid386)) {
                                            throw $e385;
                                        }
                                    }
                                }
                            }
                            else {
                                fabric.worker.transaction.TransactionManager.
                                  getInstance().abortTransaction();
                            }
                            if (!$commit383 && $retry384) {
                                {
                                    val = val$var379;
                                    newTerms = newTerms$var380;
                                    termIdx = termIdx$var381;
                                }
                                continue $label382;
                            }
                        }
                    }
                }
            }
            return val;
        }
        
        public fabric.worker.metrics.treaties.enforcement.EnforcementPolicy
          thresholdPolicy(double rate, double base,
                          fabric.worker.metrics.StatsMap weakStats,
                          final fabric.worker.Store s) {
            long currentTime = java.lang.System.currentTimeMillis();
            double baseNow =
              fabric.metrics.contracts.Bound._Impl.value(rate, base,
                                                         currentTime);
            double totalSamples = samples(weakStats);
            double totalValue = value(weakStats);
            double totalVelocity = velocity(weakStats);
            double totalNoise = noise(weakStats);
            int numTerms = this.get$terms().length();
            fabric.common.ConfigProperties config =
              fabric.worker.Worker.getWorker().config;
            if (config.usePreset) {
                java.util.Map witnesses = new java.util.HashMap();
                for (int j = 0; j < numTerms; j++) {
                    fabric.metrics.Metric m = term(j);
                    double scaledX = m.value(weakStats);
                    double r = m.getPresetR();
                    double b = scaledX - m.getPresetB() / getPresetB() *
                      (totalValue - baseNow);
                    double[] normalized =
                      fabric.metrics.contracts.Bound._Impl.createBound(
                                                             r, b, currentTime);
                    if (!witnesses.
                          containsKey(
                            (java.lang.Object)
                              fabric.lang.WrappedJavaInlineable.$unwrap(m)) ||
                          !((fabric.worker.metrics.treaties.MetricTreaty)
                              witnesses.
                              get(
                                (java.lang.Object)
                                  fabric.lang.WrappedJavaInlineable.$unwrap(
                                                                      m))).
                          implies(m, normalized[0], normalized[1])) {
                        witnesses.put(
                                    (java.lang.Object)
                                      fabric.lang.WrappedJavaInlineable.$unwrap(
                                                                          m),
                                    m.getThresholdTreaty(r, b, currentTime));
                    }
                }
                fabric.worker.metrics.treaties.MetricTreaty[]
                  finalWitnesses =
                  new fabric.worker.metrics.treaties.MetricTreaty[witnesses.
                                                                    size()];
                int i = 0;
                for (java.util.Iterator iter = witnesses.values().iterator();
                     iter.hasNext(); ) {
                    finalWitnesses[i++] =
                      (fabric.worker.metrics.treaties.MetricTreaty) iter.next();
                }
                return new fabric.worker.metrics.treaties.enforcement.WitnessPolicy(
                         finalWitnesses);
            }
            else {
                double baseFactor = 0.0;
                double newFactor = 1.0 - baseFactor;
                double[] velocities = new double[numTerms];
                double[] adaptiveRates = new double[numTerms];
                double[] staticRates = new double[numTerms];
                double[] noises = new double[numTerms];
                boolean hasSlackProducer = false;
                for (int j = 0;
                     j < numTerms; j++) {
                    fabric.metrics.Metric m =
                      term(j);
                    velocities[j] =
                      m.velocity(weakStats);
                    hasSlackProducer =
                      hasSlackProducer || velocities[j] > rate;
                    noises[j] =
                      m.noise(weakStats);
                    adaptiveRates[j] =
                      newFactor * (velocities[j] - totalVelocity / numTerms) +
                        rate / numTerms;
                    staticRates[j] =
                      rate / numTerms;
                }
                if (fabric.common.Logging.METRICS_LOGGER.
                      isLoggable(java.util.logging.Level.FINE)) {
                    fabric.common.Logging.METRICS_LOGGER.
                      log(
                        java.util.logging.Level.FINE,
                        "Running strategy for {0} with velocities {1} and noises {2}",
                        new java.lang.Object[] { (java.lang.Object)
                                                   fabric.lang.WrappedJavaInlineable.
                                                   $unwrap(
                                                     (fabric.metrics.SumMetric)
                                                       this.$getProxy()),
                          java.util.Arrays.
                            toString(velocities),
                          java.util.Arrays.
                            toString(noises) });
                }
                double[] staticSlacks =
                  fabric.worker.metrics.SumStrategy.getSplit(velocities,
                                                             noises,
                                                             staticRates,
                                                             totalValue -
                                                                 baseNow);
                java.util.Map staticWitnesses = new java.util.HashMap();
                long staticTimeout = java.lang.Long.MAX_VALUE;
                for (int j = 0; j < numTerms; j++) {
                    fabric.metrics.Metric m = term(j);
                    double scaledX = m.value(weakStats);
                    double r = staticRates[j];
                    double b = scaledX - staticSlacks[j];
                    double[] normalized =
                      fabric.metrics.contracts.Bound._Impl.createBound(
                                                             r, b, currentTime);
                    if (!staticWitnesses.
                          containsKey(
                            (java.lang.Object)
                              fabric.lang.WrappedJavaInlineable.$unwrap(m)) ||
                          !((fabric.worker.metrics.treaties.MetricTreaty)
                              staticWitnesses.
                              get(
                                (java.lang.Object)
                                  fabric.lang.WrappedJavaInlineable.$unwrap(
                                                                      m))).
                          implies(m, normalized[0], normalized[1])) {
                        staticWitnesses.
                          put((java.lang.Object)
                                fabric.lang.WrappedJavaInlineable.$unwrap(m),
                              m.getThresholdTreaty(r, b, currentTime));
                    }
                    staticTimeout =
                      java.lang.Math.
                        min(
                          staticTimeout,
                          fabric.worker.metrics.treaties.statements.ThresholdStatement.
                              hedgedEstimate(m, normalized[0], normalized[1],
                                             currentTime, weakStats));
                }
                fabric.worker.metrics.treaties.MetricTreaty[] finalWitnesses =
                  new fabric.worker.metrics.treaties.MetricTreaty[staticWitnesses.size(
                                                                                    )];
                if (hasSlackProducer) {
                    double[] adaptiveSlacks =
                      fabric.worker.metrics.SumStrategy.getSplitEqualVelocity(
                                                          velocities, noises,
                                                          adaptiveRates,
                                                          totalValue - baseNow);
                    java.util.Map adaptiveWitnesses = new java.util.HashMap();
                    long adaptiveTimeout = java.lang.Long.MAX_VALUE;
                    for (int j = 0; j < numTerms; j++) {
                        fabric.metrics.Metric m = term(j);
                        double scaledX = m.value(weakStats);
                        double r = adaptiveRates[j];
                        double b = scaledX - adaptiveSlacks[j];
                        double[] normalized =
                          fabric.metrics.contracts.Bound._Impl.createBound(
                                                                 r, b,
                                                                 currentTime);
                        if (!adaptiveWitnesses.
                              containsKey(
                                (java.lang.Object)
                                  fabric.lang.WrappedJavaInlineable.$unwrap(
                                                                      m)) ||
                              !((fabric.worker.metrics.treaties.MetricTreaty)
                                  adaptiveWitnesses.
                                  get(
                                    (java.lang.Object)
                                      fabric.lang.WrappedJavaInlineable.$unwrap(
                                                                          m))).
                              implies(m, normalized[0], normalized[1])) {
                            adaptiveWitnesses.
                              put(
                                (java.lang.Object)
                                  fabric.lang.WrappedJavaInlineable.$unwrap(m),
                                m.getThresholdTreaty(r, b, currentTime));
                        }
                        adaptiveTimeout =
                          java.lang.Math.
                            min(
                              adaptiveTimeout,
                              fabric.worker.metrics.treaties.statements.ThresholdStatement.
                                  hedgedEstimate(m, normalized[0],
                                                 normalized[1], currentTime,
                                                 weakStats));
                    }
                    if (adaptiveTimeout >
                          staticTimeout &&
                          adaptiveTimeout -
                          java.lang.System.currentTimeMillis() >
                          fabric.metrics.SumMetric._Static._Proxy.$instance.
                          get$MIN_ADAPTIVE_EXPIRY()) {
                        int i = 0;
                        for (java.util.Iterator iter =
                               adaptiveWitnesses.values().iterator();
                             iter.hasNext();
                             ) {
                            finalWitnesses[i++] =
                              (fabric.worker.metrics.treaties.MetricTreaty)
                                iter.next();
                        }
                    }
                    else {
                        int i = 0;
                        for (java.util.Iterator iter =
                               staticWitnesses.values().iterator();
                             iter.hasNext();
                             ) {
                            finalWitnesses[i++] =
                              (fabric.worker.metrics.treaties.MetricTreaty)
                                iter.next();
                        }
                    }
                }
                else {
                    int i = 0;
                    for (java.util.Iterator iter =
                           staticWitnesses.values().iterator();
                         iter.hasNext();
                         ) {
                        finalWitnesses[i++] =
                          (fabric.worker.metrics.treaties.MetricTreaty)
                            iter.next();
                    }
                }
                return new fabric.worker.metrics.treaties.enforcement.WitnessPolicy(
                         finalWitnesses);
            }
        }
        
        public int hashCode() {
            return java.util.Arrays.hashCode(this.get$terms().array()) * 32 +
              getStore().hashCode();
        }
        
        public boolean equals(fabric.lang.Object other) {
            if (fabric.lang.Object._Proxy.
                  $getProxy(
                    (java.lang.Object)
                      fabric.lang.WrappedJavaInlineable.
                      $unwrap(other)) instanceof fabric.metrics.SumMetric) {
                fabric.metrics.SumMetric that =
                  (fabric.metrics.SumMetric)
                    fabric.lang.Object._Proxy.$getProxy(other);
                return java.util.Arrays.deepEquals(this.get$terms().array(),
                                                   that.get$terms().array()) &&
                  this.$getStore().equals(that.$getStore());
            }
            return false;
        }
        
        public _Impl(fabric.worker.Store $location) { super($location); }
        
        protected fabric.lang.Object._Proxy $makeProxy() {
            return new fabric.metrics.SumMetric._Proxy(this);
        }
        
        public void $serialize(java.io.ObjectOutput out,
                               java.util.List refTypes,
                               java.util.List intraStoreRefs,
                               java.util.List interStoreRefs)
              throws java.io.IOException {
            super.$serialize(out, refTypes, intraStoreRefs, interStoreRefs);
        }
        
        public _Impl(fabric.worker.Store store, long onum, int version,
                     fabric.worker.metrics.ImmutableObserverSet observers,
                     fabric.worker.metrics.treaties.TreatySet treaties,
                     fabric.worker.Store labelStore, long labelOnum,
                     fabric.worker.Store accessPolicyStore,
                     long accessPolicyOnum, java.io.ObjectInput in,
                     java.util.Iterator refTypes,
                     java.util.Iterator intraStoreRefs,
                     java.util.Iterator interStoreRefs)
              throws java.io.IOException,
            java.lang.ClassNotFoundException {
            super(store, onum, version, observers, treaties, labelStore,
                  labelOnum, accessPolicyStore, accessPolicyOnum, in, refTypes,
                  intraStoreRefs, interStoreRefs);
        }
    }
    
    interface _Static extends fabric.lang.Object, Cloneable {
        public long get$MIN_ADAPTIVE_EXPIRY();
        
        public long set$MIN_ADAPTIVE_EXPIRY(long val);
        
        public long postInc$MIN_ADAPTIVE_EXPIRY();
        
        public long postDec$MIN_ADAPTIVE_EXPIRY();
        
        final class _Proxy extends fabric.lang.Object._Proxy
          implements fabric.metrics.SumMetric._Static {
            public long get$MIN_ADAPTIVE_EXPIRY() {
                return ((fabric.metrics.SumMetric._Static._Impl) fetch()).
                  get$MIN_ADAPTIVE_EXPIRY();
            }
            
            public long set$MIN_ADAPTIVE_EXPIRY(long val) {
                return ((fabric.metrics.SumMetric._Static._Impl) fetch()).
                  set$MIN_ADAPTIVE_EXPIRY(val);
            }
            
            public long postInc$MIN_ADAPTIVE_EXPIRY() {
                return ((fabric.metrics.SumMetric._Static._Impl) fetch()).
                  postInc$MIN_ADAPTIVE_EXPIRY();
            }
            
            public long postDec$MIN_ADAPTIVE_EXPIRY() {
                return ((fabric.metrics.SumMetric._Static._Impl) fetch()).
                  postDec$MIN_ADAPTIVE_EXPIRY();
            }
            
            public _Proxy(fabric.metrics.SumMetric._Static._Impl impl) {
                super(impl);
            }
            
            public _Proxy(fabric.worker.Store store, long onum) {
                super(store, onum);
            }
            
            public static final fabric.metrics.SumMetric._Static $instance;
            
            static {
                fabric.
                  metrics.
                  SumMetric.
                  _Static.
                  _Impl
                  impl =
                  (fabric.metrics.SumMetric._Static._Impl)
                    fabric.lang.Object._Static._Proxy.
                    $makeStaticInstance(
                      fabric.metrics.SumMetric._Static._Impl.class);
                $instance = (fabric.metrics.SumMetric._Static) impl.$getProxy();
                impl.$init();
            }
        }
        
        class _Impl extends fabric.lang.Object._Impl
          implements fabric.metrics.SumMetric._Static {
            public long get$MIN_ADAPTIVE_EXPIRY() {
                return this.MIN_ADAPTIVE_EXPIRY;
            }
            
            public long set$MIN_ADAPTIVE_EXPIRY(long val) {
                fabric.worker.transaction.TransactionManager tm =
                  fabric.worker.transaction.TransactionManager.getInstance();
                boolean transactionCreated = tm.registerWrite(this);
                this.MIN_ADAPTIVE_EXPIRY = val;
                if (transactionCreated) tm.commitTransaction();
                return val;
            }
            
            public long postInc$MIN_ADAPTIVE_EXPIRY() {
                long tmp = this.get$MIN_ADAPTIVE_EXPIRY();
                this.set$MIN_ADAPTIVE_EXPIRY((long) (tmp + 1));
                return tmp;
            }
            
            public long postDec$MIN_ADAPTIVE_EXPIRY() {
                long tmp = this.get$MIN_ADAPTIVE_EXPIRY();
                this.set$MIN_ADAPTIVE_EXPIRY((long) (tmp - 1));
                return tmp;
            }
            
            public long MIN_ADAPTIVE_EXPIRY;
            
            public void $serialize(java.io.ObjectOutput out,
                                   java.util.List refTypes,
                                   java.util.List intraStoreRefs,
                                   java.util.List interStoreRefs)
                  throws java.io.IOException {
                super.$serialize(out, refTypes, intraStoreRefs, interStoreRefs);
                out.writeLong(this.MIN_ADAPTIVE_EXPIRY);
            }
            
            public _Impl(fabric.worker.Store store, long onum, int version,
                         fabric.worker.metrics.ImmutableObserverSet observers,
                         fabric.worker.metrics.treaties.TreatySet treaties,
                         fabric.worker.Store labelStore, long labelOnum,
                         fabric.worker.Store accessPolicyStore,
                         long accessPolicyOnum, java.io.ObjectInput in,
                         java.util.Iterator refTypes,
                         java.util.Iterator intraStoreRefs,
                         java.util.Iterator interStoreRefs)
                  throws java.io.IOException,
                java.lang.ClassNotFoundException {
                super(store, onum, version, observers, treaties, labelStore,
                      labelOnum, accessPolicyStore, accessPolicyOnum, in,
                      refTypes, intraStoreRefs, interStoreRefs);
                this.MIN_ADAPTIVE_EXPIRY = in.readLong();
            }
            
            public _Impl(fabric.worker.Store store) { super(store); }
            
            protected fabric.lang.Object._Proxy $makeProxy() {
                return new fabric.metrics.SumMetric._Static._Proxy(this);
            }
            
            private void $init() {
                {
                    {
                        fabric.worker.transaction.TransactionManager $tm396 =
                          fabric.worker.transaction.TransactionManager.
                          getInstance();
                        boolean $backoffEnabled399 =
                          fabric.worker.Worker.getWorker(
                                                 ).config.txRetryBackoff;
                        int $backoff397 = 1;
                        boolean $doBackoff398 = true;
                        boolean $retry393 = true;
                        $label391: for (boolean $commit392 = false; !$commit392;
                                        ) {
                            if ($backoffEnabled399) {
                                if ($doBackoff398) {
                                    if ($backoff397 > 32) {
                                        while (true) {
                                            try {
                                                java.lang.Thread.sleep(
                                                                   $backoff397);
                                                break;
                                            }
                                            catch (java.lang.
                                                     InterruptedException $e394) {
                                                
                                            }
                                        }
                                    }
                                    if ($backoff397 < 5000) $backoff397 *= 2;
                                }
                                $doBackoff398 = $backoff397 <= 32 ||
                                                  !$doBackoff398;
                            }
                            $commit392 = true;
                            fabric.worker.transaction.TransactionManager.
                              getInstance().startTransaction();
                            try {
                                fabric.metrics.SumMetric._Static._Proxy.
                                  $instance.
                                  set$MIN_ADAPTIVE_EXPIRY((long) 1000);
                            }
                            catch (final fabric.worker.RetryException $e394) {
                                $commit392 = false;
                                continue $label391;
                            }
                            catch (final fabric.worker.
                                     TransactionRestartingException $e394) {
                                $commit392 = false;
                                fabric.common.TransactionID $currentTid395 =
                                  $tm396.getCurrentTid();
                                if ($e394.tid.isDescendantOf($currentTid395))
                                    continue $label391;
                                if ($currentTid395.parent != null) {
                                    $retry393 = false;
                                    throw $e394;
                                }
                                throw new InternalError(
                                        "Something is broken with " +
                                            "transaction management. Got a signal to restart a " +
                                            "different transaction than the one being managed.");
                            }
                            catch (final fabric.worker.metrics.
                                     LockConflictException $e394) {
                                $commit392 = false;
                                if ($tm396.checkForStaleObjects()) continue;
                                fabric.common.TransactionID $currentTid395 =
                                  $tm396.getCurrentTid();
                                if ($e394.tid.isDescendantOf($currentTid395)) {
                                    $retry393 = true;
                                }
                                else if ($currentTid395.parent != null) {
                                    $retry393 = false;
                                    throw $e394;
                                }
                                else {
                                    throw new InternalError(
                                            "Something is broken with transaction " +
                                                "management. Got a signal for a lock conflict in a different " +
                                                "transaction than the one being managed.");
                                }
                            }
                            catch (final Throwable $e394) {
                                $commit392 = false;
                                if ($tm396.checkForStaleObjects())
                                    continue $label391;
                                $retry393 = false;
                                throw new fabric.worker.AbortException($e394);
                            }
                            finally {
                                if ($commit392) {
                                    try {
                                        fabric.worker.transaction.TransactionManager.
                                          getInstance().commitTransaction();
                                    }
                                    catch (final fabric.worker.
                                             AbortException $e394) {
                                        $commit392 = false;
                                    }
                                    catch (final fabric.worker.
                                             TransactionRestartingException $e394) {
                                        $commit392 = false;
                                        fabric.common.TransactionID
                                          $currentTid395 =
                                          $tm396.getCurrentTid();
                                        if ($currentTid395 != null) {
                                            if ($e394.tid.equals(
                                                            $currentTid395) ||
                                                  !$e394.tid.
                                                  isDescendantOf(
                                                    $currentTid395)) {
                                                throw $e394;
                                            }
                                        }
                                    }
                                } else {
                                    fabric.worker.transaction.TransactionManager.getInstance().abortTransaction();
                                }
                                if (!$commit392 && $retry393) {
                                    {  }
                                    continue $label391;
                                }
                            }
                        }
                    }
                }
            }
        }
        
    }
    
    public static final byte[] $classHash = new byte[] { -22, 46, 58, -105, 37,
    -12, 40, 81, 5, 24, -109, -60, -114, -120, -122, -28, 6, 24, 100, 52, 14,
    35, -1, -93, -60, -30, 91, -66, -126, 21, -108, 64 };
    public static final java.lang.String jlc$CompilerVersion$fabil = "0.3.0";
<<<<<<< HEAD
    public static final long jlc$SourceLastModified$fabil = 1528903876000L;
=======
    public static final long jlc$SourceLastModified$fabil = 1529349674000L;
>>>>>>> 650d366b
    public static final java.lang.String jlc$ClassType$fabil =
      "H4sIAAAAAAAAAK0ZC2wUx3XubJ8/GGxsIGCMAWNI+N2VhKIGkzRwGLhwhosNKJiW697enG/D3u6xO4fPBNJ8lNpNJUcJhgBNkKIQJaWGSGlQWxEoimhKSlu1tErTKg0oKk1SSpukv6hKSt+bnfvtfbCrWN55czPz3rz/vNkduUYqTIO0RqSQorpZf5ya7jVSyOcPSIZJw15VMs1NMBqUx5X7Drz/QrjFSZx+UitLmq4psqQGNZORCf77pF2SR6PMs7nL176NVMuIuE4yo4w4t61KGmRWXFf7e1WdiU3y6O9f6Bl+anv9y2WkrofUKVo3k5gie3WN0STrIbUxGgtRw1wZDtNwD5moURrupoYiqcpuWKhrPaTBVHo1iSUManZRU1d34cIGMxGnBt8zNYjs68C2kZCZbgD79Rb7CaaoHr9isnY/cUUUqobNneQBUu4nFRFV6oWFU/wpKTycomcNjsPyGgXYNCKSTFMo5TsULczITDtGWuK29bAAUCtjlEX19FblmgQDpMFiSZW0Xk83MxStF5ZW6AnYhZGmokRhUVVckndIvTTIyFT7uoA1BauquVoQhZHJ9mWcEtisyWazLGtd27Bi6H5tneYkDuA5TGUV+a8CpBYbUheNUINqMrUQaxf4D0hTTg86CYHFk22LrTXf3/PRXYtazp631kwvsGZj6D4qs6B8NDThV83e+beXIRtVcd1U0BVyJOdWDYiZ9mQcvH1KmiJOulOTZ7te3/rgMXrVSWp8xCXraiIGXjVR1mNxRaXGWqpRQ2I07CPVVAt7+byPVELfr2jUGt0YiZiU+Ui5yodcOv8NKooACVRRJfQVLaKn+nGJRXk/GSeEVMJDHPB/npAOFfothJTtZ2StJ6rHqCekJmgfuLcHHioZctQDcWsossc0ZI+R0JgCi8QQeBEA09OdiHXyrhtYiH9+pJLIdX2fwwEKnSnrYRqSTLCO8JRVARWCYZ2uhqkRlNWh0z7SePoQ95Zq9HATvJTrwwEWbrbnhmzc4cSqjo9OBC9Ynoa4Ql1gZYs/t+DPneYPWKrF+HFDRnJDRhpxJN3eI77vcjdxmTye0lRqgcryuCqxiG7EksTh4CJN4vjcP8C6OyBrQGKond/91bu/NthaBo4Z7ytHW8HSNnuYZJKLD3oS+H5Qrht4/18vHdirZwKGkba8OM7HxDhstevH0GUahjyXIb9glnQyeHpvmxNzSDWkNyaBA0KuaLHvkROP7anchtqo8JNxqANJxalUQqphUUPvy4xwu0/ApsFyAVSWjUGeFu/ojj/z1i8+uI0fGKkMWpeVarspa8+KWiRWx+NzYkb3mwxKYd0fDgb27b82sI0rHlbMKbRhG7ZeiFYJwlQ3Hj2/83eX3jn6G2fGWIy44omQqshJLsvE6/DngOe/+GDo4QBCSMBeEfaz0nEfx53nZXiDDKBCFgLWzbbNWkwPKxFFCqkUPeXTurlLTv5lqN4ytwojlvIMsujGBDLj01aRBy9s/3cLJ+OQ8QTK6C+zzEprjRnKKw1D6kc+kg9dnHHoJ9Iz4PmQlExlN+V5hnB9EG7AW7kuFvN2iW1uKTatlraa0w5vT/Fr8KzM+GKPZ+TpJu+dV61oT/si0phdINq3SFlhcuux2D+dra4fO0llD6nnx7SksS0SZCtwgx44aE2vGPST8TnzuYemdUK0p2Ot2R4HWdvaoyCTZaCPq7FfYzm+5TigiKmopC+BQuDH3AYLtn2Ms41xbCclHYR3lnOUObydh818rsgy7C5gmI6w0GGkWonFEgztz3dayEhjp29DcOXqlYFNvi0dwY57A76urQXUHzCUGETQLnHC0sHhx667h4Yt17PKkDl5lUA2jlWK8F3H862TsMvsUrtwjDXvvbT31It7B6xjuiH3UO3QErHjb372M/fBy28USN3lqm6l4PpkYfU4uHqSaXXzP5c4EYcFHMpSd5aPEuR/RrHihfN+9OHhI+GNzy9xCkfvAP0zPb5YpbuomkUKs9vsvOK4k5dsGa+9fHXG7d4dV3otTcy07Wxf/Z3OkTfWzpOfdJKytHvm1Ym5SO25TlljUChztU05rjkrratxqIMOeOYRUv6KgLuzXdNK3Fzx2PjSqFx9NQKlX0DTruZMsnCkk8L0bC3dDXHIc5Dlktsho/+y/28HLP3Yy8qshR+OXLp6cfyME/wYK8eKgstnr8fzy+2cKpqLV5uW6YsoUzs8nYRUXxXwCiPr//9KaDXcPOAmkVNYfZ7kLL+fDLW5rcSxluBkU54N8PcybL6SSj2hwrHlFKmnIqJokprKNi6Var0syhevFGkAwWpGykDf2N2WTG/qtCil+LTOHsy8EGi6RjGN8blpEFhYYKk6XBbTYlnVlaK701e4kFUex5IFxQpYYnEestyWc1ni+EqUmOvDBgqkChn5TTFWn5HDOkEspjjGvSWo7cGmm5Fplr3ahL3a0iVpWybkArmB2grPYkIq1gu4dGyBiii3Cbi4eKBmM/tIiblHsXkArvR47YHrZgDdmHUV8gpXWE+kzFxApmWQr9sEHD82mRClVkDX6GR6vMTcE9g8ZpdpFY4OFOP+y7D1ZwL+aWzcI8oVAS+NjvuDJeYOY7PPzv2Wktyvg6vkmwL+aGzcI8oZAX8wOu6fLTH3HDZP27nfUIj7CUQk63sIqXpNwG8X4T6vXoA8Ezd0BiFLw8lcscYLWocFfKK4WNlJB9JBi0i/fbqxgxqZiyaUbGanFE9luNwrJGdzpIROXsbmeYavobhOePlaVCNQY5IeOLG+J+A3S9jzxXzBEWVQwK/fUHD8eZxT/WEJAU5h8wrc5lICUEjvCusvaVUZ/OuogHvHJgOi7BHwxsVIRobXSshwDpvTGSNs0BWzoBF4UDXDo0K/X8Do2IIKUXoFlEYXVBdKzP0cm9cZqWK69XKwwPGVNZHnoYUkhPODPATmOiLgnrFJiCj3C5gYlYkGONW3Soj5e2x+DUc01kxmSsZmW0mUUzzhmiabeI1IEE/XJ6Gevyjg4VHmFScjlXHYQGLcOe60pZYGQe6QgN8qLrozU3vVZ+S/UkL+97B5B4xnXRGDXA049nYhAy6E5xghk9YJeMvYDIgoNws4e1QGDHKqfy0hwIfYfAC3vbiaKMg4N40PnlcJmXJGwMHRmga77xazClIaELB/9FaxhPqkhFD/weZjRsYJqxSTjRtFAV1NImTu4wIuGZNROMoXBFxQXIhyzl4596p0czwVMI25h1g30410bZ5/cjkcxWV3VOLgp5D4WRRoRHU1HNBVRe5PbbWi8HnJDAqqgqse1WAfmcaoxtwdmb5FBGnECilxGmjgFCHenwr46tiUiCinBDw5quTrqC8x14DNOEi+UcmMevUwzwu9hfiGcHKcJWT1VgHvGBvfiLJCwGU3jMiUCRqECbLuMCWMPa2EoDOxmQR1Pt2ZkFQr/9quAJUhXVeppCWh+kpfdfBd5PQCXwTEdynZe44evbJ+0eQiXwOm5n0pFHgnjtRV3XRk82+tlwOpb07VflIVSahq9ju7rL4rbtCIwrVdbb3Bi3PhboaSNPcgYfwlAvZQOsdcax2+obPW4a+F3AJN6eZtTrIpYeBXzpG/3/SJq2rTZf7CGZQ468/u5U/N/cct91RM3XduaPAbf3RNDS+dMOf6c+fe3Xbm4cnDd/0PJAR9Z30dAAA=";
}<|MERGE_RESOLUTION|>--- conflicted
+++ resolved
@@ -195,35 +195,35 @@
             }
             else {
                 {
-                    fabric.metrics.DerivedMetric val$var369 = val;
-                    fabric.worker.transaction.TransactionManager $tm375 =
+                    fabric.metrics.DerivedMetric val$var379 = val;
+                    fabric.worker.transaction.TransactionManager $tm385 =
                       fabric.worker.transaction.TransactionManager.getInstance(
                                                                      );
-                    boolean $backoffEnabled378 =
+                    boolean $backoffEnabled388 =
                       fabric.worker.Worker.getWorker().config.txRetryBackoff;
-                    int $backoff376 = 1;
-                    boolean $doBackoff377 = true;
-                    boolean $retry372 = true;
-                    $label370: for (boolean $commit371 = false; !$commit371; ) {
-                        if ($backoffEnabled378) {
-                            if ($doBackoff377) {
-                                if ($backoff376 > 32) {
+                    int $backoff386 = 1;
+                    boolean $doBackoff387 = true;
+                    boolean $retry382 = true;
+                    $label380: for (boolean $commit381 = false; !$commit381; ) {
+                        if ($backoffEnabled388) {
+                            if ($doBackoff387) {
+                                if ($backoff386 > 32) {
                                     while (true) {
                                         try {
-                                            java.lang.Thread.sleep($backoff376);
+                                            java.lang.Thread.sleep($backoff386);
                                             break;
                                         }
                                         catch (java.lang.
-                                                 InterruptedException $e373) {
+                                                 InterruptedException $e383) {
                                             
                                         }
                                     }
                                 }
-                                if ($backoff376 < 5000) $backoff376 *= 2;
-                            }
-                            $doBackoff377 = $backoff376 <= 32 || !$doBackoff377;
-                        }
-                        $commit371 = true;
+                                if ($backoff386 < 5000) $backoff386 *= 2;
+                            }
+                            $doBackoff387 = $backoff386 <= 32 || !$doBackoff387;
+                        }
+                        $commit381 = true;
                         fabric.worker.transaction.TransactionManager.
                           getInstance().startTransaction();
                         try {
@@ -233,20 +233,20 @@
                                  $getProxy()).fabric$metrics$SumMetric$(
                                                 newTerms);
                         }
-                        catch (final fabric.worker.RetryException $e373) {
-                            $commit371 = false;
-                            continue $label370;
+                        catch (final fabric.worker.RetryException $e383) {
+                            $commit381 = false;
+                            continue $label380;
                         }
                         catch (final fabric.worker.
-                                 TransactionRestartingException $e373) {
-                            $commit371 = false;
-                            fabric.common.TransactionID $currentTid374 =
-                              $tm375.getCurrentTid();
-                            if ($e373.tid.isDescendantOf($currentTid374))
-                                continue $label370;
-                            if ($currentTid374.parent != null) {
-                                $retry372 = false;
-                                throw $e373;
+                                 TransactionRestartingException $e383) {
+                            $commit381 = false;
+                            fabric.common.TransactionID $currentTid384 =
+                              $tm385.getCurrentTid();
+                            if ($e383.tid.isDescendantOf($currentTid384))
+                                continue $label380;
+                            if ($currentTid384.parent != null) {
+                                $retry382 = false;
+                                throw $e383;
                             }
                             throw new InternalError(
                                     "Something is broken with " +
@@ -254,17 +254,17 @@
                                         "different transaction than the one being managed.");
                         }
                         catch (final fabric.worker.metrics.
-                                 LockConflictException $e373) {
-                            $commit371 = false;
-                            if ($tm375.checkForStaleObjects()) continue;
-                            fabric.common.TransactionID $currentTid374 =
-                              $tm375.getCurrentTid();
-                            if ($e373.tid.isDescendantOf($currentTid374)) {
-                                $retry372 = true;
-                            }
-                            else if ($currentTid374.parent != null) {
-                                $retry372 = false;
-                                throw $e373;
+                                 LockConflictException $e383) {
+                            $commit381 = false;
+                            if ($tm385.checkForStaleObjects()) continue;
+                            fabric.common.TransactionID $currentTid384 =
+                              $tm385.getCurrentTid();
+                            if ($e383.tid.isDescendantOf($currentTid384)) {
+                                $retry382 = true;
+                            }
+                            else if ($currentTid384.parent != null) {
+                                $retry382 = false;
+                                throw $e383;
                             }
                             else {
                                 throw new InternalError(
@@ -273,33 +273,33 @@
                                             "transaction than the one being managed.");
                             }
                         }
-                        catch (final Throwable $e373) {
-                            $commit371 = false;
-                            if ($tm375.checkForStaleObjects())
-                                continue $label370;
-                            $retry372 = false;
-                            throw new fabric.worker.AbortException($e373);
+                        catch (final Throwable $e383) {
+                            $commit381 = false;
+                            if ($tm385.checkForStaleObjects())
+                                continue $label380;
+                            $retry382 = false;
+                            throw new fabric.worker.AbortException($e383);
                         }
                         finally {
-                            if ($commit371) {
+                            if ($commit381) {
                                 try {
                                     fabric.worker.transaction.TransactionManager.
                                       getInstance().commitTransaction();
                                 }
                                 catch (final fabric.worker.
-                                         AbortException $e373) {
-                                    $commit371 = false;
+                                         AbortException $e383) {
+                                    $commit381 = false;
                                 }
                                 catch (final fabric.worker.
-                                         TransactionRestartingException $e373) {
-                                    $commit371 = false;
-                                    fabric.common.TransactionID $currentTid374 =
-                                      $tm375.getCurrentTid();
-                                    if ($currentTid374 != null) {
-                                        if ($e373.tid.equals($currentTid374) ||
-                                              !$e373.tid.isDescendantOf(
-                                                           $currentTid374)) {
-                                            throw $e373;
+                                         TransactionRestartingException $e383) {
+                                    $commit381 = false;
+                                    fabric.common.TransactionID $currentTid384 =
+                                      $tm385.getCurrentTid();
+                                    if ($currentTid384 != null) {
+                                        if ($e383.tid.equals($currentTid384) ||
+                                              !$e383.tid.isDescendantOf(
+                                                           $currentTid384)) {
+                                            throw $e383;
                                         }
                                     }
                                 }
@@ -308,9 +308,9 @@
                                 fabric.worker.transaction.TransactionManager.
                                   getInstance().abortTransaction();
                             }
-                            if (!$commit371 && $retry372) {
-                                { val = val$var369; }
-                                continue $label370;
+                            if (!$commit381 && $retry382) {
+                                { val = val$var379; }
+                                continue $label380;
                             }
                         }
                     }
@@ -468,37 +468,37 @@
             }
             else {
                 {
-                    fabric.metrics.DerivedMetric val$var379 = val;
-                    fabric.metrics.Metric[] newTerms$var380 = newTerms;
-                    int termIdx$var381 = termIdx;
-                    fabric.worker.transaction.TransactionManager $tm387 =
+                    fabric.metrics.DerivedMetric val$var389 = val;
+                    fabric.metrics.Metric[] newTerms$var390 = newTerms;
+                    int termIdx$var391 = termIdx;
+                    fabric.worker.transaction.TransactionManager $tm397 =
                       fabric.worker.transaction.TransactionManager.getInstance(
                                                                      );
-                    boolean $backoffEnabled390 =
+                    boolean $backoffEnabled400 =
                       fabric.worker.Worker.getWorker().config.txRetryBackoff;
-                    int $backoff388 = 1;
-                    boolean $doBackoff389 = true;
-                    boolean $retry384 = true;
-                    $label382: for (boolean $commit383 = false; !$commit383; ) {
-                        if ($backoffEnabled390) {
-                            if ($doBackoff389) {
-                                if ($backoff388 > 32) {
+                    int $backoff398 = 1;
+                    boolean $doBackoff399 = true;
+                    boolean $retry394 = true;
+                    $label392: for (boolean $commit393 = false; !$commit393; ) {
+                        if ($backoffEnabled400) {
+                            if ($doBackoff399) {
+                                if ($backoff398 > 32) {
                                     while (true) {
                                         try {
-                                            java.lang.Thread.sleep($backoff388);
+                                            java.lang.Thread.sleep($backoff398);
                                             break;
                                         }
                                         catch (java.lang.
-                                                 InterruptedException $e385) {
+                                                 InterruptedException $e395) {
                                             
                                         }
                                     }
                                 }
-                                if ($backoff388 < 5000) $backoff388 *= 2;
-                            }
-                            $doBackoff389 = $backoff388 <= 32 || !$doBackoff389;
-                        }
-                        $commit383 = true;
+                                if ($backoff398 < 5000) $backoff398 *= 2;
+                            }
+                            $doBackoff399 = $backoff398 <= 32 || !$doBackoff399;
+                        }
+                        $commit393 = true;
                         fabric.worker.transaction.TransactionManager.
                           getInstance().startTransaction();
                         try {
@@ -508,20 +508,20 @@
                                  $getProxy()).fabric$metrics$SumMetric$(
                                                 newTerms);
                         }
-                        catch (final fabric.worker.RetryException $e385) {
-                            $commit383 = false;
-                            continue $label382;
+                        catch (final fabric.worker.RetryException $e395) {
+                            $commit393 = false;
+                            continue $label392;
                         }
                         catch (final fabric.worker.
-                                 TransactionRestartingException $e385) {
-                            $commit383 = false;
-                            fabric.common.TransactionID $currentTid386 =
-                              $tm387.getCurrentTid();
-                            if ($e385.tid.isDescendantOf($currentTid386))
-                                continue $label382;
-                            if ($currentTid386.parent != null) {
-                                $retry384 = false;
-                                throw $e385;
+                                 TransactionRestartingException $e395) {
+                            $commit393 = false;
+                            fabric.common.TransactionID $currentTid396 =
+                              $tm397.getCurrentTid();
+                            if ($e395.tid.isDescendantOf($currentTid396))
+                                continue $label392;
+                            if ($currentTid396.parent != null) {
+                                $retry394 = false;
+                                throw $e395;
                             }
                             throw new InternalError(
                                     "Something is broken with " +
@@ -529,17 +529,17 @@
                                         "different transaction than the one being managed.");
                         }
                         catch (final fabric.worker.metrics.
-                                 LockConflictException $e385) {
-                            $commit383 = false;
-                            if ($tm387.checkForStaleObjects()) continue;
-                            fabric.common.TransactionID $currentTid386 =
-                              $tm387.getCurrentTid();
-                            if ($e385.tid.isDescendantOf($currentTid386)) {
-                                $retry384 = true;
-                            }
-                            else if ($currentTid386.parent != null) {
-                                $retry384 = false;
-                                throw $e385;
+                                 LockConflictException $e395) {
+                            $commit393 = false;
+                            if ($tm397.checkForStaleObjects()) continue;
+                            fabric.common.TransactionID $currentTid396 =
+                              $tm397.getCurrentTid();
+                            if ($e395.tid.isDescendantOf($currentTid396)) {
+                                $retry394 = true;
+                            }
+                            else if ($currentTid396.parent != null) {
+                                $retry394 = false;
+                                throw $e395;
                             }
                             else {
                                 throw new InternalError(
@@ -548,33 +548,33 @@
                                             "transaction than the one being managed.");
                             }
                         }
-                        catch (final Throwable $e385) {
-                            $commit383 = false;
-                            if ($tm387.checkForStaleObjects())
-                                continue $label382;
-                            $retry384 = false;
-                            throw new fabric.worker.AbortException($e385);
+                        catch (final Throwable $e395) {
+                            $commit393 = false;
+                            if ($tm397.checkForStaleObjects())
+                                continue $label392;
+                            $retry394 = false;
+                            throw new fabric.worker.AbortException($e395);
                         }
                         finally {
-                            if ($commit383) {
+                            if ($commit393) {
                                 try {
                                     fabric.worker.transaction.TransactionManager.
                                       getInstance().commitTransaction();
                                 }
                                 catch (final fabric.worker.
-                                         AbortException $e385) {
-                                    $commit383 = false;
+                                         AbortException $e395) {
+                                    $commit393 = false;
                                 }
                                 catch (final fabric.worker.
-                                         TransactionRestartingException $e385) {
-                                    $commit383 = false;
-                                    fabric.common.TransactionID $currentTid386 =
-                                      $tm387.getCurrentTid();
-                                    if ($currentTid386 != null) {
-                                        if ($e385.tid.equals($currentTid386) ||
-                                              !$e385.tid.isDescendantOf(
-                                                           $currentTid386)) {
-                                            throw $e385;
+                                         TransactionRestartingException $e395) {
+                                    $commit393 = false;
+                                    fabric.common.TransactionID $currentTid396 =
+                                      $tm397.getCurrentTid();
+                                    if ($currentTid396 != null) {
+                                        if ($e395.tid.equals($currentTid396) ||
+                                              !$e395.tid.isDescendantOf(
+                                                           $currentTid396)) {
+                                            throw $e395;
                                         }
                                     }
                                 }
@@ -583,13 +583,13 @@
                                 fabric.worker.transaction.TransactionManager.
                                   getInstance().abortTransaction();
                             }
-                            if (!$commit383 && $retry384) {
+                            if (!$commit393 && $retry394) {
                                 {
-                                    val = val$var379;
-                                    newTerms = newTerms$var380;
-                                    termIdx = termIdx$var381;
-                                }
-                                continue $label382;
+                                    val = val$var389;
+                                    newTerms = newTerms$var390;
+                                    termIdx = termIdx$var391;
+                                }
+                                continue $label392;
                             }
                         }
                     }
@@ -999,38 +999,38 @@
             private void $init() {
                 {
                     {
-                        fabric.worker.transaction.TransactionManager $tm396 =
+                        fabric.worker.transaction.TransactionManager $tm406 =
                           fabric.worker.transaction.TransactionManager.
                           getInstance();
-                        boolean $backoffEnabled399 =
+                        boolean $backoffEnabled409 =
                           fabric.worker.Worker.getWorker(
                                                  ).config.txRetryBackoff;
-                        int $backoff397 = 1;
-                        boolean $doBackoff398 = true;
-                        boolean $retry393 = true;
-                        $label391: for (boolean $commit392 = false; !$commit392;
+                        int $backoff407 = 1;
+                        boolean $doBackoff408 = true;
+                        boolean $retry403 = true;
+                        $label401: for (boolean $commit402 = false; !$commit402;
                                         ) {
-                            if ($backoffEnabled399) {
-                                if ($doBackoff398) {
-                                    if ($backoff397 > 32) {
+                            if ($backoffEnabled409) {
+                                if ($doBackoff408) {
+                                    if ($backoff407 > 32) {
                                         while (true) {
                                             try {
                                                 java.lang.Thread.sleep(
-                                                                   $backoff397);
+                                                                   $backoff407);
                                                 break;
                                             }
                                             catch (java.lang.
-                                                     InterruptedException $e394) {
+                                                     InterruptedException $e404) {
                                                 
                                             }
                                         }
                                     }
-                                    if ($backoff397 < 5000) $backoff397 *= 2;
-                                }
-                                $doBackoff398 = $backoff397 <= 32 ||
-                                                  !$doBackoff398;
-                            }
-                            $commit392 = true;
+                                    if ($backoff407 < 5000) $backoff407 *= 2;
+                                }
+                                $doBackoff408 = $backoff407 <= 32 ||
+                                                  !$doBackoff408;
+                            }
+                            $commit402 = true;
                             fabric.worker.transaction.TransactionManager.
                               getInstance().startTransaction();
                             try {
@@ -1038,20 +1038,20 @@
                                   $instance.
                                   set$MIN_ADAPTIVE_EXPIRY((long) 1000);
                             }
-                            catch (final fabric.worker.RetryException $e394) {
-                                $commit392 = false;
-                                continue $label391;
+                            catch (final fabric.worker.RetryException $e404) {
+                                $commit402 = false;
+                                continue $label401;
                             }
                             catch (final fabric.worker.
-                                     TransactionRestartingException $e394) {
-                                $commit392 = false;
-                                fabric.common.TransactionID $currentTid395 =
-                                  $tm396.getCurrentTid();
-                                if ($e394.tid.isDescendantOf($currentTid395))
-                                    continue $label391;
-                                if ($currentTid395.parent != null) {
-                                    $retry393 = false;
-                                    throw $e394;
+                                     TransactionRestartingException $e404) {
+                                $commit402 = false;
+                                fabric.common.TransactionID $currentTid405 =
+                                  $tm406.getCurrentTid();
+                                if ($e404.tid.isDescendantOf($currentTid405))
+                                    continue $label401;
+                                if ($currentTid405.parent != null) {
+                                    $retry403 = false;
+                                    throw $e404;
                                 }
                                 throw new InternalError(
                                         "Something is broken with " +
@@ -1059,17 +1059,17 @@
                                             "different transaction than the one being managed.");
                             }
                             catch (final fabric.worker.metrics.
-                                     LockConflictException $e394) {
-                                $commit392 = false;
-                                if ($tm396.checkForStaleObjects()) continue;
-                                fabric.common.TransactionID $currentTid395 =
-                                  $tm396.getCurrentTid();
-                                if ($e394.tid.isDescendantOf($currentTid395)) {
-                                    $retry393 = true;
-                                }
-                                else if ($currentTid395.parent != null) {
-                                    $retry393 = false;
-                                    throw $e394;
+                                     LockConflictException $e404) {
+                                $commit402 = false;
+                                if ($tm406.checkForStaleObjects()) continue;
+                                fabric.common.TransactionID $currentTid405 =
+                                  $tm406.getCurrentTid();
+                                if ($e404.tid.isDescendantOf($currentTid405)) {
+                                    $retry403 = true;
+                                }
+                                else if ($currentTid405.parent != null) {
+                                    $retry403 = false;
+                                    throw $e404;
                                 }
                                 else {
                                     throw new InternalError(
@@ -1078,45 +1078,45 @@
                                                 "transaction than the one being managed.");
                                 }
                             }
-                            catch (final Throwable $e394) {
-                                $commit392 = false;
-                                if ($tm396.checkForStaleObjects())
-                                    continue $label391;
-                                $retry393 = false;
-                                throw new fabric.worker.AbortException($e394);
+                            catch (final Throwable $e404) {
+                                $commit402 = false;
+                                if ($tm406.checkForStaleObjects())
+                                    continue $label401;
+                                $retry403 = false;
+                                throw new fabric.worker.AbortException($e404);
                             }
                             finally {
-                                if ($commit392) {
+                                if ($commit402) {
                                     try {
                                         fabric.worker.transaction.TransactionManager.
                                           getInstance().commitTransaction();
                                     }
                                     catch (final fabric.worker.
-                                             AbortException $e394) {
-                                        $commit392 = false;
+                                             AbortException $e404) {
+                                        $commit402 = false;
                                     }
                                     catch (final fabric.worker.
-                                             TransactionRestartingException $e394) {
-                                        $commit392 = false;
+                                             TransactionRestartingException $e404) {
+                                        $commit402 = false;
                                         fabric.common.TransactionID
-                                          $currentTid395 =
-                                          $tm396.getCurrentTid();
-                                        if ($currentTid395 != null) {
-                                            if ($e394.tid.equals(
-                                                            $currentTid395) ||
-                                                  !$e394.tid.
+                                          $currentTid405 =
+                                          $tm406.getCurrentTid();
+                                        if ($currentTid405 != null) {
+                                            if ($e404.tid.equals(
+                                                            $currentTid405) ||
+                                                  !$e404.tid.
                                                   isDescendantOf(
-                                                    $currentTid395)) {
-                                                throw $e394;
+                                                    $currentTid405)) {
+                                                throw $e404;
                                             }
                                         }
                                     }
                                 } else {
                                     fabric.worker.transaction.TransactionManager.getInstance().abortTransaction();
                                 }
-                                if (!$commit392 && $retry393) {
+                                if (!$commit402 && $retry403) {
                                     {  }
-                                    continue $label391;
+                                    continue $label401;
                                 }
                             }
                         }
@@ -1127,15 +1127,11 @@
         
     }
     
-    public static final byte[] $classHash = new byte[] { -22, 46, 58, -105, 37,
-    -12, 40, 81, 5, 24, -109, -60, -114, -120, -122, -28, 6, 24, 100, 52, 14,
-    35, -1, -93, -60, -30, 91, -66, -126, 21, -108, 64 };
+    public static final byte[] $classHash = new byte[] { 7, 127, 88, -15, -107,
+    120, -58, -7, -17, 33, -24, -52, -55, 6, -28, -95, -73, -28, 7, 49, -104,
+    -89, -25, -80, -8, -87, 71, 87, 65, 115, -95, -109 };
     public static final java.lang.String jlc$CompilerVersion$fabil = "0.3.0";
-<<<<<<< HEAD
-    public static final long jlc$SourceLastModified$fabil = 1528903876000L;
-=======
-    public static final long jlc$SourceLastModified$fabil = 1529349674000L;
->>>>>>> 650d366b
+    public static final long jlc$SourceLastModified$fabil = 1529351168000L;
     public static final java.lang.String jlc$ClassType$fabil =
-      "H4sIAAAAAAAAAK0ZC2wUx3XubJ8/GGxsIGCMAWNI+N2VhKIGkzRwGLhwhosNKJiW697enG/D3u6xO4fPBNJ8lNpNJUcJhgBNkKIQJaWGSGlQWxEoimhKSlu1tErTKg0oKk1SSpukv6hKSt+bnfvtfbCrWN55czPz3rz/vNkduUYqTIO0RqSQorpZf5ya7jVSyOcPSIZJw15VMs1NMBqUx5X7Drz/QrjFSZx+UitLmq4psqQGNZORCf77pF2SR6PMs7nL176NVMuIuE4yo4w4t61KGmRWXFf7e1WdiU3y6O9f6Bl+anv9y2WkrofUKVo3k5gie3WN0STrIbUxGgtRw1wZDtNwD5moURrupoYiqcpuWKhrPaTBVHo1iSUManZRU1d34cIGMxGnBt8zNYjs68C2kZCZbgD79Rb7CaaoHr9isnY/cUUUqobNneQBUu4nFRFV6oWFU/wpKTycomcNjsPyGgXYNCKSTFMo5TsULczITDtGWuK29bAAUCtjlEX19FblmgQDpMFiSZW0Xk83MxStF5ZW6AnYhZGmokRhUVVckndIvTTIyFT7uoA1BauquVoQhZHJ9mWcEtisyWazLGtd27Bi6H5tneYkDuA5TGUV+a8CpBYbUheNUINqMrUQaxf4D0hTTg86CYHFk22LrTXf3/PRXYtazp631kwvsGZj6D4qs6B8NDThV83e+beXIRtVcd1U0BVyJOdWDYiZ9mQcvH1KmiJOulOTZ7te3/rgMXrVSWp8xCXraiIGXjVR1mNxRaXGWqpRQ2I07CPVVAt7+byPVELfr2jUGt0YiZiU+Ui5yodcOv8NKooACVRRJfQVLaKn+nGJRXk/GSeEVMJDHPB/npAOFfothJTtZ2StJ6rHqCekJmgfuLcHHioZctQDcWsossc0ZI+R0JgCi8QQeBEA09OdiHXyrhtYiH9+pJLIdX2fwwEKnSnrYRqSTLCO8JRVARWCYZ2uhqkRlNWh0z7SePoQ95Zq9HATvJTrwwEWbrbnhmzc4cSqjo9OBC9Ynoa4Ql1gZYs/t+DPneYPWKrF+HFDRnJDRhpxJN3eI77vcjdxmTye0lRqgcryuCqxiG7EksTh4CJN4vjcP8C6OyBrQGKond/91bu/NthaBo4Z7ytHW8HSNnuYZJKLD3oS+H5Qrht4/18vHdirZwKGkba8OM7HxDhstevH0GUahjyXIb9glnQyeHpvmxNzSDWkNyaBA0KuaLHvkROP7anchtqo8JNxqANJxalUQqphUUPvy4xwu0/ApsFyAVSWjUGeFu/ojj/z1i8+uI0fGKkMWpeVarspa8+KWiRWx+NzYkb3mwxKYd0fDgb27b82sI0rHlbMKbRhG7ZeiFYJwlQ3Hj2/83eX3jn6G2fGWIy44omQqshJLsvE6/DngOe/+GDo4QBCSMBeEfaz0nEfx53nZXiDDKBCFgLWzbbNWkwPKxFFCqkUPeXTurlLTv5lqN4ytwojlvIMsujGBDLj01aRBy9s/3cLJ+OQ8QTK6C+zzEprjRnKKw1D6kc+kg9dnHHoJ9Iz4PmQlExlN+V5hnB9EG7AW7kuFvN2iW1uKTatlraa0w5vT/Fr8KzM+GKPZ+TpJu+dV61oT/si0phdINq3SFlhcuux2D+dra4fO0llD6nnx7SksS0SZCtwgx44aE2vGPST8TnzuYemdUK0p2Ot2R4HWdvaoyCTZaCPq7FfYzm+5TigiKmopC+BQuDH3AYLtn2Ms41xbCclHYR3lnOUObydh818rsgy7C5gmI6w0GGkWonFEgztz3dayEhjp29DcOXqlYFNvi0dwY57A76urQXUHzCUGETQLnHC0sHhx667h4Yt17PKkDl5lUA2jlWK8F3H862TsMvsUrtwjDXvvbT31It7B6xjuiH3UO3QErHjb372M/fBy28USN3lqm6l4PpkYfU4uHqSaXXzP5c4EYcFHMpSd5aPEuR/RrHihfN+9OHhI+GNzy9xCkfvAP0zPb5YpbuomkUKs9vsvOK4k5dsGa+9fHXG7d4dV3otTcy07Wxf/Z3OkTfWzpOfdJKytHvm1Ym5SO25TlljUChztU05rjkrratxqIMOeOYRUv6KgLuzXdNK3Fzx2PjSqFx9NQKlX0DTruZMsnCkk8L0bC3dDXHIc5Dlktsho/+y/28HLP3Yy8qshR+OXLp6cfyME/wYK8eKgstnr8fzy+2cKpqLV5uW6YsoUzs8nYRUXxXwCiPr//9KaDXcPOAmkVNYfZ7kLL+fDLW5rcSxluBkU54N8PcybL6SSj2hwrHlFKmnIqJokprKNi6Var0syhevFGkAwWpGykDf2N2WTG/qtCil+LTOHsy8EGi6RjGN8blpEFhYYKk6XBbTYlnVlaK701e4kFUex5IFxQpYYnEestyWc1ni+EqUmOvDBgqkChn5TTFWn5HDOkEspjjGvSWo7cGmm5Fplr3ahL3a0iVpWybkArmB2grPYkIq1gu4dGyBiii3Cbi4eKBmM/tIiblHsXkArvR47YHrZgDdmHUV8gpXWE+kzFxApmWQr9sEHD82mRClVkDX6GR6vMTcE9g8ZpdpFY4OFOP+y7D1ZwL+aWzcI8oVAS+NjvuDJeYOY7PPzv2Wktyvg6vkmwL+aGzcI8oZAX8wOu6fLTH3HDZP27nfUIj7CUQk63sIqXpNwG8X4T6vXoA8Ezd0BiFLw8lcscYLWocFfKK4WNlJB9JBi0i/fbqxgxqZiyaUbGanFE9luNwrJGdzpIROXsbmeYavobhOePlaVCNQY5IeOLG+J+A3S9jzxXzBEWVQwK/fUHD8eZxT/WEJAU5h8wrc5lICUEjvCusvaVUZ/OuogHvHJgOi7BHwxsVIRobXSshwDpvTGSNs0BWzoBF4UDXDo0K/X8Do2IIKUXoFlEYXVBdKzP0cm9cZqWK69XKwwPGVNZHnoYUkhPODPATmOiLgnrFJiCj3C5gYlYkGONW3Soj5e2x+DUc01kxmSsZmW0mUUzzhmiabeI1IEE/XJ6Gevyjg4VHmFScjlXHYQGLcOe60pZYGQe6QgN8qLrozU3vVZ+S/UkL+97B5B4xnXRGDXA049nYhAy6E5xghk9YJeMvYDIgoNws4e1QGDHKqfy0hwIfYfAC3vbiaKMg4N40PnlcJmXJGwMHRmga77xazClIaELB/9FaxhPqkhFD/weZjRsYJqxSTjRtFAV1NImTu4wIuGZNROMoXBFxQXIhyzl4596p0czwVMI25h1g30410bZ5/cjkcxWV3VOLgp5D4WRRoRHU1HNBVRe5PbbWi8HnJDAqqgqse1WAfmcaoxtwdmb5FBGnECilxGmjgFCHenwr46tiUiCinBDw5quTrqC8x14DNOEi+UcmMevUwzwu9hfiGcHKcJWT1VgHvGBvfiLJCwGU3jMiUCRqECbLuMCWMPa2EoDOxmQR1Pt2ZkFQr/9quAJUhXVeppCWh+kpfdfBd5PQCXwTEdynZe44evbJ+0eQiXwOm5n0pFHgnjtRV3XRk82+tlwOpb07VflIVSahq9ju7rL4rbtCIwrVdbb3Bi3PhboaSNPcgYfwlAvZQOsdcax2+obPW4a+F3AJN6eZtTrIpYeBXzpG/3/SJq2rTZf7CGZQ468/u5U/N/cct91RM3XduaPAbf3RNDS+dMOf6c+fe3Xbm4cnDd/0PJAR9Z30dAAA=";
+      "H4sIAAAAAAAAAK0ZC2wUx3XubJ8/GGxsIGCMAWNI+d2VJEVNTNKaw8CFM1xtoGBarnt7c74Ne7vH7hw+E8inVWSaSkQJhgJNkFCJklBDqjQorQgpilIKJa1aWqVplQZUhUJEaUKqtrRKmr43O/fb+2BXsbzz5mbmvXn/ebM7fJ1UmAZpjUghRXWzgTg13culkM8fkAyThr2qZJprYTQojyn37bv6XLjFSZx+UitLmq4psqQGNZORcf4HpG2SR6PMs67b176JVMuIuFIyo4w4Ny1NGmRGXFcH+lSdiU3y6O+d7xn67ub6l8pIXS+pU7QeJjFF9uoao0nWS2pjNBaihtkRDtNwLxmvURruoYYiqcp2WKhrvaTBVPo0iSUManZTU1e34cIGMxGnBt8zNYjs68C2kZCZbgD79Rb7CaaoHr9isnY/cUUUqobNreQhUu4nFRFV6oOFk/wpKTycomc5jsPyGgXYNCKSTFMo5VsULczIdDtGWuK2VbAAUCtjlEX19FblmgQDpMFiSZW0Pk8PMxStD5ZW6AnYhZGmokRhUVVckrdIfTTIyGT7uoA1BauquVoQhZGJ9mWcEtisyWazLGtdX71k94PaSs1JHMBzmMoq8l8FSC02pG4aoQbVZGoh1s7z75MmndrlJAQWT7Qttta8suPGlxe0nD5rrZlaYM2a0ANUZkH5SGjcb5q9c+8uQzaq4rqpoCvkSM6tGhAz7ck4ePukNEWcdKcmT3ef2fjIUXrNSWp8xCXraiIGXjVe1mNxRaXGCqpRQ2I07CPVVAt7+byPVELfr2jUGl0TiZiU+Ui5yodcOv8NKooACVRRJfQVLaKn+nGJRXk/GSeEVMJDHPB/lpBOFfothJTtZWSFJ6rHqCekJmg/uLcHHioZctQDcWsossc0ZI+R0JgCi8QQeBEA09OTiHXxrhtYiH92pJLIdX2/wwEKnS7rYRqSTLCO8JSlARWCYaWuhqkRlNXdp3yk8dQB7i3V6OEmeCnXhwMs3GzPDdm4Q4mlnTeOB89bnoa4Ql1gZYs/t+DPneYPWKrF+HFDRnJDRhp2JN3eQ74fcDdxmTye0lRqgco9cVViEd2IJYnDwUWawPG5f4B1t0DWgMRQO7fn6/d/Y1drGThmvL8cbQVL2+xhkkkuPuhJ4PtBuW7w6j9f3LdTzwQMI215cZyPiXHYatePocs0DHkuQ37eDOlE8NTONifmkGpIb0wCB4Rc0WLfIyce21O5DbVR4SdjUAeSilOphFTDoobenxnhdh+HTYPlAqgsG4M8Ld7bE3/m7V+9fyc/MFIZtC4r1fZQ1p4VtUisjsfn+Izu1xqUwro/7Q/s2Xt9cBNXPKyYVWjDNmy9EK0ShKluPHZ26x8uvnvkd86MsRhxxRMhVZGTXJbxn8KfA57/4oOhhwMIIQF7RdjPSMd9HHeek+ENMoAKWQhYN9vWaTE9rEQUKaRS9JSP62YvOvHX3fWWuVUYsZRnkAW3JpAZn7KUPHJ+879aOBmHjCdQRn+ZZVZaa8xQ7jAMaQD5SD56YdqBn0vPgOdDUjKV7ZTnGcL1QbgB7+C6WMjbRba5u7BptbTVnHZ4e4pfjmdlxhd7PcNPN3nvu2ZFe9oXkcbMAtG+XsoKkzuOxv7hbHX9zEkqe0k9P6Ylja2XIFuBG/TCQWt6xaCfjM2Zzz00rROiPR1rzfY4yNrWHgWZLAN9XI39GsvxLccBRUxGJX0RFAI/ZjdYsO0jnG2MYzsh6SC8cw9HmcXbOdjM5Yosw+48hukICx1GqpVYLMHQ/nyn+Yw0dvlWBzuWdQTW+tZ3Bjs3BHzdGwuoP2AoMYigbeKEpbuGHv/UvXvIcj2rDJmVVwlk41ilCN91LN86CbvMLLULx1h+5cWdJ5/fOWgd0w25h2qnlogde+uTN937L50rkLrLVd1KwfXJwupxcPUk0+rmfy5xIg4JuDtL3Vk+SpD/acWKF877kW8OHQqveXaRUzh6J+if6fGFKt1G1SxSmN1m5hXHXbxky3jtpWvT7vZuudxnaWK6bWf76he6hs+tmCM/5SRlaffMqxNzkdpznbLGoFDmamtzXHNGWldjUAed8MwhpPxlAbdnu6aVuLnisfGlUbn6agTKgICmXc2ZZOFIJ4Wp2Vq6H+KQ5yDLJTdDRv/1wAf7LP3Yy8qshR8OX7x2Yey04/wYK8eKgstnr8fzy+2cKpqLV5uW6QsoUzs8XYRUXxPwMiOr/v9KaBncPOAmkVNYfZbkLL+fCLW5rcSxluBkU54N8PdibL6WSj2hwrHlFKmnIqJokprKNi6Van0syhd3iDSAYBkjZaBv7G5Kpjd1WpRSfFpnD2ZeCDRdo5jG+NwUCCwssFQdLotpsazqStHd6StcyCqPY8mCYgUssTgPWW7LuSxxfCVKzPVjAwVShYz8phirz8hhnSAWUxxjQwlqO7DpYWSKZa82Ya+2dEnalgm5QG6gtsKzkJCKVQLeNbpARZQ7BVxYPFCzmf1WibnHsHkIrvR47YHrZgDdmHUX8gpXWE+kzFxApsWQr9sEHDs6mRClVkDXyGR6osTck9g8bpdpKY4OFuP+S7D1JwL+ZXTcI8plAS+OjPv9JeYOYrPHzv36ktyvhKvkWwL+dHTcI8prAv54ZNwfLjH3fWyetnO/uhD344hI1l8hpOp1Ab9XhPu8egHyTNzQGYQsDSdzxRoraB0U8MniYmUnHUgHLSL99uvGFmpkLppQspldUjyV4XKvkJzN4RI6eQmbZxm+huI64eVrUY1AjUl64cT6kYDfLmHP5/MFR5RdAj58S8Hx5zFO9SclBDiJzctwm0sJQCG9K2ygpFVl8K8jAu4cnQyIskPAWxcjGRleLyHDG9icyhhhta6YBY3Ag6oZHhX6AwJGRxdUiNInoDSyoDpfYu6X2JxhpIrp1svBAsdX1kSehxaSEM4P8iiY65CAO0YnIaI8KGBiRCYa5FTfLiHmH7H5LRzRWDOZKRmbbSVRTvGEa5ps4jUiQTxdn4J6/oKAB0eYV5yMVMZhA4lx57jPlloaBLkDAn6nuOjOTO1Vn5H/cgn5r2DzLhjPuiIGuRpw7J1CBpwPz1FCJqwU8HOjMyCi3C7gzBEZMMip/q2EAB9i8z7c9uJqoiDj3DQ+eF4lZNJrAu4aqWmw++diVkFKgwIOjNwqllA3Swj1H2w+YmSMsEox2bhRFNDVBEJmPyHgolEZhaN8XsB5xYUo5+yVc69KN8dSAdOYe4j1MN1I1+b5J5fDUVx2RyUOfgyJn0WBRlRXwwFdVeSB1FZLCp+XzKCgKrjqUQ32kWmMaszdmelbRJBGrJASp4AGThLi/YWAr45OiYhyUsATI0q+jvoScw3YjIHkG5XMqFcP87zQV4hvCCfHaUKWbRTw3tHxjShLBFx8y4hMmaBBmCDrDlPC2FNKCDodmwlQ59OtCUm18q/tClAZ0nWVSloSqq/0VQffRU4t8EVAfJeSvW/QI5dXLZhY5GvA5LwvhQLv+KG6qtsOrfu99XIg9c2p2k+qIglVzX5nl9V3xQ0aUbi2q603eHEu3O1QkuYeJIy/RMAeSueYba3DN3TWOvw1n1ugKd28w0k2JQz8yjn899tuuqrWXuIvnEGJMyof3nBjb/LMvz+YefXNc673Dr/yXuWi/c9d+eHNF1Z8tcM8vOd/qLis+X0dAAA=";
 }
--- conflicted
+++ resolved
@@ -13,6 +13,7 @@
 import fabric.metrics.contracts.enforcement.EnforcementPolicy;
 import fabric.metrics.util.Observer;
 import fabric.metrics.util.Subject;
+import fabric.common.TransactionID;
 import fabric.worker.Store;
 import fabric.worker.transaction.TransactionManager;
 import java.util.logging.Level;
@@ -137,6 +138,8 @@
    * unapplying the policy).
    */
     public void removeObserver(fabric.metrics.util.Observer obs);
+    
+    public void acquireReconfigLocks();
     
     public static class _Proxy extends fabric.metrics.contracts.Contract._Proxy
       implements fabric.metrics.contracts.MetricContract {
@@ -384,49 +387,6 @@
         
         public void activate() {
             {
-<<<<<<< HEAD
-                fabric.worker.transaction.TransactionManager $tm220 =
-                  fabric.worker.transaction.TransactionManager.getInstance();
-                boolean $backoffEnabled223 =
-                  fabric.worker.Worker.getWorker().config.txRetryBackoff;
-                int $backoff221 = 1;
-                boolean $doBackoff222 = true;
-                $label216: for (boolean $commit217 = false; !$commit217; ) {
-                    if ($backoffEnabled223) {
-                        if ($doBackoff222) {
-                            if ($backoff221 > 32) {
-                                while (true) {
-                                    try {
-                                        java.lang.Thread.sleep($backoff221);
-                                        break;
-                                    }
-                                    catch (java.lang.
-                                             InterruptedException $e218) {
-                                        
-                                    }
-                                }
-                            }
-                            if ($backoff221 < 5000) $backoff221 *= 2;
-                        }
-                        $doBackoff222 = $backoff221 <= 32 || !$doBackoff222;
-                    }
-                    $commit217 = true;
-                    fabric.worker.transaction.TransactionManager.getInstance().
-                      startTransaction();
-                    try { if (isActivated()) return; }
-                    catch (final fabric.worker.RetryException $e218) {
-                        $commit217 = false;
-                        continue $label216;
-                    }
-                    catch (final fabric.worker.
-                             TransactionRestartingException $e218) {
-                        $commit217 = false;
-                        fabric.common.TransactionID $currentTid219 =
-                          $tm220.getCurrentTid();
-                        if ($e218.tid.isDescendantOf($currentTid219))
-                            continue $label216;
-                        if ($currentTid219.parent != null) throw $e218;
-=======
                 fabric.worker.transaction.TransactionManager $tm383 =
                   fabric.worker.transaction.TransactionManager.getInstance();
                 boolean $backoffEnabled386 =
@@ -468,21 +428,11 @@
                         if ($e381.tid.isDescendantOf($currentTid382))
                             continue $label379;
                         if ($currentTid382.parent != null) throw $e381;
->>>>>>> 4f046111
                         throw new InternalError(
                                 "Something is broken with " +
                                     "transaction management. Got a signal to restart a " +
                                     "different transaction than the one being managed.");
                     }
-<<<<<<< HEAD
-                    catch (final Throwable $e218) {
-                        $commit217 = false;
-                        if ($tm220.checkForStaleObjects()) continue $label216;
-                        throw new fabric.worker.AbortException($e218);
-                    }
-                    finally {
-                        if ($commit217) {
-=======
                     catch (final Throwable $e381) {
                         $commit380 = false;
                         if ($tm383.checkForStaleObjects()) continue $label379;
@@ -490,26 +440,10 @@
                     }
                     finally {
                         if ($commit380) {
->>>>>>> 4f046111
                             try {
                                 fabric.worker.transaction.TransactionManager.
                                   getInstance().commitTransaction();
                             }
-<<<<<<< HEAD
-                            catch (final fabric.worker.AbortException $e218) {
-                                $commit217 = false;
-                            }
-                            catch (final fabric.worker.
-                                     TransactionRestartingException $e218) {
-                                $commit217 = false;
-                                fabric.common.TransactionID $currentTid219 =
-                                  $tm220.getCurrentTid();
-                                if ($currentTid219 != null) {
-                                    if ($e218.tid.equals($currentTid219) ||
-                                          !$e218.tid.isDescendantOf(
-                                                       $currentTid219)) {
-                                        throw $e218;
-=======
                             catch (final fabric.worker.AbortException $e381) {
                                 $commit380 = false;
                             }
@@ -523,7 +457,6 @@
                                           !$e381.tid.isDescendantOf(
                                                        $currentTid382)) {
                                         throw $e381;
->>>>>>> 4f046111
                                     }
                                 }
                             }
@@ -532,15 +465,9 @@
                             fabric.worker.transaction.TransactionManager.
                               getInstance().abortTransaction();
                         }
-<<<<<<< HEAD
-                        if (!$commit217) {
-                            {  }
-                            continue $label216;
-=======
                         if (!$commit380) {
                             {  }
                             continue $label379;
->>>>>>> 4f046111
                         }
                     }
                 }
@@ -557,35 +484,6 @@
               null;
             {
                 fabric.metrics.contracts.enforcement.EnforcementPolicy
-<<<<<<< HEAD
-                  startPol$var224 = startPol;
-                fabric.worker.transaction.TransactionManager $tm229 =
-                  fabric.worker.transaction.TransactionManager.getInstance();
-                boolean $backoffEnabled232 =
-                  fabric.worker.Worker.getWorker().config.txRetryBackoff;
-                int $backoff230 = 1;
-                boolean $doBackoff231 = true;
-                $label225: for (boolean $commit226 = false; !$commit226; ) {
-                    if ($backoffEnabled232) {
-                        if ($doBackoff231) {
-                            if ($backoff230 > 32) {
-                                while (true) {
-                                    try {
-                                        java.lang.Thread.sleep($backoff230);
-                                        break;
-                                    }
-                                    catch (java.lang.
-                                             InterruptedException $e227) {
-                                        
-                                    }
-                                }
-                            }
-                            if ($backoff230 < 5000) $backoff230 *= 2;
-                        }
-                        $doBackoff231 = $backoff230 <= 32 || !$doBackoff231;
-                    }
-                    $commit226 = true;
-=======
                   startPol$var387 = startPol;
                 fabric.worker.transaction.TransactionManager $tm392 =
                   fabric.worker.transaction.TransactionManager.getInstance();
@@ -613,27 +511,12 @@
                         $doBackoff394 = $backoff393 <= 32 || !$doBackoff394;
                     }
                     $commit389 = true;
->>>>>>> 4f046111
                     fabric.worker.transaction.TransactionManager.getInstance().
                       startTransaction();
                     try {
                         startPol = this.get$metric().policy(this.get$bound(),
                                                             true);
                     }
-<<<<<<< HEAD
-                    catch (final fabric.worker.RetryException $e227) {
-                        $commit226 = false;
-                        continue $label225;
-                    }
-                    catch (final fabric.worker.
-                             TransactionRestartingException $e227) {
-                        $commit226 = false;
-                        fabric.common.TransactionID $currentTid228 =
-                          $tm229.getCurrentTid();
-                        if ($e227.tid.isDescendantOf($currentTid228))
-                            continue $label225;
-                        if ($currentTid228.parent != null) throw $e227;
-=======
                     catch (final fabric.worker.RetryException $e390) {
                         $commit389 = false;
                         continue $label388;
@@ -646,21 +529,11 @@
                         if ($e390.tid.isDescendantOf($currentTid391))
                             continue $label388;
                         if ($currentTid391.parent != null) throw $e390;
->>>>>>> 4f046111
                         throw new InternalError(
                                 "Something is broken with " +
                                     "transaction management. Got a signal to restart a " +
                                     "different transaction than the one being managed.");
                     }
-<<<<<<< HEAD
-                    catch (final Throwable $e227) {
-                        $commit226 = false;
-                        if ($tm229.checkForStaleObjects()) continue $label225;
-                        throw new fabric.worker.AbortException($e227);
-                    }
-                    finally {
-                        if ($commit226) {
-=======
                     catch (final Throwable $e390) {
                         $commit389 = false;
                         if ($tm392.checkForStaleObjects()) continue $label388;
@@ -668,26 +541,10 @@
                     }
                     finally {
                         if ($commit389) {
->>>>>>> 4f046111
                             try {
                                 fabric.worker.transaction.TransactionManager.
                                   getInstance().commitTransaction();
                             }
-<<<<<<< HEAD
-                            catch (final fabric.worker.AbortException $e227) {
-                                $commit226 = false;
-                            }
-                            catch (final fabric.worker.
-                                     TransactionRestartingException $e227) {
-                                $commit226 = false;
-                                fabric.common.TransactionID $currentTid228 =
-                                  $tm229.getCurrentTid();
-                                if ($currentTid228 != null) {
-                                    if ($e227.tid.equals($currentTid228) ||
-                                          !$e227.tid.isDescendantOf(
-                                                       $currentTid228)) {
-                                        throw $e227;
-=======
                             catch (final fabric.worker.AbortException $e390) {
                                 $commit389 = false;
                             }
@@ -701,7 +558,6 @@
                                           !$e390.tid.isDescendantOf(
                                                        $currentTid391)) {
                                         throw $e390;
->>>>>>> 4f046111
                                     }
                                 }
                             }
@@ -710,15 +566,9 @@
                             fabric.worker.transaction.TransactionManager.
                               getInstance().abortTransaction();
                         }
-<<<<<<< HEAD
-                        if (!$commit226) {
-                            { startPol = startPol$var224; }
-                            continue $label225;
-=======
                         if (!$commit389) {
                             { startPol = startPol$var387; }
                             continue $label388;
->>>>>>> 4f046111
                         }
                     }
                 }
@@ -738,34 +588,6 @@
         public void finishActivating(
           fabric.metrics.contracts.enforcement.EnforcementPolicy p) {
             {
-<<<<<<< HEAD
-                fabric.worker.transaction.TransactionManager $tm237 =
-                  fabric.worker.transaction.TransactionManager.getInstance();
-                boolean $backoffEnabled240 =
-                  fabric.worker.Worker.getWorker().config.txRetryBackoff;
-                int $backoff238 = 1;
-                boolean $doBackoff239 = true;
-                $label233: for (boolean $commit234 = false; !$commit234; ) {
-                    if ($backoffEnabled240) {
-                        if ($doBackoff239) {
-                            if ($backoff238 > 32) {
-                                while (true) {
-                                    try {
-                                        java.lang.Thread.sleep($backoff238);
-                                        break;
-                                    }
-                                    catch (java.lang.
-                                             InterruptedException $e235) {
-                                        
-                                    }
-                                }
-                            }
-                            if ($backoff238 < 5000) $backoff238 *= 2;
-                        }
-                        $doBackoff239 = $backoff238 <= 32 || !$doBackoff239;
-                    }
-                    $commit234 = true;
-=======
                 fabric.worker.transaction.TransactionManager $tm400 =
                   fabric.worker.transaction.TransactionManager.getInstance();
                 boolean $backoffEnabled403 =
@@ -792,7 +614,6 @@
                         $doBackoff402 = $backoff401 <= 32 || !$doBackoff402;
                     }
                     $commit397 = true;
->>>>>>> 4f046111
                     fabric.worker.transaction.TransactionManager.getInstance().
                       startTransaction();
                     try {
@@ -823,20 +644,6 @@
                                   this.$getProxy());
                         }
                     }
-<<<<<<< HEAD
-                    catch (final fabric.worker.RetryException $e235) {
-                        $commit234 = false;
-                        continue $label233;
-                    }
-                    catch (final fabric.worker.
-                             TransactionRestartingException $e235) {
-                        $commit234 = false;
-                        fabric.common.TransactionID $currentTid236 =
-                          $tm237.getCurrentTid();
-                        if ($e235.tid.isDescendantOf($currentTid236))
-                            continue $label233;
-                        if ($currentTid236.parent != null) throw $e235;
-=======
                     catch (final fabric.worker.RetryException $e398) {
                         $commit397 = false;
                         continue $label396;
@@ -849,21 +656,11 @@
                         if ($e398.tid.isDescendantOf($currentTid399))
                             continue $label396;
                         if ($currentTid399.parent != null) throw $e398;
->>>>>>> 4f046111
                         throw new InternalError(
                                 "Something is broken with " +
                                     "transaction management. Got a signal to restart a " +
                                     "different transaction than the one being managed.");
                     }
-<<<<<<< HEAD
-                    catch (final Throwable $e235) {
-                        $commit234 = false;
-                        if ($tm237.checkForStaleObjects()) continue $label233;
-                        throw new fabric.worker.AbortException($e235);
-                    }
-                    finally {
-                        if ($commit234) {
-=======
                     catch (final Throwable $e398) {
                         $commit397 = false;
                         if ($tm400.checkForStaleObjects()) continue $label396;
@@ -871,26 +668,10 @@
                     }
                     finally {
                         if ($commit397) {
->>>>>>> 4f046111
                             try {
                                 fabric.worker.transaction.TransactionManager.
                                   getInstance().commitTransaction();
                             }
-<<<<<<< HEAD
-                            catch (final fabric.worker.AbortException $e235) {
-                                $commit234 = false;
-                            }
-                            catch (final fabric.worker.
-                                     TransactionRestartingException $e235) {
-                                $commit234 = false;
-                                fabric.common.TransactionID $currentTid236 =
-                                  $tm237.getCurrentTid();
-                                if ($currentTid236 != null) {
-                                    if ($e235.tid.equals($currentTid236) ||
-                                          !$e235.tid.isDescendantOf(
-                                                       $currentTid236)) {
-                                        throw $e235;
-=======
                             catch (final fabric.worker.AbortException $e398) {
                                 $commit397 = false;
                             }
@@ -904,7 +685,6 @@
                                           !$e398.tid.isDescendantOf(
                                                        $currentTid399)) {
                                         throw $e398;
->>>>>>> 4f046111
                                     }
                                 }
                             }
@@ -913,15 +693,9 @@
                             fabric.worker.transaction.TransactionManager.
                               getInstance().abortTransaction();
                         }
-<<<<<<< HEAD
-                        if (!$commit234) {
-                            {  }
-                            continue $label233;
-=======
                         if (!$commit397) {
                             {  }
                             continue $label396;
->>>>>>> 4f046111
                         }
                     }
                 }
@@ -982,6 +756,21 @@
                 }
             }
             if (asyncExtension) return false;
+            fabric.worker.transaction.TransactionManager tm =
+              fabric.worker.transaction.TransactionManager.getInstance();
+            if (!this.get$lock().held()) {
+                tm.addContractToAcquire(
+                     (fabric.metrics.contracts.MetricContract)
+                       this.$getProxy());
+                fabric.common.TransactionID current = tm.getCurrentTid();
+                if (!fabric.lang.Object._Proxy.idEquals(current, null)) {
+                    while (!fabric.lang.Object._Proxy.idEquals(current.parent,
+                                                               null))
+                        current = current.parent;
+                    throw new fabric.worker.TransactionRestartingException(
+                            new fabric.common.TransactionID(current.topTid));
+                }
+            }
             fabric.common.Logging.METRICS_LOGGER.
               fine(
                 "COORDINATING FOR " +
@@ -1121,34 +910,6 @@
    */
         public void removeObserver(fabric.metrics.util.Observer obs) {
             {
-<<<<<<< HEAD
-                fabric.worker.transaction.TransactionManager $tm245 =
-                  fabric.worker.transaction.TransactionManager.getInstance();
-                boolean $backoffEnabled248 =
-                  fabric.worker.Worker.getWorker().config.txRetryBackoff;
-                int $backoff246 = 1;
-                boolean $doBackoff247 = true;
-                $label241: for (boolean $commit242 = false; !$commit242; ) {
-                    if ($backoffEnabled248) {
-                        if ($doBackoff247) {
-                            if ($backoff246 > 32) {
-                                while (true) {
-                                    try {
-                                        java.lang.Thread.sleep($backoff246);
-                                        break;
-                                    }
-                                    catch (java.lang.
-                                             InterruptedException $e243) {
-                                        
-                                    }
-                                }
-                            }
-                            if ($backoff246 < 5000) $backoff246 *= 2;
-                        }
-                        $doBackoff247 = $backoff246 <= 32 || !$doBackoff247;
-                    }
-                    $commit242 = true;
-=======
                 fabric.worker.transaction.TransactionManager $tm408 =
                   fabric.worker.transaction.TransactionManager.getInstance();
                 boolean $backoffEnabled411 =
@@ -1175,7 +936,6 @@
                         $doBackoff410 = $backoff409 <= 32 || !$doBackoff410;
                     }
                     $commit405 = true;
->>>>>>> 4f046111
                     fabric.worker.transaction.TransactionManager.getInstance().
                       startTransaction();
                     try {
@@ -1189,20 +949,6 @@
                                       this.$getProxy());
                         }
                     }
-<<<<<<< HEAD
-                    catch (final fabric.worker.RetryException $e243) {
-                        $commit242 = false;
-                        continue $label241;
-                    }
-                    catch (final fabric.worker.
-                             TransactionRestartingException $e243) {
-                        $commit242 = false;
-                        fabric.common.TransactionID $currentTid244 =
-                          $tm245.getCurrentTid();
-                        if ($e243.tid.isDescendantOf($currentTid244))
-                            continue $label241;
-                        if ($currentTid244.parent != null) throw $e243;
-=======
                     catch (final fabric.worker.RetryException $e406) {
                         $commit405 = false;
                         continue $label404;
@@ -1215,21 +961,11 @@
                         if ($e406.tid.isDescendantOf($currentTid407))
                             continue $label404;
                         if ($currentTid407.parent != null) throw $e406;
->>>>>>> 4f046111
                         throw new InternalError(
                                 "Something is broken with " +
                                     "transaction management. Got a signal to restart a " +
                                     "different transaction than the one being managed.");
                     }
-<<<<<<< HEAD
-                    catch (final Throwable $e243) {
-                        $commit242 = false;
-                        if ($tm245.checkForStaleObjects()) continue $label241;
-                        throw new fabric.worker.AbortException($e243);
-                    }
-                    finally {
-                        if ($commit242) {
-=======
                     catch (final Throwable $e406) {
                         $commit405 = false;
                         if ($tm408.checkForStaleObjects()) continue $label404;
@@ -1237,26 +973,10 @@
                     }
                     finally {
                         if ($commit405) {
->>>>>>> 4f046111
                             try {
                                 fabric.worker.transaction.TransactionManager.
                                   getInstance().commitTransaction();
                             }
-<<<<<<< HEAD
-                            catch (final fabric.worker.AbortException $e243) {
-                                $commit242 = false;
-                            }
-                            catch (final fabric.worker.
-                                     TransactionRestartingException $e243) {
-                                $commit242 = false;
-                                fabric.common.TransactionID $currentTid244 =
-                                  $tm245.getCurrentTid();
-                                if ($currentTid244 != null) {
-                                    if ($e243.tid.equals($currentTid244) ||
-                                          !$e243.tid.isDescendantOf(
-                                                       $currentTid244)) {
-                                        throw $e243;
-=======
                             catch (final fabric.worker.AbortException $e406) {
                                 $commit405 = false;
                             }
@@ -1270,7 +990,6 @@
                                           !$e406.tid.isDescendantOf(
                                                        $currentTid407)) {
                                         throw $e406;
->>>>>>> 4f046111
                                     }
                                 }
                             }
@@ -1279,19 +998,18 @@
                             fabric.worker.transaction.TransactionManager.
                               getInstance().abortTransaction();
                         }
-<<<<<<< HEAD
-                        if (!$commit242) {
-                            {  }
-                            continue $label241;
-=======
                         if (!$commit405) {
                             {  }
                             continue $label404;
->>>>>>> 4f046111
                         }
                     }
                 }
             }
+        }
+        
+        public void acquireReconfigLocks() {
+            this.get$lock().acquire();
+            this.get$currentPolicy().acquireReconfigLocks();
         }
         
         public _Impl(fabric.worker.Store $location) { super($location); }
@@ -1430,21 +1148,11 @@
         
     }
     
-<<<<<<< HEAD
-    public static final byte[] $classHash = new byte[] { 75, 92, 108, -14, 75,
-    117, 0, 47, -59, 48, -1, 77, -3, -80, -33, 67, -106, 23, 105, 82, 22, 48,
-    32, 67, -79, 54, 98, -32, 63, -105, -122, 31 };
+    public static final byte[] $classHash = new byte[] { -9, 50, 40, 12, 32,
+    -97, 115, -112, -51, -48, 15, 113, -32, 26, -85, 104, 85, 87, 78, 103, 97,
+    -56, 23, -84, -68, 7, -61, -76, -105, 58, -114, -48 };
     public static final java.lang.String jlc$CompilerVersion$fabil = "0.3.0";
-    public static final long jlc$SourceLastModified$fabil = 1507056003000L;
+    public static final long jlc$SourceLastModified$fabil = 1507217540000L;
     public static final java.lang.String jlc$ClassType$fabil =
-      "H4sIAAAAAAAAALVZf3AU1R1/d0kuOQhJCPIrhBDgxIJ4J+owo7FQOEFODskkgNPwI93be5es7O2uu+/CRZuOOq1g22GsYiAzitMpTluaYm3L2E6bSmttAa1Tam2LY5VOy9RKman2l3+U0u/37bvbvc3emfujN/Ped/e9933v8/2+74/39sYvkzrLJEsyUkpRo2zYoFZ0o5RKJLsl06LpuCpZ1jZo7Zen1yZG3/1quiNIgknSKEuarimypPZrFiNNyXulISmmURbb3pPo2knCMjJukqxBRoI71+dN0mno6vCAqjOxyKT5n7w+dujwnpZv15DmPtKsaL1MYooc1zVG86yPNGZpNkVNa106TdN9ZKZGabqXmoqkKvfDQF3rI62WMqBJLGdSq4daujqEA1utnEFNvmahEeHrANvMyUw3AX6LDT/HFDWWVCzWlSShjELVtHUf+QypTZK6jCoNwMA5yYIUMT5jbCO2w/BpCsA0M5JMCyy1exUtzcgiL0dR4shmGACs9VnKBvXiUrWaBA2k1YakStpArJeZijYAQ+v0HKzCSFvZSWFQgyHJe6UB2s/IPO+4brsLRoW5WpCFkdneYXwm2LM2z565duvy3bcffEDbpAVJADCnqawi/gZg6vAw9dAMNakmU5uxcUVyVJozcSBICAye7Rlsj3nh0+9/YmXHqdP2mAU+Y7am7qUy65ePpZrOtceX31qDMBoM3VLQFEok57vaLXq68gZY+5zijNgZLXSe6vnZJx88Ti8FybQECcm6msuCVc2U9ayhqNS8k2rUlBhNJ0iYauk470+QenhOKhq1W7dmMhZlCVKr8qaQzt9BRRmYAlVUD8+KltELz4bEBvlz3iCE1EMhAShXCOl8DWgbITXbGdkRG9SzNJZSc3QfmHcMCpVMeTAGfmsqcswy5ZiZ05gCg0QTWBEQKwamzkxJZlZsC2+Ji/coIDL+bzPnUaaWfYEAqHuRrKdpSrJg74Qdre9WwVU26Wqamv2yenAiQWZNjHFbCqP9W2DDXFsB2P92b+Rw8x7Krd/w/on+V2w7RF6hTEaus+FGBdxoEW60FC4gbERni0L4ikL4Gg/ko/GjiW9wmwpZ3PmKkzbCpLcZqsQyupnNk0CAS3gN5+fGBKawF0IMRJHG5b277/rUgSU1YMXGvlrcWBga8fqUE4kS8CSBo/TLzfvf/ddzoyO6412MRCY5/WROdNolXnWZukzTEBSd6Vd0Sif7J0YiQQw4YdSLBNYKgaXDu0aJ83YVAiFqoy5JpqMOJBW7CtFrGhs09X1OCzeDJqxabYtAZXkA8hj68V7j6d+99pebeXYphNtmV1zupazL5eI4WTN35pmO7reZlMK43x/pfuLJy/t3csXDiKV+C0awjoNrS+DTuvm50/edf+ftY78OOpvFSMjIpVRFznNZZl6FXwDKf7Ggn2IDUojWcREjOotBwsCVlznYIFyoELIAuhXZrmX1tJJRpJRK0VL+03ztqpN/Pdhib7cKLbbyTLLyoydw2uevJw++suffHXyagIzpytGfM8yOgbOcmdeZpjSMOPIP/Wrh2M+lp8HyIYJZyv2UByXC9UH4Bt7EdXEDr1d5+m7BaomtrXbeXmNNzgcbMbE6ttgXG3+qLb7mku38RVvEORb7OP8OyeUmNx3P/jO4JPRykNT3kRae0yWN7ZAgloEZ9EFWtuKiMUlmlPSXZlg7nXQVfa3d6weuZb1e4AQdeMbR+DzNNnzbcEARraikTijtoJSjgj6GvbMMrK/JBwh/uI2zLOX1MqyWc0UGGQkbps4AJYVTRVjJZnMMd5+vcz2Yqohy+DobUron9tkRDzvbbDfEenUpvA4oCwHWhKDP+8CLl4GHj2uwWlsAVJfSc1q6gKejbCxeXxw23xtd/ZA2ItKVNtqa9wQ964M06Y80wJHmi/MFcb7pYp4zgp5yzcfAcHImxEDWrUMsGC5ItLqsRBSyuynTLLBENzjPLnZ/SfMVEK9wEPNfSBwNtgl6twuxy/9IHhxwYblTHD+BHnv40NH01mdX2Wet1tKT0QYtl/3mb668Gj1y4YxPhg0z3bhBpUNUda3ZDEsunnSd2MIPuY7rXri08Nb43osD9rKLPBC9o7++ZfzMncvkx4Okpuijk07WpUxdpZ45zaRwMdC2lfhnZ1GpYVTWLijXEVLXatPaF91m5RjjUqzuKbWgBsHyI0G/590PJ2IGHY9Zh9UmPvVAhbiqYJVi5GO2yUWEyUWKJhcpPdBEHKz9pRIugBID64kI2lqdhMgyU9Dp5SV0Yzcq9PEgvxfMaIAyJ0Ct8wM+H8otsOoRQQ9UBxxZ9gv60NSAD1foewArxkgDAOfxi++jH+6lUG6HYz0VdHN1uJHlLkHvmBruhyv0fRarEUZmAe4NeYMnk6SSoXi498nU3aaShcPWkLi50QOHPn81evCQHQjs6+3SSTdMN499xeVLz+BpAcPR4kqrcI6Nf35u5AdfG9kfFLB3MjgU6dqAn4LvsEvDmKB7qlMwsuwW9J7yCg6I47snm+HZIWpRyA8KG0ZBNFkxJNU/xnM0X6qwO4ex+iKcesGFlSE4Q/abNAspnw9+ROgPyaOgjyFdSfvpYx6UBAhzXtCz1ekDWc4I+tLUDO7LFfq+gtVT4CgFkfB9zA/3zVBkyMTPCJqrDjeyMEG1j9xHfO3hsx6vAH4cq2cZackommINrrNFEJdBXyEkKCYhTcttOuNcdUIgyy8FPVteCFcCedyR5DsVJDmJ1QlG5nolERbmJ1BjYVdGIKV/QdB0BYG2Tj5TIYssaN/UvMtj5/UpXVeppPHFflhBxB9j9QIwmDRjUot/Upnw26M1UL4LftJp07mXqtsjZHlP0D9NaY9cSf50BQH4hr8EAihZQ1Vsp/cVIArlJ5ARLwp6qjoBkOVFQb8/JU9p4bOeq4D9daxenQL2tVDegMvPLwQ9XB12ZBkV9LHy2P2V/2YFAd7C6g2IU+LsXl4COGyTt+B+pAm6uzoJkGWXoDvKS+DG9scKfRexehtwM93+SFzIUC38ds/zk6tjUk7ykxDX+APcg4I2XfhmdRIiy3lBX5+ahH+r0PcBVpcgKcKRJUmlTG+OX9WtgqDNIhXz6wpc+qcu5woo/4BL+bWC1lYnJ7LU2HTRlanFNoDb7rk1cthbUxY1h6hZ4dxwpbyKAjXY+CEjTRjMh2hhNmwdy0Nz6eUAv/0s8PkgK/40kOM/pccubl45u8zH2HmT/sYRfCeONjfMPbr9t/ybYvEPgXCSNGRyqur+RuJ6DhkQrhUuYdj+YmJwkRoYmVfufs3sr0T8GfURCNk8kP+bSnkY/28Fn9zjmhgJ2ePwrZnvWptTFXZqcdn7fUGTfDhH3ZYz8V+u8b/P/TDUsO0C/4YIu9O5eZf6weYcib1849UtV771Tnx0rtIz58bO+POrUxfWHn5k0f8AlpVZoH0bAAA=";
-=======
-    public static final byte[] $classHash = new byte[] { -71, 124, -2, -112, 87,
-    1, 114, 68, -9, -9, 32, -95, -9, 120, 123, 74, -72, 46, -87, -45, 18, -24,
-    66, 93, -24, -52, 68, -80, -66, 123, 21, 114 };
-    public static final java.lang.String jlc$CompilerVersion$fabil = "0.3.0";
-    public static final long jlc$SourceLastModified$fabil = 1507157605000L;
-    public static final java.lang.String jlc$ClassType$fabil =
-      "H4sIAAAAAAAAALVZe2wUxxmfO9tnHxhsTHgZYwxcSCHkTiRRpMQpKT4gHBzBwjxUE3D39ubsDXu7m905cw4hIpEiUKtaqAECUiGKRPOgNPQVFVQ5oDZNgTxamjYNUdsQqSg0hErpi0otpN83M3d7t767+P6opZlvb2a+md/3zfeYGR+/Ruocm8xNKQlND7MhizrhFUoiFu9WbIcmo7riOOuhtU8dXxs7cOXFZLuf+OOkUVUM09BURe8zHEYmxh9RBpWIQVlkw7pY52YSVJFxpeIMMOLf3JW1SYdl6kP9usnkIqPm3397ZN+zW5t/WEOaekmTZvQwhWlq1DQYzbJe0pim6QS1naXJJE32kkkGpckeamuKrj0GA02jl7Q4Wr+hsIxNnXXUMfVBHNjiZCxq8zVzjQjfBNh2RmWmDfCbBfwM0/RIXHNYZ5wEUhrVk86j5AlSGyd1KV3ph4FT4zkpInzGyApsh+HjNIBppxSV5lhqt2lGkpHZXo68xKHVMABY69OUDZj5pWoNBRpIi4CkK0Z/pIfZmtEPQ+vMDKzCSGvZSWFQg6Wo25R+2sfIdO+4btEFo4JcLcjCyBTvMD4T7FmrZ88KduvaQ/cP7zBWGn7iA8xJquqIvwGY2j1M62iK2tRQqWBsXBg/oEwd2eMnBAZP8QwWY37y+GdfWdR+5qwYM7PEmLWJR6jK+tSjiYkX2qIL7q1BGA2W6WhoCkWS813tlj2dWQusfWp+RuwM5zrPrHvjq7uO0at+Mi5GAqqpZ9JgVZNUM21pOrUfpAa1FUaTMRKkRjLK+2OkHr7jmkFF69pUyqEsRmp13hQw+W9QUQqmQBXVw7dmpMzct6WwAf6dtQgh9VCID8oNQjreAdpKSM0GRjZGBsw0jST0DN0O5h2BQhVbHYiA39qaGnFsNWJnDKbBINkEVgTEiYCpM1tRmRNZw1ui8ncYEFn/t5mzKFPzdp8P1D1bNZM0oTiwd9KOurp1cJWVpp6kdp+qD4/EyOSRQ9yWgmj/Dtgw15YP9r/NGzkKefdlupZ/9krfm8IOkVcqk5HbBNywhBvOww0XwwWEjehsYQhfYQhfx33ZcPRI7LvcpgIOd778pI0w6X2WrrCUaaezxOfjEt7C+bkxgSlsgxADUaRxQc+WVV/bM7cGrNjaXosbC0NDXp9yI1EMvhRwlD61afeVf504sNN0vYuR0CinH82JTjvXqy7bVGkSgqI7/cIO5dW+kZ0hPwacIOpFAWuFwNLuXaPIeTtzgRC1URcn41EHio5dueg1jg3Y5na3hZvBRKxahEWgsjwAeQz9co91+P13/nIXzy65cNtUEJd7KOsscHGcrIk78yRX9+ttSmHcHw92P7P/2u7NXPEwYl6pBUNYR8G1FfBp03767KMXP/zT0d/63c1iJGBlErqmZrkskz6HPx+Um1jQT7EBKUTrqIwRHfkgYeHK811sEC50CFkA3QltMNJmUktpSkKnaCn/bbp18aufDjeL7dahRSjPJou+eAK3fUYX2fXm1uvtfBqfiunK1Z87TMTAye7MS21bGUIc2Sd/M+vQL5XDYPkQwRztMcqDEuH6IHwD7+S6uIPXiz19d2M1V2irjbfXOKPzwQpMrK4t9kaOf7s1uuSqcP68LeIcc0o4/0alwE3uPJb+p39u4Bd+Ut9LmnlOVwy2UYFYBmbQC1nZicrGOJlQ1F+cYUU66cz7WpvXDwqW9XqBG3TgG0fj9zhh+MJwQBEtqKQOKG2glCOS7sXeyRbWt2R9hH/cx1nm8Xo+Vgu4Iv2MBC3bZICSwqkiqKXTGYa7z9e5HUxVRjn8OQVSuif2iYiHna3CDbG+pxheO5RZAGtE0h+UgBctAw8/l2D1QA5QXcLMGMkcnvaysbgLh5UF1ojAFglwNZ9Ier4EsFWlgfk4sGx+Pj/ON17Oc07SMwXzMbCTjA0hj3Wb4PpDOQHuKSsAhWRuqzQNLOHl7rdgdwXLVgC40AXI/wIy8a+X9KECgAXeRbLgXrPKndH4+fLoU/uOJNd+Z7E4SbUUn3uWG5n099678Vb44KVzJfJnkJnWHTodpHrBmk2w5JxRl4U1/AjrOualq7PujW673C+Wne2B6B398prj5x6cr37LT2ryHjjq3FzM1Fnsd+NsCsd+Y32R93XklRpEZT0M5TZC6loErT1daEWu7c3DqqfYYBoky2uSnvTuhxsP/a4/LMVqJZ9arRA1OeKtjHxJWFhIWlgob2Gh4uNKyMW6uVjCmVAiYD0hSVuqkxBZJkk6vryEhdj1Cn08RfeDGfVT5oafpaWAz4ByN6x6UNI91QFHlt2SPjk24JkKfduxAvtvAOD56LSyFO55UO6HQzuVdHV1uJFllaTLxob7iQp9u7AaYmQy4F6etXiqiGspikf3Enm429bScJQalPcyumff1z8PD+8TgUBcXueNuj8W8ogLLF96Ag/6GI7mVFqFc6z4+MTOn760c7dfwt7E4MhjGv2lFLxMlIZDkm6tTsHIskXSTeUV7JOHc0+uwpNB2KGQDjQ2hIIYqmYpwuRneG8CHM03K+zOM1jtgTMtuLA2CCfEPpumIaHzwU9J/SF5GvQxaGrJUvqYDiUGwlyU9Hx1+kCWc5L+fGwGd7hC33NYHQRHyYmEv/eXwn0XFBUS73OSZqrDjSxMUuML9xF/dvNZX6gA/iWsnmekOaUZmjOwVIggr3olhVCg2IRMXCDohAvVCYEsv5b0fHkhChLIsCvJiQqS8HPaMUameSWRFlZKoMbcruyElP4NSZMVBFoz+giFLKqkvWPzLo+d1ydMU6eKwRc7WUHEEax+BAw2TdnU4Q8mp0rt0RIoPwY/6RB02tXq9ghZPpH0z2Pao4Ik/3oFAd7A6jQIoKUtXRNOX1KAMJSfQUa8LOmZ6gRAltOSnhqTpzTzWd+ugP1XWJ0dA/YHoPwOrjZvS/psddiR5YCke8tjL6389yoI8D5WFyBOyaN6eQngsE3+ALcfQ9It1UmALA9LurG8BIXYPqzQ9xFWHwBuZoon4FyGauZ3d56fCjpG5aRSEuIaH8G1xy/orA+qkxBZLkr67tgk/LRC31+x+hiSIhxZ4lRJ9WT4RdzJCdokUzG/rsCVHptbS4m1EMo/4IZ9q6S11YmFLDWCzr4xtlAG6No8d0KOcm3CofageMBo5Utfr6CA/2D1N0YmYqgepIXM+7PQXHz0x3ebmSUeU+WDvxp9nR69vHrRlDIPqdNH/QtG8r1ypKlh2pENv+fvgfnH/GCcNKQyul74vlHwHbAgGGtciqB47bCQ+Agj08tdlpl44eHfXB83BU8NiFrMw/j/RfCrcFyAkYAYh7/q+Sa1ulVuY+aUvaznNOnuTmvGxv9QHf/7tH8HGtZf4u9/sDsdpx6/uXeTz152/XrH89ezO1adDL/8bsuVri1X3lr2/dd2TLH/B51O1Nc5GwAA";
->>>>>>> 4f046111
+      "H4sIAAAAAAAAALVZf2xTxx0/O4kTQ4hD+G1CCIlH+WkPuiGVrHTgQmMwJSJAtbCRPT+fnVee33u8dw5OOxCtVEEnLZpaoCANqml06yAr2la0TWu0au06qq4bnba2m9aWrqvoRmHqto5JG+u+33tnP/vFduM/FuXu+97dfe8+3+99f9w9j10jDZZJulJSQlHDbMSgVniTlIjF+yTTosmoKlnWDmgdlKfWx46/961kh5d446RZljRdU2RJHdQsRlri90rDUkSjLLJze6xnN/HLyNgrWUOMeHdvyJmk09DVkbSqM7HIhPmPLY8cfWxP6/fqSGCABBStn0lMkaO6xmiODZDmDM0kqGmtTyZpcoBM1yhN9lNTkVTlPhioawOkzVLSmsSyJrW2U0tXh3Fgm5U1qMnXzDcifB1gm1mZ6SbAb7XhZ5miRuKKxXrixJdSqJq09pGDpD5OGlKqlIaBs+N5KSJ8xsgmbIfhUxSAaaYkmeZZ6vcqWpKRhW6OgsShLTAAWBszlA3phaXqNQkaSJsNSZW0dKSfmYqWhqENehZWYSRYcVIY1GRI8l4pTQcZmese12d3wSg/VwuyMDLLPYzPBHsWdO1Z0W5du/szo/drvZqXeABzksoq4m8Cpg4X03aaoibVZGozNi+LH5dmjx/xEgKDZ7kG22N+8KUPPrui49mL9pj5ZcZsS9xLZTYon0m0vNIeXXpbHcJoMnRLQVMokZzvap/o6ckZYO2zCzNiZzjf+ez2Fz536Cy96iVTYsQn62o2A1Y1XdYzhqJS8y6qUVNiNBkjfqolo7w/RhrhOa5o1G7dlkpZlMVIvcqbfDp/BxWlYApUUSM8K1pKzz8bEhvizzmDENIIhXjgfzoh3SfheT4hdSOM7IoM6RkaSahZuh/MOwKFSqY8FAG/NRU5YplyxMxqTIFBogmsCIgVAVNnpiQzK7KVt0TFexgQGf+3mXMoU+t+jwfUvVDWkzQhWbB3wo429KngKr26mqTmoKyOjsfIjPGT3Jb8aP8W2DDXlgf2v90dOYp5j2Y3bPzgqcGXbDtEXqFMRm6x4YYF3HABbrgULiBsRmcLQ/gKQ/ga8+TC0dOxc9ymfBZ3vsKkzTDpWkOVWEo3Mzni8XAJZ3J+bkxgCnshxEAUaV7a/4XNXzzSVQdWbOyvx42FoSG3TzmRKAZPEjjKoBw4/N4/zx8/oDvexUhogtNP5ESn7XKry9RlmoSg6Ey/rFO6MDh+IOTFgONHvUhgrRBYOtxrlDhvTz4QojYa4mQq6kBSsSsfvaawIVPf77RwM2jBqs22CFSWCyCPobf3G6de/+Wfb+XZJR9uA0VxuZ+yniIXx8kC3JmnO7rfYVIK49440ffosWuHd3PFw4jucguGsI6Ca0vg07r50MV9v3vrzTO/8TqbxYjPyCZURc5xWaZ/BH8eKP/Fgn6KDUghWkdFjOgsBAkDV17sYINwoULIAuhWaKeW0ZNKSpESKkVL+U/gE6suvD/aam+3Ci228kyy4uMncNrnbSCHXtpzo4NP45ExXTn6c4bZMXCGM/N605RGEEfugV8vOPlz6RRYPkQwS7mP8qBEuD4I38DVXBcreb3K1fcprLpsbbXz9jprYj7YhInVscWByNjXgtF1V23nL9gizrGojPPvkorcZPXZzIfeLt/PvKRxgLTynC5pbJcEsQzMYACyshUVjXEyraS/NMPa6aSn4Gvtbj8oWtbtBU7QgWccjc9TbMO3DQcU0YZK6oSyAJTyU0Gfxt4ZBtYzcx7CH9Zylm5eL8ZqKVeklxG/YeoMUFI4VfiVTCbLcPf5OsvBVEWUw9dZkNJdsc+OeNgZtN0Q6zWl8DrsUve2oL8tAy9aAR4+rsPqjjyghoSe1ZJ5PB0VY/EGHFYRWDMCWwFlISH1LTatu14G2ObywDwcWK4wnxfnmyrmuSbon4rmY2AnWRNCHuvTwfVH8gKsqSgAhWRuyjQDLOGNzrPN7giWqwJwmQOQ//lE4s8JahYBLPIukgP3WlDpjMbPl2cePHo6ue2JVfZJqq303LNRy2a+8+rNX4RPXH6xTP70M91YqdJhqhatiQF80YTLwlZ+hHUc8/LVBbdF976btpdd6ILoHv3trWMv3rVYfsRL6goeOOHcXMrUU+p3U0wKx35tR4n3dRaU6kdlfR7KEkIa1ti0/p1iK3Jsrxur/lKDaRIsfxT0D+79cOKh1/GH9Vj18qnlKlGTI97DyBLbwkLCwkIFCwuVHldCDtbdpRKCqZBPgvX0CrqmNgmR5dOCRipLWIxdrdLHU3QazChNmRN+1pcDPg8KrOx7RtCx2oAjyzlBn5gc8GyVvv1Ygf03AfBCdOoth7sbyu1waH9YUL023MiiCTo0OdwHq/QdwgruCjMA98acwVNFXElRPLqXycN9ppKBo9SwuJfRI0e//FF49KgdCOzLa/eE+2Mxj32B5UtP40Efw9Giaqtwjk1Xzh/48ZMHDnsF7HsYHHl0LV1OwXdC2QjKGhf0wdoUjCwPCHp/ZQV7xOHclavwZBC2KKQDhY2gIJqsGJJt8vPcNwGO5itVdudRrI7AmRZcWBmGE+KgSTOQ0PngB4X+kDwE+hjWlWQ5fcyFshmEuSno9dr0gSzXBL0yOYM7VaXvcaxOgKPkRcL3Y+Vw3wolCYn3OUFP1oYbWU4I+sjH7iO+9vFZv1kF/JNYfZ2R1pSiKdbQelsEcdUrK4QExSKkZatNp31YmxDI8g9Br1cWoiiBjDqSnK8iyXexOsvIHLckwsLKCdSc35WDhATOC3qkikBbJx6hkOWwoAcn510uO29M6LpKJY0v9sMqIo5j9X1gMGnKpBYPlj8qt0froMDxOpgWdHVte4QsqwRdPqk9Kkryz1cR4AWsfgICKBlDVWynLytAGMolQtpXCNpYmwDI4hOUTMpTWvmsL1fB/iusLk4C+x1Q3oEj9UybdrxZG3ZkeUPQ12pV/qtVBHgdq1cgTomjemUJglD+AhJcEPRMbRIgyzcEPVVZgmJsb1Xpexur3wNuptufgPMZqpXf3Xl+KuqYkJPKSYhr/BWuojFBF9UmIbJ0ChqcnITvV+njcfAKJEU4ssSplOrP8ou4lRc0IFIxv67AlR6bg+XEWgbWDCC7VEG31CQWZ9ks6J2TC2WArt11J+QotyUsag7bHzCCfOkbVRTwb6z+xkgLhuphWsxcNgeFYPlpcPCMCRquTU5kWSnoLZPaPo+3Sl89Nt5kZKYk78sqJt1O4dKSUtJxXd7LGY7lQLTS6wt+e5pf5oOw+NFCjj5Pz7y7ZcWsCh+D5074GUnwPXU60DTn9M7X+DfNwg8S/jhpSmVVtfgbTdGzz4CEonDF+e0vNgYXzM/I3EoXfmZ/peLPKKSn0eZpBlFLeRj/bQefiscFGPHZ4/CtlW9A0KnyxrWo4geHvCYdCwtmTfyVbezvc/7la9pxmX/DhD3qvLF6SXPn49ZXX74U2Hc5eG5o5z13p6WLc8aeaXzu6cfWjl76H9PVsxv9GwAA";
 }
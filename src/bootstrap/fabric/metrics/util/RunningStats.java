--- conflicted
+++ resolved
@@ -645,39 +645,6 @@
             private void $init() {
                 {
                     {
-<<<<<<< HEAD
-                        fabric.worker.transaction.TransactionManager $tm269 =
-                          fabric.worker.transaction.TransactionManager.
-                          getInstance();
-                        boolean $backoffEnabled272 =
-                          fabric.worker.Worker.getWorker(
-                                                 ).config.txRetryBackoff;
-                        int $backoff270 = 1;
-                        boolean $doBackoff271 = true;
-                        $label265: for (boolean $commit266 = false; !$commit266;
-                                        ) {
-                            if ($backoffEnabled272) {
-                                if ($doBackoff271) {
-                                    if ($backoff270 > 32) {
-                                        while (true) {
-                                            try {
-                                                java.lang.Thread.sleep(
-                                                                   $backoff270);
-                                                break;
-                                            }
-                                            catch (java.lang.
-                                                     InterruptedException $e267) {
-                                                
-                                            }
-                                        }
-                                    }
-                                    if ($backoff270 < 5000) $backoff270 *= 2;
-                                }
-                                $doBackoff271 = $backoff270 <= 32 ||
-                                                  !$doBackoff271;
-                            }
-                            $commit266 = true;
-=======
                         fabric.worker.transaction.TransactionManager $tm535 =
                           fabric.worker.transaction.TransactionManager.
                           getInstance();
@@ -709,7 +676,6 @@
                                                   !$doBackoff537;
                             }
                             $commit532 = true;
->>>>>>> 4f046111
                             fabric.worker.transaction.TransactionManager.
                               getInstance().startTransaction();
                             try {
@@ -717,20 +683,6 @@
                                   $instance.
                                   set$ALPHA((double) 0.001);
                             }
-<<<<<<< HEAD
-                            catch (final fabric.worker.RetryException $e267) {
-                                $commit266 = false;
-                                continue $label265;
-                            }
-                            catch (final fabric.worker.
-                                     TransactionRestartingException $e267) {
-                                $commit266 = false;
-                                fabric.common.TransactionID $currentTid268 =
-                                  $tm269.getCurrentTid();
-                                if ($e267.tid.isDescendantOf($currentTid268))
-                                    continue $label265;
-                                if ($currentTid268.parent != null) throw $e267;
-=======
                             catch (final fabric.worker.RetryException $e533) {
                                 $commit532 = false;
                                 continue $label531;
@@ -743,22 +695,11 @@
                                 if ($e533.tid.isDescendantOf($currentTid534))
                                     continue $label531;
                                 if ($currentTid534.parent != null) throw $e533;
->>>>>>> 4f046111
                                 throw new InternalError(
                                         "Something is broken with " +
                                             "transaction management. Got a signal to restart a " +
                                             "different transaction than the one being managed.");
                             }
-<<<<<<< HEAD
-                            catch (final Throwable $e267) {
-                                $commit266 = false;
-                                if ($tm269.checkForStaleObjects())
-                                    continue $label265;
-                                throw new fabric.worker.AbortException($e267);
-                            }
-                            finally {
-                                if ($commit266) {
-=======
                             catch (final Throwable $e533) {
                                 $commit532 = false;
                                 if ($tm535.checkForStaleObjects())
@@ -767,30 +708,11 @@
                             }
                             finally {
                                 if ($commit532) {
->>>>>>> 4f046111
                                     try {
                                         fabric.worker.transaction.TransactionManager.
                                           getInstance().commitTransaction();
                                     }
                                     catch (final fabric.worker.
-<<<<<<< HEAD
-                                             AbortException $e267) {
-                                        $commit266 = false;
-                                    }
-                                    catch (final fabric.worker.
-                                             TransactionRestartingException $e267) {
-                                        $commit266 = false;
-                                        fabric.common.TransactionID
-                                          $currentTid268 =
-                                          $tm269.getCurrentTid();
-                                        if ($currentTid268 != null) {
-                                            if ($e267.tid.equals(
-                                                            $currentTid268) ||
-                                                  !$e267.tid.
-                                                  isDescendantOf(
-                                                    $currentTid268)) {
-                                                throw $e267;
-=======
                                              AbortException $e533) {
                                         $commit532 = false;
                                     }
@@ -807,22 +729,15 @@
                                                   isDescendantOf(
                                                     $currentTid534)) {
                                                 throw $e533;
->>>>>>> 4f046111
                                             }
                                         }
                                     }
                                 } else {
                                     fabric.worker.transaction.TransactionManager.getInstance().abortTransaction();
                                 }
-<<<<<<< HEAD
-                                if (!$commit266) {
-                                    {  }
-                                    continue $label265;
-=======
                                 if (!$commit532) {
                                     {  }
                                     continue $label531;
->>>>>>> 4f046111
                                 }
                             }
                         }
@@ -837,11 +752,7 @@
     40, -103, 63, -11, 18, 25, -27, -26, 90, -48, 92, -100, -107, 28, -12, 122,
     -108, -68, 125, 43, -51, -61, 81, 125, -115, -5, -40 };
     public static final java.lang.String jlc$CompilerVersion$fabil = "0.3.0";
-<<<<<<< HEAD
-    public static final long jlc$SourceLastModified$fabil = 1507043094000L;
-=======
     public static final long jlc$SourceLastModified$fabil = 1507151083000L;
->>>>>>> 4f046111
     public static final java.lang.String jlc$ClassType$fabil =
       "H4sIAAAAAAAAAK1YfWwcRxWfO5/PPteJHTvOh+M4jnONyNedEhCoMW2xr059zQW7dhKEU2rmdufsTfZ2t7tz50uC21KRD4GIUHFCI5IgIfczbosqRVDRSJX4alWKACEof0DzT6Ao5I+qlO9S3pudu707r49Y4qSZNzfz3ps3b977zczO3yT1jk16MzSt6TF+1GJObA9NJ1Mj1HaYmtCp4+yH3gnltlDy3DtPq91BEkyRZoUapqEpVJ8wHE6Wpw7TPI0bjMcPjCb7DpGIgoJD1JniJHhooGCTHsvUj07qJpeTLNB/dlt89hsPtr5UR1rGSYtmjHHKNSVhGpwV+DhpzrJsmtlOv6oydZysMBhTx5itUV07BoymMU7aHG3SoDxnM2eUOaaeR8Y2J2cxW8xZ7ETzTTDbzinctMH8Vtf8HNf0eEpzeF+KhDMa01XnIfIwCaVIfUank8C4KlVcRVxojO/BfmBv0sBMO0MVVhQJHdEMlZMN1RKlFUf3AgOINmQZnzJLU4UMCh2kzTVJp8ZkfIzbmjEJrPVmDmbhpHNRpcDUaFHlCJ1kE5ysqeYbcYeAKyLcgiKcdFSzCU2wZ51Ve1a2Wzc//ckzx40hI0gCYLPKFB3tbwSh7iqhUZZhNjMU5go2b02do6uung4SAswdVcwuz3e/8O6ntne/+prLs86HZzh9mCl8QplLL/9FV2LLHXVoRqNlOhqGQsXKxa6OyJG+ggXRvqqkEQdjxcFXR3/82UefYzeCpClJwoqp57IQVSsUM2tpOrPvZQazKWdqkkSYoSbEeJI0QDulGcztHc5kHMaTJKSLrrAp/oOLMqACXdQAbc3ImMW2RfmUaBcsQkgDFBKAMgptDegy+HuSk+H4lJll8bSeY9MQ3nEojNrKVBzy1taUuGMrcTtncA2YZBdEERDHXf9ozjAghjCnnBiYYv3/VRZwFa3TgQA4eINiqixNHdgtGTkDIzokx5Cpq8yeUPQzV5Ok/ep5ET0RjHgHolb4JwA73lWNFeWys7mBwXdfmHjDjTyUle7jpMe1MybtdHe33E4wrRnzKgZIFQOkmg8UYolLycsifMKOyLOStmbQttvSKc+YdrZAAgGxtJVCXmiGXT8CaAKA0bxl7HP3ff50bx0ErDUdwj0E1mh1+nigk4QWhZyYUFpOvfPXF8/NmF4icRJdkN8LJTE/e6v9ZJsKUwH/PPVbe+iViasz0SBiSwRgj1MITMCQ7uo5KvK0r4h56I36FLkNfUB1HCoCVROfss1pr0fs/3Ks2txQQGdVGSjg8s4x6+JbP/vTR8VBUkTWljIIHmO8ryybUVmLyNsVnu/324wB3++eGPn62ZunDgnHA8cmvwmjWCcgiymkr2mfeO2h3779+7lfBb3N4iRs5dK6phTEWlZ8CL8AlP9gwZTEDqQAzAkJBz0lPLBw5s2ebYAMOqATmO5EDxhZU9UyGk3rDCPl3y2377zy5zOt7nbr0OM6zybb/7cCr3/tAHn0jQf/1i3UBBQ8mTz/eWwu3LV7mvttmx5FOwpf/OX68z+hFyHyAawc7RgT+EOEP4jYwF3CFztEvbNq7GNY9bre6hL9Dc5C6N+DZ6gXi+Px+QudibtuuFlfikXUsdEn6w/SsjTZ9Vz2/WBv+EdB0jBOWsXxTQ1+kAJ6QRiMwwHsJGRniiyrGK88TN2To6+Ua13VeVA2bXUWeGgDbeTGdpMb+G7ggCNWoZO2QYE/wY2SNuNou4X1ykKAiMZuIbJJ1Jux2iIcWYfNrRzhCC9AnES0bDbHcf/FTNs4qe9PjQz1+zh8xNaykDN5eday07Nf/jB2ZtYNNvdCsmnBnaBcxr2UiHmWickKMMvGWrMIiT1/fHHm+8/MnHIP7LbK43XQyGWf//UHP409ce11H9AOqyakHnMhA+uPl1zZhK7cAKUdXDgg6Q4fVw75uxLyusGytTwkaaGkNIhKI1LZdklvL1MK/gXXZy0h0S+9gOQeUJc2TZ1RY1Fru6CsBIUTku7zsXbUtRarvQvNQqmUpIMVZoWycubEotOvg9IBgsclPewz/WdqTo9SmqTpiunr8tSuPXuPG/7BC5Ke9Jn9gZqzo9QJSR+umL0RFz9is3xtEzBaVoPwK5I+7WMCrWkCSj0l6bcqTGgAB9S0oBV19EJZA7JvS/qmjwUZ/3gNYjOF1d3FVG+CULRdHPOmLSwS7gI5vEgXv7C8RJ6Q9JEyc8rgm2Cir1/svi+SfO6x2Uvq8JM7g/IMGARo4qa1Q2d5ppepCiNkLHhP7hOvHA/Qr91Yf0fiyPVJFzI2VM1czf3svvnX792sPB4kdSXkXvC0qhTqq8TrJpvBy9DYX4HaPSVf4c6T+9wAqrssaUX2eBsuIkevjJxGKaJJqlS72TtHA95mJYTW4zUO2hms8lw4FO60UXm1jSKyRsuvtlHPPqdyVZDJZCshocckzS9tVSiSk9RcfFXlRn+pxpjAhEcAY/G9wf0wNpQ3NdVvIWuh7CKkvsmloX8ubSEo8g9J37u1hXytxtjjWH0FUGGS8X1FYPYzG0CA7AazT0o6vTSzUSQvqXVrZp+vMfZNrGbh2AWzD0pA97MasXwQkrlP0ujSrEaRTZKuX0IufLuG6XNYXQTTc5YKRzr+O+1neieUYbiRDkt619JMR5E7Jf3ErTn8co2x57F6Cg4wcHi/bk1Rd7HwvixPX7ynr/N5NctvOUrih2zu+t7tHYu8mNcs+Lom5V641NK4+tKB34j3X+k7TQSeV5mcrpffZ8vaYctmGU1YH3Fvt5YgL3HS7vPEhpRFIlb/HZfzCifLKzm5+NCFrXK+78Fuunz472Xh6E6vEqwdcIGXuvAGH3Nv8GJobfUrXSjtzNn40XH+vdV/DzfuvybeeRjRB+gH7S9/5Pzd77etvf6H8Z8/cOFs11+Ozb4ys+3NH9w/89V/vfVfSyj+JwwVAAA=";
 }
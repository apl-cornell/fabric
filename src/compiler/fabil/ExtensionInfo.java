package fabil;

import java.io.File;
import java.io.IOException;
import java.io.Reader;
import java.net.URI;
import java.util.ArrayList;
import java.util.List;
import java.util.Map;

import polyglot.ast.NodeFactory;
<<<<<<< HEAD
import polyglot.frontend.CupParser;
import polyglot.frontend.FileSource;
import polyglot.frontend.Parser;
import polyglot.frontend.Scheduler;
import polyglot.frontend.SourceLoader;
import polyglot.frontend.TargetFactory;
=======
import polyglot.frontend.*;
>>>>>>> 4799d092
import polyglot.lex.Lexer;
import polyglot.main.Options;
import polyglot.main.Report;
import polyglot.types.SemanticException;
import polyglot.types.TypeSystem;
import polyglot.types.reflect.ClassFileLoader;
import polyglot.types.reflect.ClassPathLoader;
import polyglot.util.ErrorQueue;
import polyglot.util.InternalCompilerError;
import codebases.frontend.CBTargetFactory;
import codebases.frontend.CodebaseSource;
import codebases.frontend.CodebaseSourceLoader;
import codebases.frontend.FileSourceLoader;
import codebases.frontend.LocalSource;
import codebases.frontend.RemoteSource;
import codebases.frontend.URISourceDispatcher;
import codebases.frontend.URISourceLoader;
import codebases.types.CBTypeEncoder;
import codebases.types.CodebaseResolver;
import codebases.types.CodebaseTypeSystem;
import codebases.types.NamespaceResolver;
import codebases.types.PathResolver;
import fabil.ast.FabILNodeFactory;
import fabil.ast.FabILNodeFactory_c;
<<<<<<< HEAD
import fabil.frontend.FabILScheduler;
=======
import fabil.frontend.*;
>>>>>>> 4799d092
import fabil.parse.Grm;
import fabil.parse.Lexer_c;
import fabil.types.ClassFile;
import fabil.types.FabILTypeSystem;
import fabil.types.FabILTypeSystem_c;
import fabric.common.NSUtil;
import fabric.common.SysUtil;
import fabric.lang.FClass;
import fabric.lang.security.LabelUtil;
import fabric.worker.Worker;

/**
 * Extension information for FabIL extension.
 */
public class ExtensionInfo extends polyglot.frontend.JLExtensionInfo implements codebases.frontend.ExtensionInfo {
  protected static URI platform_ns = URI.create("fab:platform");
  protected static URI local_ns = URI.create("fab:local");

  static {
    // force Topics to load
    new Topics();
  }
  protected CBTypeEncoder typeEncoder;

  public ExtensionInfo() {
  }

  @Override
  public String compilerName() {
    return "filc";
  }

  @Override
  protected NodeFactory createNodeFactory() {
    return new FabILNodeFactory_c();
  }

  @Override
  protected Options createOptions() {
    return new FabILOptions_c(this);
  }

  @Override
  protected Scheduler createScheduler() {
    return new FabILScheduler(this);
  }

  @Override
  protected TypeSystem createTypeSystem() {
    return new FabILTypeSystem_c();
  }

  @Override
  public TargetFactory targetFactory() {
    if (target_factory == null) {
      target_factory =
          new CBTargetFactory(this, getFabILOptions().outputDirectory(),
              getOptions().output_ext, getOptions().output_stdout);
    }

    return target_factory;
  }

  @Override
  public SourceLoader sourceLoader() {
    //Create a dispatcher that routes ns's to the appropriate 
    // loader
    if (source_loader == null) {
      source_loader = new URISourceDispatcher(this);
    }
    return source_loader;
  }

  @Override
  public Parser parser(Reader reader, FileSource source, ErrorQueue eq) {
    CodebaseSource src = (CodebaseSource) source;
    Lexer lexer = new Lexer_c(reader, source, eq);
    Grm grm = new Grm(lexer, ts, nf, eq, src.canonicalNamespace());
    return new CupParser(grm, source, eq);
  }
  
  @Override
  protected void initTypeSystem() {
    try {
      // There isn't a single toplevel resolver.
      ((CodebaseTypeSystem)ts).initialize(this);
    } catch (SemanticException e) {
      throw new InternalCompilerError("Unable to initialize type system: ", e);
    }
  }

  @Override
  public FabILTypeSystem typeSystem() {
    return (FabILTypeSystem) super.typeSystem();
  }

  @Override
  public FabILNodeFactory nodeFactory() {
    return (FabILNodeFactory) super.nodeFactory();
  }

  @Override
  public String defaultFileExtension() {
    return "fil";
  }

  @Override
  public Version version() {
    return new Version();
  }

  public FabILOptions getFabILOptions() {
    return (FabILOptions) getOptions();
  }

//  public Codebase codebase() {
//    return codebase;
//  }

  @Override
  public FileSource createFileSource(File f, boolean user) throws IOException {
    if (Report.should_report(Report.loader, 2))
      Report.report(2, "Creating filesource from " + f);

    return new LocalSource(f, user, localNamespace());
  }

  @Override
  public FileSource createRemoteSource(URI ns, fabric.lang.Object obj, boolean user)
      throws IOException {
    if (!(obj instanceof FClass))
      throw new InternalCompilerError("Expected FClass.");
    
    FClass fcls = (FClass) obj;    
    if (!LabelUtil._Impl.relabelsTo(fcls.get$label(), fcls.getCodebase()
        .get$label())) {
      // XXX: should we throw a more security-related exception here?
      throw new IOException("The label of class " + SysUtil.absoluteName(fcls)
          + " is higher than the label of its codebase ");
    }
    
    return new RemoteSource(ns, fcls, user);
  }

<<<<<<< HEAD
  /**
   * Creates namespace resolvers for FabIL namespaces.
   * 
   * @param ns
   * @return
   */
  public NamespaceResolver createNamespaceResolver(URI ns) {
    if (Report.should_report("resolver", 3))
      Report.report(3, "Creating namespace resolver for " + ns);

    FabILOptions opt = (FabILOptions) getOptions();
    //XXX: Order is important here since the localnamespace may
    // by the platform namespace when compiling the runtime
    if (ns.equals(platformNamespace())) {
      // A platform resolver is really just a path resolver that is treated
      // specially. Loading the appropriate platform classes and signatures
      // is handled by the classpathloader and sourceloader

      List<NamespaceResolver> path = new ArrayList<NamespaceResolver>();
      path.addAll(typeSystem().signatureResolvers());
      path.addAll(typeSystem().runtimeResolvers());

      // FabIL also allows direct linking to Java classes, so we
      // include the JRE classes here. Other Java classes should be
      // specified on the classpath
      // TODO: Make this play nice with cmdline args
      String java_path = System.getProperty("sun.boot.class.path");
      for (String dir : java_path.split(File.pathSeparator)) {
        File f = new File(dir);
        NamespaceResolver nr =
            new SimpleResolver(this, NSUtil.file.resolve(f.getAbsolutePath()));
        nr.loadRawClasses(true);
        path.add(nr);
      }
      return new PathResolver(this, ns, path);  
    } else if (ns.equals(localNamespace())) {
        List<NamespaceResolver> path = new ArrayList<NamespaceResolver>();
        path.add(typeSystem().platformResolver());
        path.addAll(typeSystem().classpathResolvers());
        path.addAll(typeSystem().sourcepathResolvers());
        return new PathResolver(this, ns, path, opt.codebaseAliases());
      
    } else if ("fab".equals(ns.getScheme())) {
      // Codebases may never resolve platform types, so always resolve against
      //  the platformResolver first.
      return new SafeResolver(this, new CodebaseResolver(this, ns));    
    } else if ("file".equals(ns.getScheme())) {
      return new SimpleResolver(this, ns);
    } else throw new InternalCompilerError("Unexpected scheme in URI: " + ns);
  }

  //TODO: support multiple platform namespaces

=======
>>>>>>> 4799d092
  @Override
  public URI platformNamespace() {
    return platform_ns;
  }

  //TODO: support multiple local namespaces
  @Override
  public URI localNamespace() {
    return getFabILOptions().platformMode() ? platformNamespace() : local_ns;
  }

  @Override
  public CBTypeEncoder typeEncoder() {
    if(typeEncoder == null) {
      typeEncoder = new CBTypeEncoder(ts);
    }
    return typeEncoder;
  }

  // Loads source files
  @Override
<<<<<<< HEAD
  public URISourceLoader sourceLoader(URI uri) {
    if ("fab".equals(uri.getScheme())) {
      if(uri.isOpaque())
        throw new InternalCompilerError("Unexpected URI:" + uri);
      return new CodebaseSourceLoader(this, uri);
    } else if ("file".equals(uri.getScheme())) {
      return new FileSourceLoader(this, uri);
    } else throw new InternalCompilerError("Unexpected scheme in URI: " + uri);
=======
  public ClassFile createClassFile(File classFileSource, byte[] code) {
      return new ClassFile(classFileSource, code, this);
  }

  @Override
  public FileSource createFileSource(File f, boolean user) throws IOException {
    return new LocalSource(f, user, codebase());
>>>>>>> 4799d092
  }

  //Loads class files
  @Override
  public ClassPathLoader classpathLoader(URI ns) {
    if ("fab".equals(ns.getScheme())) {
      // Load previously compiled classes from cache
      if(ns.isOpaque())
        throw new InternalCompilerError("Unexpected URI:" + ns);
 
      String java_pkg = NSUtil.javaPackageName(ns);      
      // At the Fabric/FabIL layer, class names do not include the codebases,
      // so we turn the java package name into a directory name and create a
      // classpath loader that will search for class files there.
      String cachedir = getFabILOptions().outputDirectory() + File.separator
          + java_pkg.replace('.', File.separatorChar);          
      return new ClassPathLoader(cachedir, new ClassFileLoader(this));
      
    } else if ("file".equals(ns.getScheme())) {
      return new ClassPathLoader(ns.getPath(), new ClassFileLoader(this));
    } else throw new InternalCompilerError("Unexpected scheme in URI: " + ns);
  }

  @Override
  public String namespaceToJavaPackagePrefix(URI ns) {
    if(ns.equals(localNamespace()) || ns.equals(platformNamespace()))
      return "";
    else if(ns.getScheme().equals("fab")) {
      return NSUtil.javaPackageName(ns) + ".";
    }
    else {
      throw new InternalCompilerError("Cannot create Java package prefix for " + ns);
    }
      
  }

  @Override
  public List<URI> classpath() {
    return getFabILOptions().classpath();
  }

  @Override
  public List<URI> sourcepath() {
    return getFabILOptions().sourcepath();
  }

  @Override
  public List<URI> signaturepath() {
    return getFabILOptions().signaturepath();
  }

  @Override
  public List<URI> bootclasspath() {
    return getFabILOptions().bootclasspath();
  }

  @Override
  public Map<String, URI> codebaseAliases() {
    return getFabILOptions().codebaseAliases();
  }

  @Override
  public fabric.worker.Store destinationStore() {
    // Worker must be running!
    if (!Worker.isInitialized())
      throw new InternalCompilerError("Worker is not initialized.");

    String storeName = getFabILOptions().destinationStore();

    if (storeName == null)
      return Worker.getWorker().getLocalStore();
    return Worker.getWorker().getStore(storeName);
  }
}<|MERGE_RESOLUTION|>--- conflicted
+++ resolved
@@ -9,16 +9,12 @@
 import java.util.Map;
 
 import polyglot.ast.NodeFactory;
-<<<<<<< HEAD
 import polyglot.frontend.CupParser;
 import polyglot.frontend.FileSource;
 import polyglot.frontend.Parser;
 import polyglot.frontend.Scheduler;
 import polyglot.frontend.SourceLoader;
 import polyglot.frontend.TargetFactory;
-=======
-import polyglot.frontend.*;
->>>>>>> 4799d092
 import polyglot.lex.Lexer;
 import polyglot.main.Options;
 import polyglot.main.Report;
@@ -43,11 +39,7 @@
 import codebases.types.PathResolver;
 import fabil.ast.FabILNodeFactory;
 import fabil.ast.FabILNodeFactory_c;
-<<<<<<< HEAD
 import fabil.frontend.FabILScheduler;
-=======
-import fabil.frontend.*;
->>>>>>> 4799d092
 import fabil.parse.Grm;
 import fabil.parse.Lexer_c;
 import fabil.types.ClassFile;
@@ -192,7 +184,6 @@
     return new RemoteSource(ns, fcls, user);
   }
 
-<<<<<<< HEAD
   /**
    * Creates namespace resolvers for FabIL namespaces.
    * 
@@ -246,8 +237,6 @@
 
   //TODO: support multiple platform namespaces
 
-=======
->>>>>>> 4799d092
   @Override
   public URI platformNamespace() {
     return platform_ns;
@@ -269,7 +258,6 @@
 
   // Loads source files
   @Override
-<<<<<<< HEAD
   public URISourceLoader sourceLoader(URI uri) {
     if ("fab".equals(uri.getScheme())) {
       if(uri.isOpaque())
@@ -278,15 +266,6 @@
     } else if ("file".equals(uri.getScheme())) {
       return new FileSourceLoader(this, uri);
     } else throw new InternalCompilerError("Unexpected scheme in URI: " + uri);
-=======
-  public ClassFile createClassFile(File classFileSource, byte[] code) {
-      return new ClassFile(classFileSource, code, this);
-  }
-
-  @Override
-  public FileSource createFileSource(File f, boolean user) throws IOException {
-    return new LocalSource(f, user, codebase());
->>>>>>> 4799d092
   }
 
   //Loads class files
@@ -334,6 +313,11 @@
   }
 
   @Override
+  public ClassFile createClassFile(File classFileSource, byte[] code) {
+      return new ClassFile(classFileSource, code, this);
+  }
+
+  @Override
   public List<URI> signaturepath() {
     return getFabILOptions().signaturepath();
   }

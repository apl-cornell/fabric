package fabric;

import java.io.File;
import java.io.IOException;
import java.io.Reader;
import java.net.URI;
import java.util.ArrayList;
import java.util.List;
import java.util.Map;

import jif.visit.LabelChecker;
import polyglot.frontend.Compiler;
import polyglot.frontend.CupParser;
import polyglot.frontend.FileSource;
import polyglot.frontend.Job;
import polyglot.frontend.Parser;
import polyglot.frontend.Scheduler;
import polyglot.frontend.SourceLoader;
import polyglot.frontend.TargetFactory;
import polyglot.frontend.goals.Goal;
import polyglot.lex.Lexer;
import polyglot.main.Report;
import polyglot.types.SemanticException;
import polyglot.types.reflect.ClassFileLoader;
import polyglot.types.reflect.ClassPathLoader;
import polyglot.util.ErrorQueue;
import polyglot.util.InternalCompilerError;
<<<<<<< HEAD
import polyglot.util.TypeEncoder;
import codebases.frontend.CBTargetFactory;
import codebases.frontend.CodebaseSource;
import codebases.frontend.CodebaseSourceLoader;
import codebases.frontend.FileSourceLoader;
import codebases.frontend.LocalSource;
import codebases.frontend.RemoteSource;
import codebases.frontend.URISourceDispatcher;
import codebases.frontend.URISourceLoader;
import codebases.types.CBTypeEncoder;
import codebases.types.CodebaseResolver;
import codebases.types.CodebaseTypeSystem;
import codebases.types.PathResolver;
import codebases.types.NamespaceResolver;
import codebases.types.NamespaceResolver_c;
import fabil.FabILOptions;
import fabil.SimpleResolver;
=======
import fabil.frontend.CodebaseSourceClassResolver;
import fabil.types.ClassFile;
>>>>>>> 4799d092
import fabil.types.FabILTypeSystem;
import fabric.ast.FabricNodeFactory;
import fabric.ast.FabricNodeFactory_c;
import fabric.common.NSUtil;
import fabric.common.SysUtil;
import fabric.lang.FClass;
import fabric.lang.security.Label;
import fabric.lang.security.LabelUtil;
import fabric.parse.Grm;
import fabric.parse.Lexer_c;
import fabric.types.FabricTypeSystem;
import fabric.types.FabricTypeSystem_c;
import fabric.visit.FabricLabelChecker;
import fabric.worker.Store;


/**
 * Extension information for fabric extension.
 */
public class ExtensionInfo extends jif.ExtensionInfo implements codebases.frontend.ExtensionInfo {
  /* Note: jif.ExtensionInfo has a jif.OutputExtensionInfo field jlext.  The
   * only unoverridden place this is used is in a call to initCompiler, so it
   * should never leak out. */
  
  protected OutputExtensionInfo filext = new OutputExtensionInfo(this);
  protected Map<String, byte[]> bytecode;
  protected CBTypeEncoder typeEncoder;
  static {
    // force Topics to load
    new Topics();
  }

  public ExtensionInfo() {
    super();
  }
  
  public ExtensionInfo(Map<String,byte[]> bytecode) {
    this.bytecode = bytecode;
  }

  @Override
  public void initCompiler(Compiler compiler) {
     super.initCompiler(compiler);
    filext.initCompiler(compiler);
  }

  @Override
  protected void initTypeSystem() {
    try {
      ((CodebaseTypeSystem)ts).initialize(this);
    } catch (SemanticException e) {
      throw new InternalCompilerError("Unable to initialize type system: ", e);
    }
  }

  @Override
  public String defaultFileExtension() {
    return "fab";
  }

  @Override
  public String compilerName() {
    return "fabc";
  }

  @Override
  public Goal getCompileGoal(Job job) {
    FabricOptions opts = (FabricOptions) job.extensionInfo().getOptions();
    if(opts.createSkeleton())
      return scheduler().FabILSkeletonGenerated(job);
    else if(opts.publishOnly()) {
       return scheduler().ConsistentNamespace();
    } else
      return scheduler().FabricToFabilRewritten(job);
  }
  @Override
   public Parser parser(Reader reader, FileSource source, ErrorQueue eq) {
      CodebaseSource src = (CodebaseSource) source;
      Lexer lexer = new Lexer_c(reader, source, eq);
      Grm grm     = new Grm(lexer, typeSystem(), nodeFactory(), eq, src.canonicalNamespace());
      return new CupParser(grm, source, eq);
    }

  @Override
  public FabILTypeSystem jlTypeSystem() {
    return filext.typeSystem();
  }

  
  /* Overridden Factory Methods ***********************************************/
  @Override
  public CBTypeEncoder typeEncoder() {
    if(typeEncoder == null) {
      typeEncoder = new CBTypeEncoder(ts);
    }
    return typeEncoder;
  }


  @Override
  protected FabricNodeFactory createNodeFactory() {
    return new FabricNodeFactory_c();
  }

  @Override
  protected FabricTypeSystem createTypeSystem() {
    return new FabricTypeSystem_c(jlext.typeSystem());
  }
  
  @Override
  protected FabricOptions createOptions() {
    return new FabricOptions(this);
  }
  
  @Override
  protected Scheduler createScheduler() {
    return new FabricScheduler(this, this.filext);
  }
  
  @Override
  public ClassFile createClassFile(File classFileSource, byte[] code) {
      return new ClassFile(classFileSource, code, this);
  }
  
  /* Overridden typed accessors ***********************************************/
  
  @Override
  public FabricNodeFactory nodeFactory() {
    return (FabricNodeFactory) super.nodeFactory();
  }
  
  @Override
  public FabricTypeSystem typeSystem() {
    return (FabricTypeSystem) super.typeSystem();
  }

  @Override
  public FabricScheduler scheduler() {
    return (FabricScheduler) super.scheduler();
  }

  @Override
  public Version version() {
    return new Version();
  }
  
  @Override
  public LabelChecker createLabelChecker(Job job, boolean solvePerClassBody, boolean solvePerMethod, boolean doLabelSubst) {
    return new FabricLabelChecker(job, typeSystem(), nodeFactory(), solvePerClassBody, solvePerMethod, doLabelSubst);
  }
    
  
  @Override
  public SourceLoader sourceLoader() {
    //Create a dispatcher that routes ns's to the appropriate 
    // loader
    if (source_loader == null) {
<<<<<<< HEAD
      source_loader = new URISourceDispatcher(this);
=======
      URI file = URI.create("file:///");
      @SuppressWarnings("unchecked")
      Collection<File> sp = getOptions().source_path;
      Collection<URI> cbp = getFabricOptions().codebasePath();        
      Collection<URI> loadpath = new LinkedList<URI>();
      for(File f : sp) {
        URI uri = URI.create(f.getAbsolutePath());
        loadpath.add(file.resolve(uri));
      }
      loadpath.addAll(cbp);
      source_loader = new FabricSourceLoader(this, loadpath);
>>>>>>> 4799d092
    }
    return source_loader;
  }

  public FabricOptions getFabricOptions() {
    return (FabricOptions) getOptions();
  }
  
  // XXX: the obj argument really should be some more general interface that
  // FClass implements
  public FileSource createRemoteSource(URI ns, fabric.lang.Object obj, boolean user)
      throws IOException {
    if (!(obj instanceof FClass))
      throw new InternalCompilerError("Expected FClass.");
    
    FClass fcls = (FClass) obj;    
    if (!LabelUtil._Impl.relabelsTo(fcls.get$label(), fcls.getCodebase()
        .get$label())) {
      // XXX: should we throw a more security-related exception here?
      throw new IOException("The label of class " + SysUtil.absoluteName(fcls)
          + " is higher than the label of its codebase ");
    }
    
    return new RemoteSource(ns, fcls, user);
  }
  
  @Override
  //TODO: support multiple local namespaces
  public LocalSource createFileSource(File f, boolean user) throws IOException {
    LocalSource src = new LocalSource(f, user, localNamespace());
    //Publish all local source unless we're in platform mode.
    //TODO: generalize and make this better.  We should only publish 
    // source in the sourcepath. Plus, the user may be re-publishing remote 
    // source with a new codebase.
    src.setPublish(getFabricOptions().publish());
    return src;
  }
  
  @Override
  public Store destinationStore() {
    return filext.destinationStore();
  }

  // Loads source files
  @Override
  public URISourceLoader sourceLoader(URI ns) {
    if ("fab".equals(ns.getScheme())) {
      if(ns.isOpaque())
        throw new InternalCompilerError("Unexpected URI:" + ns);
      return new CodebaseSourceLoader(this, ns);
    } else if ("file".equals(ns.getScheme())) {
      return new FileSourceLoader(this, ns);
    } else throw new InternalCompilerError("Unexpected scheme in URI: " + ns);
  }

  //Loads class files
  @Override
  public ClassPathLoader classpathLoader(URI ns) {
    if ("fab".equals(ns.getScheme())) {
      // Load previously compiled classes from cache
      if(ns.isOpaque())
        throw new InternalCompilerError("Unexpected URI:" + ns);
 
      String java_pkg = NSUtil.javaPackageName(ns);      
      // At the Fabric/FabIL layer, class names do not include the codebases,
      // so we turn the java package name into a directory name and create a
      // classpath loader that will search for class files there.
      String cachedir = getFabricOptions().outputDirectory() + File.separator
          + java_pkg.replace('.', File.separatorChar);          
      return new ClassPathLoader(cachedir, new ClassFileLoader(this));
      
    } else if ("file".equals(ns.getScheme())) {
      return new ClassPathLoader(ns.getPath(), new ClassFileLoader(this));
    } else throw new InternalCompilerError("Unexpected scheme in URI: " + ns);
  }

  /**
   * Creates namespace resolvers for Fabric namespaces.
   * 
   * @param ns
   * @return
   */
  public NamespaceResolver createNamespaceResolver(URI ns) {
    if(ns == null)
      throw new NullPointerException("Namespace is null");
    if (Report.should_report("resolver", 3))
      Report.report(3, "Creating namespace resolver for " + ns);

    FabricOptions opt = getFabricOptions();
    //XXX: Order is important here since the localnamespace may
    // by the platform namespace when compiling the runtime
    if (ns.equals(platformNamespace())) {
      // A platform resolver is really just a path resolver that is treated
      // specially. Loading the appropriate platform classes and signatures
      // is handled by the classpathloader and sourceloader
      List<NamespaceResolver> path = new ArrayList<NamespaceResolver>();
      path.addAll(typeSystem().signatureResolvers());
      path.addAll(typeSystem().runtimeResolvers());
      return new PathResolver(this, ns, path);

    } else if (ns.equals(localNamespace())) {
      List<NamespaceResolver> path = new ArrayList<NamespaceResolver>();
      path.add(typeSystem().platformResolver());
      path.addAll(typeSystem().classpathResolvers());
      path.addAll(typeSystem().sourcepathResolvers());
      return new PathResolver(this, ns, path, opt.codebaseAliases());

    } else if ("fab".equals(ns.getScheme())) {
      List<NamespaceResolver> path = new ArrayList<NamespaceResolver>(2);
      // Codebases may never resolve platform types.
      path.add(typeSystem().platformResolver());
      path.add(new CodebaseResolver(this, ns));
      return new PathResolver(this, ns, path);

    } else if ("file".equals(ns.getScheme())) {
      return new SimpleResolver(this, ns);

    } else throw new InternalCompilerError("Unexpected scheme in URI: " + ns);
  }

  @Override
  public URI platformNamespace() {
    return filext.platformNamespace();
  }

  @Override
  public URI localNamespace() {
    return filext.localNamespace();
  }

  @Override
  public String namespaceToJavaPackagePrefix(URI ns) {
    return filext.namespaceToJavaPackagePrefix(ns);
  }    
  
  @Override
  public TargetFactory targetFactory() {
    if (target_factory == null) {
      target_factory =
          new CBTargetFactory(this, getFabricOptions().outputDirectory(),
              getOptions().output_ext, getOptions().output_stdout);
    }

    return target_factory;
  }

  @Override
  public List<URI> classpath() {
    return getFabricOptions().classpath();
  }

  @Override
  public List<URI> sourcepath() {
    return getFabricOptions().sourcepath();
  }

  @Override
  public List<URI> signaturepath() {
    return getFabricOptions().signaturepath();
  }
  
  public List<URI> fabILSignaturePath() {
    return getFabricOptions().fabILSignaturePath();
  }

  @Override
  public List<URI> bootclasspath() {
    return getFabricOptions().bootclasspath();
  }

  @Override
  public Map<String, URI> codebaseAliases() {
    return getFabricOptions().codebaseAliases();
  }

}<|MERGE_RESOLUTION|>--- conflicted
+++ resolved
@@ -25,7 +25,6 @@
 import polyglot.types.reflect.ClassPathLoader;
 import polyglot.util.ErrorQueue;
 import polyglot.util.InternalCompilerError;
-<<<<<<< HEAD
 import polyglot.util.TypeEncoder;
 import codebases.frontend.CBTargetFactory;
 import codebases.frontend.CodebaseSource;
@@ -43,10 +42,7 @@
 import codebases.types.NamespaceResolver_c;
 import fabil.FabILOptions;
 import fabil.SimpleResolver;
-=======
-import fabil.frontend.CodebaseSourceClassResolver;
 import fabil.types.ClassFile;
->>>>>>> 4799d092
 import fabil.types.FabILTypeSystem;
 import fabric.ast.FabricNodeFactory;
 import fabric.ast.FabricNodeFactory_c;
@@ -204,21 +200,7 @@
     //Create a dispatcher that routes ns's to the appropriate 
     // loader
     if (source_loader == null) {
-<<<<<<< HEAD
       source_loader = new URISourceDispatcher(this);
-=======
-      URI file = URI.create("file:///");
-      @SuppressWarnings("unchecked")
-      Collection<File> sp = getOptions().source_path;
-      Collection<URI> cbp = getFabricOptions().codebasePath();        
-      Collection<URI> loadpath = new LinkedList<URI>();
-      for(File f : sp) {
-        URI uri = URI.create(f.getAbsolutePath());
-        loadpath.add(file.resolve(uri));
-      }
-      loadpath.addAll(cbp);
-      source_loader = new FabricSourceLoader(this, loadpath);
->>>>>>> 4799d092
     }
     return source_loader;
   }

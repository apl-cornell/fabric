--- conflicted
+++ resolved
@@ -8,7 +8,6 @@
 import jif.extension.JifCastExt;
 import jif.extension.JifClassDeclExt;
 import jif.extension.JifConstructorDeclExt;
-import jif.extension.JifFieldExt;
 import jif.extension.JifLabelExprExt;
 import jif.extension.JifMethodDeclExt;
 import jif.extension.JifNewArrayExt;
@@ -52,8 +51,6 @@
     return new ClassBodyJifExt_c(new ClassBodyToFabilExt_c());
   }
   
-  // Fabric extends label checking behaviour for 
-  // ClassDecl, Field and MethodDecl
   @Override
   public Ext extClassDeclImpl() {
     return new FabricClassDeclExt(new ClassDeclToFabilExt_c());
@@ -63,21 +60,15 @@
   protected Ext extFieldImpl() {
     return new FabricFieldExt(new FieldToJavaExt_c());
   }
-  
+
   @Override
   public Ext extMethodDeclImpl() {
-<<<<<<< HEAD
     return new MethodDeclJifExt(new MethodDeclToFabilExt_c());
-=======
-    return new FabricMethodDeclExt(new MethodDeclToFabilExt_c());
   }
-  //
-  //
 
   @Override
   public Ext extConstructorDeclImpl() {
     return new JifConstructorDeclExt(new ConstructorDeclToFabilExt_c());
->>>>>>> 0e698ba3
   }
   
   @Override

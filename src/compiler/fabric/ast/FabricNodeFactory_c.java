package fabric.ast;

import java.util.Collections;
import java.util.List;

import codebases.ast.CodebaseDecl;
import codebases.ast.CodebaseDecl_c;
import codebases.ast.CodebaseDisamb;
import codebases.ast.CodebaseNode;
import codebases.ast.CodebaseNode_c;
import codebases.ast.CBSourceFile_c;

import jif.ast.AmbPrincipalNode;
import jif.ast.ConstraintNode;
import jif.ast.JifClassDecl;
import jif.ast.JifDisamb_c;
import jif.ast.JifNodeFactory_c;
import jif.ast.LabelNode;
import jif.ast.NewLabel;
import jif.ast.ParamDecl;
import jif.ast.PrincipalNode;
import jif.types.Assertion;
import polyglot.ast.Call;
import polyglot.ast.ClassBody;
import polyglot.ast.ClassDecl;
import polyglot.ast.Disamb;
import polyglot.ast.Expr;
import polyglot.ast.Id;
import polyglot.ast.Import;
import polyglot.ast.New;
import polyglot.ast.Node;
import polyglot.ast.PackageNode;
import polyglot.ast.Receiver;
import polyglot.ast.SourceFile;
import polyglot.ast.Stmt;
import polyglot.ast.TopLevelDecl;
import polyglot.ast.TypeNode;
import polyglot.types.Flags;
import polyglot.util.CollectionUtil;
import polyglot.util.InternalCompilerError;
import polyglot.util.Position;
<<<<<<< HEAD
import fabric.extension.FabricExt;
import fabric.extension.LocatedExt_c;
import fabric.lang.Codebase;
=======
import codebases.ast.CBSourceFile_c;
import codebases.ast.CodebaseDecl;
import codebases.ast.CodebaseDecl_c;
import codebases.ast.CodebaseNode;
import codebases.ast.CodebaseNode_c;
import fabric.extension.FabricExt;
import fabric.extension.LocatedExt_c;
import fabric.lang.Codebase;

>>>>>>> 4cf4c6eb
/**
 * NodeFactory for fabric extension.
 */
public class FabricNodeFactory_c extends JifNodeFactory_c implements
    FabricNodeFactory {

  // ////////////////////////////////////////////////////////////////////////////
  // public constructors //
  // ////////////////////////////////////////////////////////////////////////////

  public FabricNodeFactory_c() {
    this(new FabricFabExtFactory_c(new FabricJifExtFactory_c()));
  }

  public FabricNodeFactory_c(FabricExtFactory extFactory) {
    this(extFactory, new FabricDelFactory_c());
  }

  public FabricNodeFactory_c(FabricExtFactory extFactory,
      FabricDelFactory delFactory) {
    super(extFactory, delFactory);
  }

  @Override
  public Disamb disamb() {
    return new FabricDisamb_c();
  }

  @Override
  public CodebaseNode CodebaseNode(Position pos, Codebase c) {  
    CodebaseNode n = new CodebaseNode_c(pos, c);
    n = (CodebaseNode) n.ext(fabricExtFactory().extCodebaseNode());
    n = (CodebaseNode) n.del(fabricDelFactory().delCodebaseNode());
    return n;  
  }
  @Override
  public CodebaseDecl CodebaseDecl(Position pos, Id name) {  
    CodebaseDecl n = new CodebaseDecl_c(pos, name);
    n = (CodebaseDecl) n.ext(fabricExtFactory().extCodebaseDecl());
    n = (CodebaseDecl) n.del(fabricDelFactory().delCodebaseDecl());
    return n;  
  }

  // ////////////////////////////////////////////////////////////////////////////
  // new factory methods //
  // ////////////////////////////////////////////////////////////////////////////

  @Override
  public Atomic Atomic(Position pos, List<Stmt> statements) {
    Atomic result = new Atomic_c(pos, statements);
    // note: this is correct. fabricExtFactory() is a factory that returns Jif
    // extension objects with their ext() pointers referring to Fabric Ext
    // objects, which is as it should be.
    result = (Atomic) result.ext(fabricExtFactory().extAtomic());
    result = (Atomic) result.del(fabricDelFactory().delAtomic());
    return result;
  }

  @Override
  public AmbNewFabricArray AmbNewFabricArray(Position pos, TypeNode base,
      Expr loc, Object expr, List<Expr> dims, int addDims) {
    AmbNewFabricArray result =
        new AmbNewFabricArray_c(pos, base, loc, expr, dims, addDims);
    result =
        (AmbNewFabricArray) result.ext(fabricExtFactory()
            .extAmbNewFabricArray());
    result =
        (AmbNewFabricArray) result.del(fabricDelFactory()
            .delAmbNewFabricArray());
    return result;
  }

  @Override
  public RetryStmt RetryStmt(Position pos) {
    RetryStmt s = new RetryStmt_c(pos);
    s = (RetryStmt) s.ext(fabricExtFactory().extRetryStmt());
    s = (RetryStmt) s.del(fabricDelFactory().delStmt());
    return s;
  }

  @Override
  public AbortStmt AbortStmt(Position pos) {
    AbortStmt s = new AbortStmt_c(pos);
    s = (AbortStmt) s.ext(fabricExtFactory().extAbortStmt());
    s = (AbortStmt) s.del(fabricDelFactory().delStmt());
    return s;
  }

  @Override
  public Worker Worker(Position pos) {
    Worker n = new Worker_c(pos, this);
    n = (Worker) n.ext(fabricExtFactory().extWorker());
    n = (Worker) n.del(fabricDelFactory().delWorker());
    return n;
  }

  @Override
  public RemoteWorkerGetter RemoteWorkerGetter(Position pos, Expr remoteName) {
    RemoteWorkerGetter n = new RemoteWorkerGetter_c(pos, remoteName);
    // TODO add the real extension and delegation for RemoteWorkerGetter.
    n = (RemoteWorkerGetter) n.ext(fabricExtFactory().extRemoteWorkerGetter());
    n = (RemoteWorkerGetter) n.del(fabricDelFactory().delRemoteWorkerGetter());
    return n;
  }

  @Override
  public NewFabricArray NewFabricArray(Position pos, TypeNode base,
      Expr location, List<Expr> dims, int addDims, FabricArrayInit init) {
    NewFabricArray result =
        new NewFabricArray_c(pos, base, dims, addDims, init);
    result =
        (NewFabricArray) result.ext(fabricExtFactory().extNewFabricArray());
    result =
        (NewFabricArray) result.del(fabricDelFactory().delNewFabricArray());
    return result;
  }

  @Override
  public FabricArrayInit FabricArrayInit(Position position, Expr label,
      Expr location, List<Expr> elements) {
    FabricArrayInit result =
        new FabricArrayInit_c(position, elements, label, location);
    result =
        (FabricArrayInit) result.ext(fabricExtFactory().extFabricArrayInit());
    result =
        (FabricArrayInit) result.del(fabricDelFactory().delFabricArrayInit());
    return result;
  }

  @Override
  public FabricArrayTypeNode FabricArrayTypeNode(Position pos, TypeNode type) {
    FabricArrayTypeNode result = new FabricArrayTypeNode_c(pos, type);
    result =
        (FabricArrayTypeNode) result.ext(fabricExtFactory()
            .extFabricArrayTypeNode());
    result =
        (FabricArrayTypeNode) result.del(fabricDelFactory()
            .delFabricArrayTypeNode());
    return result;
  }

  // ////////////////////////////////////////////////////////////////////////////
  // overloaded factory methods //
  // ////////////////////////////////////////////////////////////////////////////

  @Override
  public New New(Position pos, TypeNode type, Expr location, List<Expr> args) {
    New result = New(pos, type, args);
    result = (New) setLocation(result, location);
    return result;
  }

  @Override
  public New New(Position pos, TypeNode type, Expr location, List<Expr> args,
      polyglot.ast.ClassBody body) {
    New result = New(pos, type, args, body);
    result = (New) setLocation(result, location);
    return result;
  }

  @Override
  public New New(Position pos, Expr outer, TypeNode objectType, Expr location,
      List<Expr> args) {
    New result = New(pos, outer, objectType, args, null);
    result = (New) setLocation(result, location);
    return result;
  }

  @SuppressWarnings("rawtypes")
  @Override
  public New New(Position pos, Expr outer, TypeNode objectType, List args,
      ClassBody body) {
    if (body != null)
      throw new InternalCompilerError("Fabric does not support inner classes.");
    if (outer != null)
      throw new InternalCompilerError("Fabric does not support inner classes.");
    New n = new FabricNew_c(pos, objectType, args, body);
    n = (New) n.ext(extFactory().extNew());
    n = (New) n.del(delFactory().delNew());
    return n;
  }

  @Override
  public New New(Position pos, Expr outer, TypeNode objectType, Expr location,
      List<Expr> args, polyglot.ast.ClassBody body) {
    New n = New(pos, outer, objectType, args, body);
    n = (New) setLocation(n, location);
    return n;
  }

  @Override
  public FabricArrayInit FabricArrayInit(Position position, List<Expr> elements) {
    return FabricArrayInit(position, null, null, elements);
  }

  @Override
  public final NewFabricArray NewFabricArray(Position pos, TypeNode base,
      Expr location, List<Expr> dims) {
    return NewFabricArray(pos, base, location, dims, 0, null);
  }

  @Override
  public final NewFabricArray NewFabricArray(Position pos, TypeNode base,
      Expr location, List<Expr> dims, int addDims) {
    return NewFabricArray(pos, base, location, dims, addDims, null);
  }

  @Override
  public final NewFabricArray NewFabricArray(Position pos, TypeNode base,
      Expr location, int addDims, FabricArrayInit init) {
    List<Expr> empty = Collections.emptyList();
    return NewFabricArray(pos, base, location, empty, addDims, init);
  }

  @Override
  public NewLabel NewLabel(Position pos, LabelNode label, Expr location) {
    NewLabel result = super.NewLabel(pos, label);
    result = (NewLabel) setLocation(result, location);
    return result;
  }

  // ////////////////////////////////////////////////////////////////////////////
  // overridden factory methods //
  // ////////////////////////////////////////////////////////////////////////////

  @SuppressWarnings({ "rawtypes", "unchecked" })
  @Override
  public ClassDecl ClassDecl(Position pos, Flags flags, Id name,
      TypeNode superClass, List interfaces, ClassBody body) {
    ClassDecl n =
        new ClassDecl_c(pos, flags, name, Collections.<ParamDecl> emptyList(),
            superClass, interfaces, Collections.<PrincipalNode> emptyList(),
            Collections.<ConstraintNode<Assertion>> emptyList(), body);
    n = (ClassDecl) n.ext(extFactory().extClassDecl());
    n = (ClassDecl) n.del(delFactory().delClassDecl());
    return n;
  }

  @Override
  public JifClassDecl JifClassDecl(Position pos, Flags flags, Id name,
      List<ParamDecl> params, TypeNode superClass, List<TypeNode> interfaces,
      List<PrincipalNode> authority,
      List<ConstraintNode<Assertion>> constraints, ClassBody body) {
    JifClassDecl n =
        new ClassDecl_c(pos, flags, name, params, superClass, interfaces,
            authority, constraints, body);
    n = (JifClassDecl) n.ext(extFactory().extClassDecl());
    n = (JifClassDecl) n.del(delFactory().delClassDecl());
    return n;
  }
  
  @Override
  public FabricFieldDecl FabricFieldDecl(Position pos, Flags flags, 
      TypeNode type, LabelNode accessLabel, Id name, Expr init) {
    FabricFieldDecl n = new FabricFieldDecl_c(pos, flags, type, accessLabel,
        name, init);
    n = (FabricFieldDecl)n.ext(extFactory().extFieldDecl());
    n = (FabricFieldDecl)n.del(delFactory().delFieldDecl());    
    return n;
  }
  

  @SuppressWarnings("rawtypes")
  @Override
  public ClassBody ClassBody(Position pos, List members) {
    ClassBody n = new ClassBody_c(pos, CollectionUtil.nonNullList(members));
    n = (ClassBody)n.ext(extFactory().extClassBody());
    n = (ClassBody)n.del(delFactory().delClassBody());
    return n;  }

  @SuppressWarnings({ "rawtypes", "unchecked" })
  @Override
  public Call Call(Position pos, Receiver target, Id name, List args) {
    return Call(pos, target, name, null, args);
  }

  @Override
  public Call Call(Position pos, Receiver target, Id name, Expr remoteWorker,
      List<Expr> args) {
    Call n = new FabricCall_c(pos, target, name, remoteWorker, args);
    n = (Call) n.ext(extFactory().extCall());
    n = (Call) n.del(delFactory().delCall());
    return n;
  }

  @Override
  public AmbPrincipalNode AmbPrincipalNode(Position pos, Expr expr) {
    AmbPrincipalNode n = new FabricAmbPrincipalNode_c(pos, expr);
    n = (AmbPrincipalNode) n.ext(jifExtFactory().extAmbPrincipalNode());
    n = (AmbPrincipalNode) n.del(delFactory().delExpr());
    return n;
  }

  @Override
  public AmbPrincipalNode AmbPrincipalNode(Position pos, Id name) {
    AmbPrincipalNode n = new FabricAmbPrincipalNode_c(pos, name);
    n = (AmbPrincipalNode) n.ext(jifExtFactory().extAmbPrincipalNode());
    n = (AmbPrincipalNode) n.del(delFactory().delExpr());
    return n;
  }
  
<<<<<<< HEAD
  @SuppressWarnings("unchecked")  
  @Override
  public SourceFile SourceFile(Position pos, PackageNode packageName, 
      List imports, List decls) {
    return SourceFile(pos, packageName, Collections.EMPTY_LIST, imports, decls);
  }

  @SuppressWarnings("unchecked")  
//  @Override
  public SourceFile SourceFile(Position pos, PackageNode packageName, List codebases,
      List imports, List decls) {
=======
  @SuppressWarnings({ "rawtypes", "unchecked" })
  @Override
  public SourceFile SourceFile(Position pos, PackageNode packageName, 
      List imports, List decls) {
    return SourceFile(pos, packageName, Collections.EMPTY_LIST, imports, decls);
  }

  @Override
  public SourceFile SourceFile(Position pos, PackageNode packageName, List<CodebaseDecl> codebases,
      List<Import> imports, List<TopLevelDecl> decls) {
>>>>>>> 4cf4c6eb
    SourceFile sf = new CBSourceFile_c(pos, packageName, imports, codebases, decls);
    sf = (SourceFile) sf.ext(jifExtFactory().extSourceFile());
    sf = (SourceFile) sf.del(delFactory().delSourceFile());
    return sf;
  }

  // ////////////////////////////////////////////////////////////////////////////
  // private helper methods //
  // ////////////////////////////////////////////////////////////////////////////

  private FabricDelFactory fabricDelFactory() {
    return (FabricDelFactory) this.delFactory();
  }

  private FabricExtFactory fabricExtFactory() {
    return (FabricExtFactory) this.extFactory();
  }

  /**
   * Update the provided node with a given location.
   * 
   * @param result
   *          a Node having a LocatedExt as a Fabric extension
   * @param location
   *          the expression representing the location
   * @return a copy of <code>result</code> with the Fabric extension updated
   *         with the location
   */
  protected Node setLocation(Node result, Expr location) {
    FabricExt fabExt = FabricUtil.fabricExt(result);
    // Ext jifExt = result.ext();
    // Ext fabExt = jifExt.ext();

    fabExt = ((LocatedExt_c) fabExt).location(location);

    result = FabricUtil.updateFabricExt(result, fabExt);
    // jifExt = jifExt.ext(fabExt);
    // result = result.ext(jifExt);

    return result;
  }
}<|MERGE_RESOLUTION|>--- conflicted
+++ resolved
@@ -1,19 +1,12 @@
 package fabric.ast;
 
+import java.net.URI;
 import java.util.Collections;
 import java.util.List;
-
-import codebases.ast.CodebaseDecl;
-import codebases.ast.CodebaseDecl_c;
-import codebases.ast.CodebaseDisamb;
-import codebases.ast.CodebaseNode;
-import codebases.ast.CodebaseNode_c;
-import codebases.ast.CBSourceFile_c;
 
 import jif.ast.AmbPrincipalNode;
 import jif.ast.ConstraintNode;
 import jif.ast.JifClassDecl;
-import jif.ast.JifDisamb_c;
 import jif.ast.JifNodeFactory_c;
 import jif.ast.LabelNode;
 import jif.ast.NewLabel;
@@ -21,6 +14,7 @@
 import jif.ast.PrincipalNode;
 import jif.types.Assertion;
 import polyglot.ast.Call;
+import polyglot.ast.CanonicalTypeNode;
 import polyglot.ast.ClassBody;
 import polyglot.ast.ClassDecl;
 import polyglot.ast.Disamb;
@@ -36,14 +30,11 @@
 import polyglot.ast.TopLevelDecl;
 import polyglot.ast.TypeNode;
 import polyglot.types.Flags;
+import polyglot.types.Package;
+import polyglot.types.Type;
 import polyglot.util.CollectionUtil;
 import polyglot.util.InternalCompilerError;
 import polyglot.util.Position;
-<<<<<<< HEAD
-import fabric.extension.FabricExt;
-import fabric.extension.LocatedExt_c;
-import fabric.lang.Codebase;
-=======
 import codebases.ast.CBSourceFile_c;
 import codebases.ast.CodebaseDecl;
 import codebases.ast.CodebaseDecl_c;
@@ -51,9 +42,7 @@
 import codebases.ast.CodebaseNode_c;
 import fabric.extension.FabricExt;
 import fabric.extension.LocatedExt_c;
-import fabric.lang.Codebase;
-
->>>>>>> 4cf4c6eb
+
 /**
  * NodeFactory for fabric extension.
  */
@@ -81,14 +70,19 @@
   public Disamb disamb() {
     return new FabricDisamb_c();
   }
-
-  @Override
-  public CodebaseNode CodebaseNode(Position pos, Codebase c) {  
-    CodebaseNode n = new CodebaseNode_c(pos, c);
+  @Override
+  public CodebaseNode CodebaseNode(Position pos, URI ns, String name, URI externalNS) {  
+    return CodebaseNode(pos, ns, name, externalNS, null);
+  }
+
+  @Override
+  public CodebaseNode CodebaseNode(Position pos, URI ns, String name, URI externalNS, Package package_) {  
+    CodebaseNode n = new CodebaseNode_c(pos, ns, name, externalNS, package_);
     n = (CodebaseNode) n.ext(fabricExtFactory().extCodebaseNode());
     n = (CodebaseNode) n.del(fabricDelFactory().delCodebaseNode());
     return n;  
   }
+  
   @Override
   public CodebaseDecl CodebaseDecl(Position pos, Id name) {  
     CodebaseDecl n = new CodebaseDecl_c(pos, name);
@@ -96,7 +90,7 @@
     n = (CodebaseDecl) n.del(fabricDelFactory().delCodebaseDecl());
     return n;  
   }
-
+  
   // ////////////////////////////////////////////////////////////////////////////
   // new factory methods //
   // ////////////////////////////////////////////////////////////////////////////
@@ -331,6 +325,11 @@
   }
 
   @Override
+  public CanonicalTypeNode CanonicalTypeNode(Position pos, Type type) {
+    return super.CanonicalTypeNode(pos, type);
+  }
+
+  @Override
   public Call Call(Position pos, Receiver target, Id name, Expr remoteWorker,
       List<Expr> args) {
     Call n = new FabricCall_c(pos, target, name, remoteWorker, args);
@@ -355,30 +354,16 @@
     return n;
   }
   
-<<<<<<< HEAD
-  @SuppressWarnings("unchecked")  
+  @SuppressWarnings({ "rawtypes", "unchecked" })
   @Override
   public SourceFile SourceFile(Position pos, PackageNode packageName, 
       List imports, List decls) {
     return SourceFile(pos, packageName, Collections.EMPTY_LIST, imports, decls);
   }
 
-  @SuppressWarnings("unchecked")  
-//  @Override
-  public SourceFile SourceFile(Position pos, PackageNode packageName, List codebases,
-      List imports, List decls) {
-=======
-  @SuppressWarnings({ "rawtypes", "unchecked" })
-  @Override
-  public SourceFile SourceFile(Position pos, PackageNode packageName, 
-      List imports, List decls) {
-    return SourceFile(pos, packageName, Collections.EMPTY_LIST, imports, decls);
-  }
-
   @Override
   public SourceFile SourceFile(Position pos, PackageNode packageName, List<CodebaseDecl> codebases,
       List<Import> imports, List<TopLevelDecl> decls) {
->>>>>>> 4cf4c6eb
     SourceFile sf = new CBSourceFile_c(pos, packageName, imports, codebases, decls);
     sf = (SourceFile) sf.ext(jifExtFactory().extSourceFile());
     sf = (SourceFile) sf.del(delFactory().delSourceFile());

--- conflicted
+++ resolved
@@ -86,12 +86,8 @@
       final Label accessLabel) throws SemanticException {
     Node n = node();
 
-<<<<<<< HEAD
-    // XXX: Why should these be null? What does it mean?
-=======
     // TODO if storePrincipal() returns null, then the store principal of the
     // containing class should be used. 
->>>>>>> ffa6aee4
     if (location() != null && objectLabel != null) {
       FabricTypeSystem ts = (FabricTypeSystem) lc.typeSystem();
       JifContext A = lc.jifContext();
@@ -225,7 +221,6 @@
           LabelConstraint.LEQ, new NamedLabel("label on new allocation",
               instantiatedReferenceLabel), A.labelEnv(), n.position(),
           new ConstraintMessage() {
-<<<<<<< HEAD
             @Override
             public String msg() {
               return "{*<-store} <= L for new C@store() where L is the label of " +
@@ -246,23 +241,6 @@
                   + instantiatedReferenceLabel.toString();
             }
           });
-=======
-        @Override
-        public String msg() {
-          return "{*<-store} <= L for new C@store() where the field label of C is L.";
-        }
-
-        @Override
-        public String detailMsg() {
-          return "The object being created on the store " + storePrincipal().toString() + " should be writeable by the store's principal";
-        }
-
-        @Override
-        public String technicalMsg() {
-          return "The integrity label of the store's principal joined with the bottom confidentiality label should not be more restrictive than the label " + objectLabel.toString();
-        }        
-      });
->>>>>>> ffa6aee4
 
     }
   }

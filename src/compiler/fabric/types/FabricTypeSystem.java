--- conflicted
+++ resolved
@@ -1,17 +1,11 @@
 package fabric.types;
 
-<<<<<<< HEAD
 import jif.types.JifTypeSystem;
 import jif.types.label.AccessPath;
 import jif.types.label.ConfPolicy;
 import jif.types.label.IntegPolicy;
 import jif.types.label.Label;
 import jif.types.principal.Principal;
-=======
-import java.util.Set;
-
-import fabil.types.CodebaseTypeSystem;
->>>>>>> 4799d092
 import polyglot.types.ClassType;
 import polyglot.types.Flags;
 import polyglot.types.LocalInstance;
@@ -69,16 +63,14 @@
 
   FabricArrayType fabricArrayOf(Position pos, Type t);
   FabricArrayType fabricArrayOf(Position pos, Type t, int dims);
-<<<<<<< HEAD
-
-  fabric.lang.security.Label sourceUpdateLabel(CodebaseSource src);
-  fabric.lang.security.Label sourceAccessLabel(CodebaseSource src);
-=======
   
   /** Returns the join of L1 and L2 as per the trust ordering */
   Label tjoin(Label L1, Label L2);
 
   /** Returns the meet of L1 and L2 as per the trust ordering */
   Label tmeet(Label L1, Label L2);
->>>>>>> 4799d092
+  
+  fabric.lang.security.Label sourceUpdateLabel(CodebaseSource src);
+  fabric.lang.security.Label sourceAccessLabel(CodebaseSource src);
+
 }
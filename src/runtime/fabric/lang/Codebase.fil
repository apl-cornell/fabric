--- conflicted
+++ resolved
@@ -17,10 +17,7 @@
 	
   /** All of the classes in the codebase **/
   private Map/*String, FClass*/ classes;
-<<<<<<< HEAD
-=======
   
->>>>>>> 4cf4c6eb
   /** All of the explicit codebases referred to in this codebase **/
   private Map/*String, Codebase*/ codebases;
 
@@ -38,6 +35,10 @@
     return (Codebase)codebases.get(name);
   }
   
+  void addCodebaseName(String name, Codebase codebase) {
+    codebases.put(name, codebase);
+  }
+  
   public Codebase() {
     classes = new HashMap();
     codebases = new HashMap();
@@ -45,6 +46,7 @@
 	
   public Codebase(Map/*String, FClass*/ classes) {
     this.classes = new HashMap(classes);
+    codebases = new HashMap();
   }
   
   /* Should only be called at compile time */

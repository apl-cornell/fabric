--- conflicted
+++ resolved
@@ -51,14 +51,8 @@
 
     // Presets
     ConfigProperties config = Worker.getWorker().config;
-<<<<<<< HEAD
     if (getUsePreset()) {
-      String key = name + "@" + s.name();
-=======
-    this.usePreset = config.usePreset;
-    if (this.usePreset) {
       String presetKey = "" + key + "@" + s.name();
->>>>>>> 650d366b
       // XXX Ugh, a hack but to avoid needing to specify all elements for a
       // static-equal run, let's just default for keys that don't exist.
       //if (!config.rates.containsKey(key))

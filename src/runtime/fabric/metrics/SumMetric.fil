--- conflicted
+++ resolved
@@ -396,12 +396,8 @@
           if (!implied) {
             staticWitnesses.put(m, newStmt);
             // Update the timeout estimate.
-<<<<<<< HEAD
             staticTimeout = Math.min(staticTimeout, ThresholdStatement.hedgedEstimate(m, newStmt.rate(), newStmt.base(), currentTime, weakStats));
-=======
-            staticTimeout = Math.min(staticTimeout, ThresholdStatement.hedgedEstimate(m, newStmt.rate, newStmt.base, currentTime, weakStats));
-            staticRealTimeout = Math.min(staticRealTimeout, ThresholdStatement.hedgedExpiry(m, newStmt.rate, newStmt.base, currentTime, weakStats));
->>>>>>> 23970a18
+            staticRealTimeout = Math.min(staticRealTimeout, ThresholdStatement.hedgedExpiry(m, newStmt.rate(), newStmt.base(), currentTime, weakStats));
           }
         }
 

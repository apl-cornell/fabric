package fabric.common;

import java.io.PrintStream;
import java.util.HashSet;
import java.util.LinkedHashSet;
import java.util.Set;
import java.util.SortedSet;
import java.util.StringTokenizer;
import java.util.TreeSet;

import fabric.common.Options.Flag.Kind;
import fabric.common.exceptions.InternalError;
import fabric.common.exceptions.TerminationException;
import fabric.common.exceptions.UsageError;
import fabric.worker.transaction.TransactionManager;

public abstract class Options {
  private final SortedSet<Flag> flags;

  /**
   * Fabric runtime classpath for linking dynamically compiled code
   */
  public String bootcp;

  /**
   * Fabric signature path for dynamically compiled code
   */
  public String sigcp;

  /**
   * FabIL signature path for dynamically compiled code
   */
  public String filsigcp;

  /**
   * Directory for caching dynamically compiled code
   */
  public String codeCache;
  
  /**
   * Whether to commit reads to stores. This is for timing testing, to see the
   * ideal benefits of promises.
   */
  public static boolean DEBUG_COMMIT_READS = true;

  /**
   * Flag for indicating if worker needs to cache compiled code in local file system
   */
  public boolean outputToLocalFS;
  
  /**
   * Whether to turn off SSL encryption for debugging purposes.
   */
  public static boolean DEBUG_NO_SSL = false;

  public static abstract class Flag implements Comparable<Flag> {
    protected final Kind kind;
    protected final Set<String> ids;
    protected final String params;
    protected final String usage;

    /**
     * @param id
     *          The flag ID. e.g., "--name", "-n", or "-name".
     * @param params
     *          A string representing parameters for the flag, to be printed out
     *          with help info. e.g., "&lt;hostname&gt;"
     * @param usage
     *          Usage information, to be printed out with help info. e.g.,
     *          "The name of the node."
     */
    public Flag(String id, String params, String usage) {
      this(id, params, usage, null);
    }

    /**
     * @param id
     *          The flag ID. e.g., "--name", "-n", or "-name".
     * @param params
     *          A string representing parameters for the flag, to be printed out
     *          with help info. e.g., "&lt;hostname&gt;"
     * @param usage
     *          Usage information, to be printed out with help info. e.g.,
     *          "The name of the node."
     * @param defaultValue
     *          The default value for the flag parameter, to be printed out with
     *          help info.
     */
    public Flag(String id, String params, String usage, int defaultValue) {
      this(id, params, usage, new Integer(defaultValue).toString());
    }

    /**
     * @param id
     *          The flag ID. e.g., "--name", "-n", or "-name".
     * @param params
     *          A string representing parameters for the flag, to be printed out
     *          with help info. e.g., "&lt;hostname&gt;"
     * @param usage
     *          Usage information, to be printed out with help info. e.g.,
     *          "The name of the node."
     * @param defaultValue
     *          The default value(s) for the flag parameter(s), to be printed
     *          out with help info.
     */
    public Flag(String id, String params, String usage, String defaultValue) {
      this(new String[] { id }, params, usage, defaultValue);
    }

    /**
     * @param ids
     *          Flag IDs. e.g., { "--name", "-n", "-name"}. The first one
     *          specified will be the one printed out with help info.
     * @param params
     *          A string representing parameters for the flag, to be printed out
     *          with help info. e.g., "&lt;hostname&gt;"
     * @param usage
     *          Usage information, to be printed out with help info. e.g.,
     *          "The name of the node."
     */
    public Flag(String[] ids, String params, String usage) {
      this(ids, params, usage, null);
    }

    /**
     * @param ids
     *          Flag IDs. e.g., { "--name", "-n", "-name"}. The first one
     *          specified will be the one printed out with help info.
     * @param params
     *          A string representing parameters for the flag, to be printed out
     *          with help info. e.g., "&lt;hostname&gt;"
     * @param usage
     *          Usage information, to be printed out with help info. e.g.,
     *          "The name of the node."
     * @param defaultValue
     *          The default value for the flag parameter, to be printed out with
     *          help info.
     */
    public Flag(String[] ids, String params, String usage, int defaultValue) {
      this(ids, params, usage, new Integer(defaultValue).toString());
    }

    /**
     * @param ids
     *          Flag IDs. e.g., { "--name", "-n", "-name"}. The first one
     *          specified will be the one printed out with help info.
     * @param params
     *          A string representing parameters for the flag, to be printed out
     *          with help info. e.g., "&lt;hostname&gt;"
     * @param usage
     *          Usage information, to be printed out with help info. e.g.,
     *          "The name of the node."
     * @param defaultValue
     *          The default value(s) for the flag parameter(s), to be printed
     *          out with help info.
     */
    public Flag(String[] ids, String params, String usage, String defaultValue) {
      this(Kind.MAIN, ids, params, usage, defaultValue);
    }

    /**
     * @param id
     *          The flag ID. e.g., "--name", "-n", or "-name".
     * @param params
     *          A string representing parameters for the flag, to be printed out
     *          with help info. e.g., "&lt;hostname&gt;"
     * @param usage
     *          Usage information, to be printed out with help info. e.g.,
     *          "The name of the node."
     */
    public Flag(Kind kind, String id, String params, String usage) {
      this(kind, id, params, usage, null);
    }

    /**
     * @param id
     *          The flag ID. e.g., "--name", "-n", or "-name".
     * @param params
     *          A string representing parameters for the flag, to be printed out
     *          with help info. e.g., "&lt;hostname&gt;"
     * @param usage
     *          Usage information, to be printed out with help info. e.g.,
     *          "The name of the node."
     * @param defaultValue
     *          The default value for the flag parameter, to be printed out with
     *          help info.
     */
    public Flag(Kind kind, String id, String params, String usage,
        int defaultValue) {
      this(kind, id, params, usage, new Integer(defaultValue).toString());
    }

    /**
     * @param id
     *          The flag ID. e.g., "--name", "-n", or "-name".
     * @param params
     *          A string representing parameters for the flag, to be printed out
     *          with help info. e.g., "&lt;hostname&gt;"
     * @param usage
     *          Usage information, to be printed out with help info. e.g.,
     *          "The name of the node."
     * @param defaultValue
     *          The default value(s) for the flag parameter(s), to be printed
     *          out with help info.
     */
    public Flag(Kind kind, String id, String params, String usage,
        String defaultValue) {
      this(kind, new String[] { id }, params, usage, defaultValue);
    }

    /**
     * @param ids
     *          Flag IDs. e.g., { "--name", "-n", "-name"}. The first one
     *          specified will be the one printed out with help info.
     * @param params
     *          A string representing parameters for the flag, to be printed out
     *          with help info. e.g., "&lt;hostname&gt;"
     * @param usage
     *          Usage information, to be printed out with help info. e.g.,
     *          "The name of the node."
     */
    public Flag(Kind kind, String[] ids, String params, String usage) {
      this(kind, ids, params, usage, null);
    }

    /**
     * @param ids
     *          Flag IDs. e.g., { "--name", "-n", "-name"}. The first one
     *          specified will be the one printed out with help info.
     * @param params
     *          A string representing parameters for the flag, to be printed out
     *          with help info. e.g., "&lt;hostname&gt;"
     * @param usage
     *          Usage information, to be printed out with help info. e.g.,
     *          "The name of the node."
     * @param defaultValue
     *          The default value for the flag parameter, to be printed out with
     *          help info.
     */
    public Flag(Kind kind, String[] ids, String params, String usage,
        int defaultValue) {
      this(kind, ids, params, usage, new Integer(defaultValue).toString());
    }

    /**
     * @param ids
     *          Flag IDs. e.g., { "--name", "-n", "-name"}. The first one
     *          specified will be the one printed out with help info.
     * @param params
     *          A string representing parameters for the flag, to be printed out
     *          with help info. e.g., "&lt;hostname&gt;"
     * @param usage
     *          Usage information, to be printed out with help info. e.g.,
     *          "The name of the node."
     * @param defaultValue
     *          The default value(s) for the flag parameter(s), to be printed
     *          out with help info.
     */
    public Flag(Kind kind, String[] ids, String params, String usage,
        String defaultValue) {
      this.kind = kind;

      this.ids = new LinkedHashSet<String>(ids.length);
      for (String flag : ids)
        this.ids.add(flag);

      this.params = params;

      if (defaultValue != null) usage += " (default: " + defaultValue + ")";
      this.usage = usage;
    }

    public static enum Kind {
      MAIN, DEBUG, VERSION, HELP, SECRET, SECRET_HELP
    }

    /**
     * Handles a usage flag.
     * 
     * @param args
     *          Arguments from the command line.
     * @param index
     *          The index of the argument following the usage flag.
     * @return The next index to be processed. e.g., if calling this method
     *         processes two arguments, then the return value should be index+2.
     * @throws UsageError
     *           If an error occurs while handling the usage flag.
     */
    public abstract int handle(String[] args, int index) throws UsageError;

    @Override
    public int compareTo(Flag other) {
      if (other == null) return 1;
      if (kind != other.kind) return kind.compareTo(other.kind);

      String firstFlag = ids.iterator().next();
      String otherFirstFlag = other.ids.iterator().next();
      return firstFlag.compareTo(otherFirstFlag);
    }

    /**
     * The maximum width of a line when printing usage information.
     */
    private static final int USAGE_SCREEN_WIDTH = 76;

    /**
     * The number of spaces from the left that the description for flags will be
     * displayed.
     */
    private static final int USAGE_FLAG_WIDTH = 27;

    /**
     * Outputs this flag and a description of its usage in a nice format.
     * 
     * @param out
     *          output PrintStream
     */
    public void printUsage(PrintStream out) {
      String flagID = ids.iterator().next();
      if (params != null && !params.equals("")) flagID += " " + params;

      out.print("  ");
      out.print(flagID);

      // cur is where the cursor is on the screen.
      int cur = flagID.length() + 2;

      if (cur < USAGE_FLAG_WIDTH) {
        printSpaces(out, USAGE_FLAG_WIDTH - cur);
      } else {
        // The flag is long. Get a new line before printing the description.
        out.println();
        printSpaces(out, USAGE_FLAG_WIDTH);
      }

      cur = USAGE_FLAG_WIDTH;

      // Break up the description.
      StringTokenizer st = new StringTokenizer(usage);
      while (st.hasMoreTokens()) {
        String s = st.nextToken();
        if (cur + s.length() > USAGE_SCREEN_WIDTH) {
          out.println();
          printSpaces(out, USAGE_FLAG_WIDTH);
          cur = USAGE_FLAG_WIDTH;
        }

        out.print(s);
        cur += s.length();
        if (st.hasMoreTokens()) {
          if (cur + 1 > USAGE_SCREEN_WIDTH) {
            out.println();
            printSpaces(out, USAGE_FLAG_WIDTH);
            cur = USAGE_FLAG_WIDTH;
          } else {
            out.print(" ");
            cur++;
          }
        }
      }

      out.println();
    }

    private void printSpaces(PrintStream out, int n) {
      while (n-- > 0)
        out.print(' ');
    }
  }

  protected Options() {
    this.flags = new TreeSet<Flag>();

    // By default, add help and version flags.
    flags.add(new Flag(Kind.HELP,
        new String[] { "--help", "-h", "-help", "-?" }, null,
        "print this message") {
      @Override
      public int handle(String[] args, int index) throws UsageError {
        throw new UsageError("", 0);
      }
    });

    flags.add(new Flag(Kind.VERSION, new String[] { "--version", "-v",
        "-version" }, null, "print version info") {
      @Override
      public int handle(String[] args, int index) {
        throw new TerminationException(0);
      }
    });

    flags.add(new Flag(Kind.DEBUG, "--trace-objects", null, "track the "
        + "creation of _Impls by storing a stack trace in each _Impl object") {
      @Override
      public int handle(String[] args, int index) {
        fabric.lang.Object._Impl.TRACE_OBJECTS = true;
        return index;
      }
    });

    flags.add(new Flag(Kind.DEBUG, "--trace-locks", null, "track the "
        + "locking of _Impls by storing a stack trace in each _Impl object") {
      @Override
      public int handle(String[] args, int index) {
        TransactionManager.TRACE_WRITE_LOCKS = true;
        return index;
      }
    });

    flags.add(new Flag(Kind.SECRET_HELP, "--secret-menu", null,
        "show the secret menu") {
      @Override
      public int handle(String[] args, int index) throws UsageError {
        throw new UsageError("", 0, true);
      }
    });

    flags.add(new Flag(Kind.SECRET, new String[] { "--sigcp", "-sigcp" },
        "<path>", "path for Fabric signatures") {
      @Override
      public int handle(String[] args, int index) {
        Options.this.sigcp = args[index];
        return index + 1;
      }
    });

    flags.add(new Flag(Kind.SECRET, new String[] { "--filsigcp", "-filsigcp" },
        "<path>", "path for FabIL signatures") {
      @Override
      public int handle(String[] args, int index) {
        Options.this.filsigcp = args[index];
        return index + 1;
      }
    });

    flags.add(new Flag(Kind.SECRET, "--code-cache", "<dir>",
        "directory for code compiled by the worker") {
      @Override
      public int handle(String[] args, int index) {
        Options.this.codeCache = args[index];
        return index + 1;
      }
    });

    flags.add(new Flag(Kind.SECRET, "--bootclasspath", "<path>",
        "directory for Fabric runtime classes") {
      @Override
      public int handle(String[] args, int index) {
        Options.this.bootcp = args[index];
        return index + 1;
      }
    });
<<<<<<< HEAD
    
    flags.add(new Flag(Kind.SECRET, "--commit-reads", "<y|n>",
        "whether to commit reads", "yes") {
      @Override
      public int handle(String[] args, int index) throws UsageError {
        String param = args[index].toLowerCase();
        if (param.equals("true") || param.equals("y") || param.equals("yes")) {
          DEBUG_COMMIT_READS = true;
        } else if (param.equals("false") || param.equals("n") || param.equals("no")) {
          DEBUG_COMMIT_READS = false;
        } else {
          throw new UsageError("Invalid option parameter");
        }
        return index + 1;
=======
    flags.add(new Flag(Kind.SECRET, "-output-to-local-fs", "", 
        "A flag for putting .class files to the local file system") {
      @Override
      public int handle(String[] args, int index) {
        Options.this.outputToLocalFS = true;
        return index;
>>>>>>> 600e828e
      }
    });

    populateFlags(flags);
    checkFlagConsistency();
    setDefaultValues();
  }

  protected Options(String[] args) throws UsageError {
    this();
    parseCommandLine(args);
    validateOptions();
  }

  private void checkFlagConsistency() {
    Set<String> flagIDs = new HashSet<String>();
    for (Flag flag : flags) {
      for (String id : flag.ids) {
        if (flagIDs.contains(id)) {
          throw new InternalError("Duplicate command-line option flag: " + id);
        }

        flagIDs.add(id);
      }
    }
  }

  protected abstract void populateFlags(Set<Flag> flags);

  protected abstract void setDefaultValues();

  protected abstract void validateOptions() throws UsageError;

  /**
   * Handles an argument that doesn't match any known flag.
   * 
   * @param args
   *          Arguments from the command line.
   * @param index
   *          The index of the argument following the usage flag.
   * @return The next index to be processed. e.g., if calling this method
   *         processes two arguments, then the return value should be index+2.
   * @throws UsageError
   *           If an error occurs while handling the usage flag.
   */
  protected int defaultHandler(String[] args, int index) throws UsageError {
    throw new UsageError("Illegal option: " + args[index]);
  }

  public final void parseCommandLine(String args[]) throws UsageError {
    L: for (int i = 0; i < args.length;) {
      try {
        // Find a flag whose id matches args[i] and let it process the
        // arguments.
        for (Flag flag : flags) {
          if (flag.ids.contains(args[i])) {
            i = flag.handle(args, i + 1);
            continue L;
          }
        }

        // No flag found. Give the rest to the default handler.
        i = defaultHandler(args, i);
      } catch (ArrayIndexOutOfBoundsException e) {
        throw new UsageError("Missing argument");
      }
    }
  }

  public void usage(PrintStream out, boolean showSecretMenu) {
    usageHeader(out);

    boolean firstSecretItem = true;
    for (Flag flag : flags) {
      boolean isSecret = flag.kind.compareTo(Kind.SECRET) >= 0;
      if (showSecretMenu && isSecret && firstSecretItem) {
        out.println();
        out.println("Secret menu:");
        firstSecretItem = false;
      }

      if (showSecretMenu || !isSecret) flag.printUsage(out);
    }
  }

  /**
   * Prints a header for the usage message to the given output.
   */
  protected abstract void usageHeader(PrintStream out);
}<|MERGE_RESOLUTION|>--- conflicted
+++ resolved
@@ -36,17 +36,17 @@
    * Directory for caching dynamically compiled code
    */
   public String codeCache;
+
+  /**
+   * Flag for indicating if worker needs to cache compiled code in local file system
+   */
+  public boolean outputToLocalFS;
   
   /**
    * Whether to commit reads to stores. This is for timing testing, to see the
    * ideal benefits of promises.
    */
   public static boolean DEBUG_COMMIT_READS = true;
-
-  /**
-   * Flag for indicating if worker needs to cache compiled code in local file system
-   */
-  public boolean outputToLocalFS;
   
   /**
    * Whether to turn off SSL encryption for debugging purposes.
@@ -450,7 +450,14 @@
         return index + 1;
       }
     });
-<<<<<<< HEAD
+    flags.add(new Flag(Kind.SECRET, "-output-to-local-fs", "", 
+        "A flag for putting .class files to the local file system") {
+      @Override
+      public int handle(String[] args, int index) {
+        Options.this.outputToLocalFS = true;
+        return index;
+      }
+    });
     
     flags.add(new Flag(Kind.SECRET, "--commit-reads", "<y|n>",
         "whether to commit reads", "yes") {
@@ -465,14 +472,6 @@
           throw new UsageError("Invalid option parameter");
         }
         return index + 1;
-=======
-    flags.add(new Flag(Kind.SECRET, "-output-to-local-fs", "", 
-        "A flag for putting .class files to the local file system") {
-      @Override
-      public int handle(String[] args, int index) {
-        Options.this.outputToLocalFS = true;
-        return index;
->>>>>>> 600e828e
       }
     });
 

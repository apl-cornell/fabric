package fabric.common;

import java.io.ByteArrayInputStream;
import java.io.ByteArrayOutputStream;
import java.io.DataInput;
import java.io.DataInputStream;
import java.io.DataOutput;
import java.io.DataOutputStream;
import java.io.IOException;
import java.io.InputStream;
import java.io.ObjectInput;
import java.io.ObjectInputStream;
import java.io.ObjectOutputStream;
import java.io.Serializable;
import java.lang.reflect.Constructor;
import java.util.ArrayList;
import java.util.Collections;
import java.util.HashMap;
import java.util.Iterator;
import java.util.List;
import java.util.Map;
import java.util.NoSuchElementException;

import fabric.common.exceptions.InternalError;
import fabric.common.util.ComparablePair;
import fabric.common.util.Pair;
import fabric.lang.Object._Impl;
import fabric.lang.Object._Proxy;
import fabric.lang.security.ConfPolicy;
import fabric.lang.security.Label;
import fabric.worker.LocalStore;
import fabric.worker.Store;
import fabric.worker.Worker;

/**
 * <code>_Impl</code> objects are stored on stores in serialized form as
 * <code>SerializedObject</code>s.
 */
public final class SerializedObject implements FastSerializable, Serializable {
  /**
   * The serialized object. Wire and disk format:
   * <ul>
   *   <li>{@link Header} Data</li>
   *   <li>Object Data:<ul>
   *     <li>byte[] update label pointer, consisting of:<ul>
   *       <li>byte whether the update label pointer is an inter-store ref</li>
   *       <li>short update label's store's name length (only present if inter-store)</li>
   *       <li>byte[] update label's store's name data (only present if inter-store)</li>
   *       <li>long update label's onum</li>
   *     </ul></li>
   *     <li>byte[] access policy pointer, consisting of:<ul>
   *       <li>byte whether the access policy pointer is an inter-store ref</li>
   *       <li>short access policy's store's name length (only present if inter-store)</li>
   *       <li>byte[] access policy's store's name data (only present if inter-store)</li>
   *       <li>long access policy's onum</li>
   *     </ul></li>
   *     <li>ClassRef object's class</li>
   *     <li>int # ref types</li>
   *     <li>byte[] ref type data</li>
   *     <li>int # intra-store refs</li>
   *     <li>long[] intra-store refs</li>
   *     <li>int Java-serialized data length</li>
   *     <li>byte[] Java-serialized data</li>
   *     <li>int # inter-store refs</li>
   *     <li>(utf*long)[] inter-store refs</li>
   *     <li>int index of beginning of data for access policy pointer</li>
   *     <li>int index of beginning of data for class ref</li>
   *     <li>int index of beginning of data for ref types</li>
   *     <li>int index of beginning of data for intra-store refs</li>
   *     <li>int index of beginning of Java-serialized data</li>
   *     <li>int index of beginning of data for inter-store refs</li>
   *   </ul>
   * </ul>
   */

  /**
   * Data for the Header of a serialized object.
   * <p>
   * This is primarily information that will should be easily accessible even if
   * the object is still serialized (ie. on the Store).
   * <p>
   * Note: this should contain a very limited amount of data which is quick to
   * serialize and deserialize, to avoid overheads.
   */
  private static class Header implements FastSerializable, Serializable {
    private long onum;
    private int version;
    private long expiry;

    /**
     * Construct default with onum
     */
    public Header(long onum) {
      this.onum = onum;
      this.version = 0;
      this.expiry = 0;
    }

    /**
     * Construct from _Impl
     */
    public Header(_Impl obj) {
      this.onum = obj.$getOnum();
      this.version = obj.$version;
      this.expiry = obj.$expiry;
    }

    /**
     * Construct from input stream
     */
    public Header(DataInput in) {
      try {
        this.onum = in.readLong();
        this.version = in.readInt();
        this.expiry = in.readLong();
      } catch (IOException e) {
        throw new InternalError("This shouldn't be possible", e);
      }
    }

    @Override
    public void write(DataOutput out) {
      try {
        out.writeLong(onum);
        out.writeInt(version);
        out.writeLong(expiry);
      } catch (IOException e) {
        throw new InternalError("This shouldn't be possible", e);
      }
    }

    /**
     * @return the onum
     */
    public long getOnum() {
      return onum;
    }

    /**
     * @return the versionNumber
     */
    public int getVersion() {
      return version;
    }

    /**
     * @param versionNumber the versionNumber to set
     */
    public void setVersion(int version) {
      this.version = version;
    }

    /**
     * @return the expiry
     */
    public long getExpiry() {
      return expiry;
    }

    /**
     * @param expiry the expiry to set
     */
    public void setExpiry(long expiry) {
      this.expiry = expiry;
    }
  }

  private Header header;
  private byte[] objectData;

  /** Index in objectData for update-label pointer. */
  private static final int UPDATE_LABEL_OFFSET = 0;

  //////////////////////////////////////////////////////////////////////////
  //
  // Offsets from end of serialized data. Note these are in backwards order,
  // starting from the end of the objectData array.
  //
  //////////////////////////////////////////////////////////////////////////

  private static final int INTERSTORE_REFS_POS_LENGTH = 4; // int
  /** Offset from end of objectData for interstore-ref data. */
  private static final int INTERSTORE_REFS_POS_OFFSET =
      INTERSTORE_REFS_POS_LENGTH;

  private static final int SERIALIZED_DATA_POS_LENGTH = 4; // int
  /** Offset from end of objectData for Java-serialized data. */
  private static final int SERIALIZED_DATA_POS_OFFSET =
      INTERSTORE_REFS_POS_OFFSET + SERIALIZED_DATA_POS_LENGTH;

  private static final int INTRASTORE_REFS_POS_LENGTH = 4; // int
  /** Offset from end of objectData for intrastore-ref data. */
  private static final int INTRASTORE_REFS_POS_OFFSET =
      SERIALIZED_DATA_POS_OFFSET + INTRASTORE_REFS_POS_LENGTH;

  private static final int REF_TYPES_POS_LENGTH = 4; // int
  /** Offset from end of objectData for index of ref-types data. */
  private static final int REF_TYPES_POS_OFFSET =
      INTRASTORE_REFS_POS_OFFSET + REF_TYPES_POS_LENGTH;

  private static final int CLASS_REF_POS_LENGTH = 4; // int
  /** Offset from end of objectData for index of class-ref pointer. */
  private static final int CLASS_REF_POS_OFFSET =
      REF_TYPES_POS_OFFSET + CLASS_REF_POS_LENGTH;

  private static final int ACCESS_POLICY_POS_LENGTH = 4; // int
  /** Offset from end of objectData for index of access-policy pointer. */
  private static final int ACCESS_POLICY_POS_OFFSET =
      CLASS_REF_POS_OFFSET + ACCESS_POLICY_POS_LENGTH;

  /**
   * The ClassRef for this object's class. This is filled in lazily from the
   * data in objectData when getClassRef() is called.
   */
  private transient ClassRef classRef;

  private static final RefTypeEnum[] refTypeEnums = RefTypeEnum.values();

  /**
   * Creates a serialized representation of the given object.
   *
   * @param obj
   *          The object to serialize.
   * @deprecated This is method is rather inefficient. Use sparingly.
   */
  @Deprecated
  public SerializedObject(_Impl obj) {
    try {
      ByteArrayOutputStream baos = new ByteArrayOutputStream();
      DataOutputStream out = new DataOutputStream(baos);

      write(obj, out, false);

      out.flush();
      baos.flush();
      this.header = new Header(obj);
      this.objectData = baos.toByteArray();
    } catch (IOException e) {
      throw new InternalError("Unexpected I/O error.", e);
    }
  }

  /**
   * Creates a serialized representation of a surrogate object.
   *
   * @param onum
   *          The local object number for the surrogate.
   * @param updateLabel
   *          The onum for the surrogate's label object.
   * @param remoteRef
   *          The name of the remote object being referred to.
   */
  public SerializedObject(long onum, long updateLabel, long accessPolicy,
      Pair<String, Long> remoteRef) {
    try {
      // Create a byte array containing the surrogate object's serialized data.
      ByteArrayOutputStream baos = new ByteArrayOutputStream();
      ObjectOutputStream oos = new ObjectOutputStream(baos);
      oos.writeUTF(remoteRef.first);
      oos.writeLong(remoteRef.second);
      oos.flush();

      byte[] serializedData = baos.toByteArray();

      // Write out the serialized object into a byte array.
      baos = new ByteArrayOutputStream();
      DataOutputStream out = new DataOutputStream(baos);

      // header.
      this.header = new Header(onum);

      // Promise expiry
      out.writeLong(0);

      // Update label reference.
      out.writeBoolean(false);
      out.writeLong(updateLabel);

      // Save the offset for the access policy reference.
      out.flush();
      int accessPolicyPos = baos.size();

      // Access policy reference.
      out.writeBoolean(false);
      out.writeLong(accessPolicy);

      // Save the offset for the class ref.
      out.flush();
      int classRefPos = baos.size();

      // Class ref.
      ClassRef.SURROGATE.write(out);

      // Save the offset for the ref-type data.
      out.flush();
      int refTypePos = baos.size();

      // Number of ref types.
      out.writeInt(0);

      // Save the offset for the intrastore-ref data.
      out.flush();
      int intrastoreRefPos = baos.size();

      // Number of intra-store refs.
      out.writeInt(0);

      // Save the offset for the Java-serialized data.
      out.flush();
      int serializedDataPos = baos.size();

      out.writeInt(serializedData.length);
      out.write(serializedData);

      // Save the offset for the interstore-ref data.
      out.flush();
      int interstoreRefPos = baos.size();

      // Number of inter-store refs.
      out.writeInt(0);

      // Write out the offsets we've saved.
      out.writeInt(accessPolicyPos);
      out.writeInt(classRefPos);
      out.writeInt(refTypePos);
      out.writeInt(intrastoreRefPos);
      out.writeInt(serializedDataPos);
      out.writeInt(interstoreRefPos);

      out.flush();
      baos.flush();
      this.objectData = baos.toByteArray();
    } catch (IOException e) {
      throw new InternalError("Unexpected I/O error.", e);
    }
  }

  public long getOnum() {
    return header.getOnum();
  }

  /**
   * @return the serialized object's version number.
   */
  public int getVersion() {
    return header.getVersion();
  }

  /**
   * Modifies the serialized object's version number.
   */
  public void setVersion(final int version) {
    header.setVersion(version);
  }

  /**
   * @return the serialized object's promise expiration time
   */
  public long getExpiry() {
    return header.getExpiry();
  }

  /**
   * Modifies the serialized object's promise expiry
   *
   * @param expiry
   */
  public void setExpiry(long expiry) {
    header.setExpiry(expiry);
  }

  /**
   * Obtains an inter-store reference at the given position in the serialized
   * data.
   */
  private ComparablePair<String, Long> getInterStoreRef(int refPos) {
    int storeNameLength = SerializationUtil.unsignedShortAt(objectData, refPos);
    int onumPos = refPos + 2 + storeNameLength;
    DataInput in = new DataInputStream(
        new ByteArrayInputStream(objectData, refPos, onumPos));
    try {
      return new ComparablePair<>(in.readUTF(),
          SerializationUtil.longAt(objectData, onumPos));
    } catch (IOException e) {
      throw new InternalError("Error while reading store name.", e);
    }
  }

  /**
   * @return the offset in objectData representing the start of a boolean that
   *         indicates whether the label pointer is an inter-store reference.
   */
  private final int isInterStoreUpdateLabelPos() {
    return UPDATE_LABEL_OFFSET;
  }

  /**
   * @return whether the reference to the serialized object's label is an
   *         inter-store reference.
   */
  public boolean updateLabelRefIsInterStore() {
    return SerializationUtil.booleanAt(objectData,
        isInterStoreUpdateLabelPos());
  }

  /**
   * @return the offset in objectData representing the start of the label
   *         reference.
   */
  private final int updateLabelPos() {
    return isInterStoreUpdateLabelPos() + 1;
  }

  /**
   * @return an inter-store reference to the the serialized object's label.
   * @throws InternalError
   *           if the serialized object has an intra-store reference to its
   *           label.
   */
  public ComparablePair<String, Long> getInterStoreUpdateLabelRef() {
    if (!updateLabelRefIsInterStore())
      throw new InternalError("Unsupported operation: Attempted to get an "
          + "inter-store reference to an intra-store label.");
    return getInterStoreRef(updateLabelPos());
  }

  /**
   * @return an intra-store reference to the serialized object's label.
   * @throws InternalError
   *           if the serialized object has an inter-store reference to its
   *           label.
   */
  public long getUpdateLabelOnum() {
    if (updateLabelRefIsInterStore())
      throw new InternalError("Unsupported operation: Attempted to get label "
          + "onum of an object whose inter-store references have not yet been "
          + "swizzled." + getInterStoreUpdateLabelRef());

    return SerializationUtil.longAt(objectData, updateLabelPos());
  }

  /**
   * @return the offset in objectData representing the start of a boolean that
   *         indicates whether the access policy pointer is an inter-store
   *         reference.
   */
  private final int isInterStoreAccessPolicyPos() {
    return SerializationUtil.intAt(objectData,
        objectData.length - ACCESS_POLICY_POS_OFFSET);
  }

  /**
   * @return whether the reference to the serialized object's access policy is
   *         an inter-store reference.
   */
  public boolean accessPolicyRefIsInterStore() {
    return SerializationUtil.booleanAt(objectData,
        isInterStoreAccessPolicyPos());
  }

  /**
   * @return the offset in objectData representing the start of the label
   *         reference.
   */
  private final int accessPolicyPos() {
    return isInterStoreAccessPolicyPos() + 1;
  }

  /**
   * @return an inter-store reference to the the serialized object's access
   *         policy.
   * @throws InternalError
   *           if the serialized object has an intra-store reference to its
   *           label.
   */
  public ComparablePair<String, Long> getInterStoreAccessPolicyRef() {
    if (!accessPolicyRefIsInterStore())
      throw new InternalError("Unsupported operation: Attempted to get an "
          + "inter-store reference to an intra-store label.");
    return getInterStoreRef(accessPolicyPos());
  }

  /**
   * @return an intra-store reference to the serialized object's access policy.
   * @throws InternalError
   *           if the serialized object has an inter-store reference to its
   *           label.
   */
  public long getAccessPolicyOnum() {
    if (accessPolicyRefIsInterStore())
      throw new InternalError("Unsupported operation: Attempted to get access "
          + "policy onum of an object whose inter-store references have not yet "
          + "been swizzled." + getInterStoreAccessPolicyRef());

    return SerializationUtil.longAt(objectData, accessPolicyPos());
  }

  /**
   * @return the offset in objectData representing the start of the serialized
   *         ClassRef for the object's class.
   */
  private final int classRefPos() {
    return SerializationUtil.intAt(objectData,
        objectData.length - CLASS_REF_POS_OFFSET);
  }

  /**
   * @return a ClassRef for the object's class.
   */
  public ClassRef getClassRef() {
    if (classRef != null) return classRef;
    return classRef = ClassRef.deserialize(objectData, classRefPos());
  }

  /**
   * @return the object's class's name.
   */
  public String getClassName() {
    return ClassRef.getClassName(objectData, classRefPos());
  }

  /**
   * Determines whether this object is a surrogate.
   */
  public boolean isSurrogate() {
    if (classRef != null) {
      return classRef.isSurrogate();
    }

    // Class not loaded yet. Avoid loading by examining the serialized data
    // directly.
    return ClassRef.isSurrogate(objectData, classRefPos());
  }

  /**
   * @return the offset in objectData representing the start of an int
   *         representing the number of reference types (i.e.,
   *         inter-store/intra-store/serialized).
   */
  private final int numRefTypesPos() {
    return SerializationUtil.intAt(objectData,
        objectData.length - REF_TYPES_POS_OFFSET);
  }

  /**
   * @return the number of references in the serialized object. (See
   *         RefTypeEnum.)
   */
  public final int getNumRefTypes() {
    return SerializationUtil.intAt(objectData, numRefTypesPos());
  }

  /**
   * @return the offset in objectData representing the start of the reference
   *         type (i.e., inter-store/intra-store/serialized) data.
   */
  private final int refTypesPos() {
    return numRefTypesPos() + 4;
  }

  /**
   * @return an Iterator for the serialized object's reference types.
   */
  public Iterator<RefTypeEnum> getRefTypeIterator() {
    final int numRefTypes = getNumRefTypes();
    final int offset = refTypesPos();

    return new Iterator<RefTypeEnum>() {
      int cur = offset;
      int finalOffset = offset + numRefTypes;

      @Override
      public boolean hasNext() {
        return cur < finalOffset;
      }

      @Override
      public RefTypeEnum next() {
        if (!hasNext()) throw new NoSuchElementException();
        return refTypeEnums[objectData[cur++]];
      }

      @Override
      public void remove() {
        throw new UnsupportedOperationException();
      }
    };
  }

  /**
   * @return the offset in objectData representing the start of an int
   *         representing the number of intra-store references.
   */
  private final int numIntraStoreRefsPos() {
    return SerializationUtil.intAt(objectData,
        objectData.length - INTRASTORE_REFS_POS_OFFSET);
  }

  /**
   * @return the number of intra-store references in the serialized object.
   */
  public final int getNumIntraStoreRefs() {
    return SerializationUtil.intAt(objectData, numIntraStoreRefsPos());
  }

  /**
   * @return the offset in objectData representing the start of the
   *         intra-store-reference data.
   */
  private final int intraStoreRefsPos() {
    return numIntraStoreRefsPos() + 4;
  }

  /**
   * @return an Iterator for the serialized object's intra-store references.
   */
  public Iterator<Long> getIntraStoreRefIterator() {
    final int numIntraStoreRefs = getNumIntraStoreRefs();
    final int offset = intraStoreRefsPos();

    return new Iterator<Long>() {
      int cur = offset;
      int finalOffset = offset + 8 * numIntraStoreRefs;

      @Override
      public boolean hasNext() {
        return cur < finalOffset;
      }

      @Override
      public Long next() {
        if (!hasNext()) throw new NoSuchElementException();
        int pos = cur;
        cur += 8;
        return SerializationUtil.longAt(objectData, pos);
      }

      @Override
      public void remove() {
        throw new UnsupportedOperationException();
      }
    };
  }

  /**
   * @return the offset in objectData representing the start of an int
   *         representing the length of the data portion of the object.
   */
  private final int serializedDataLengthPos() {
    return SerializationUtil.intAt(objectData,
        objectData.length - SERIALIZED_DATA_POS_OFFSET);
  }

  private final int serializedDataLength() {
    return SerializationUtil.intAt(objectData, serializedDataLengthPos());
  }

  /**
   * @return the offset in objectData representing the start of the serialized
   *         data.
   */
  private final int serializedDataPos() {
    return serializedDataLengthPos() + 4;
  }

  /**
   * @return an InputStream for the Java-serialized data segment in the
   *         serialized object.
   */
  public InputStream getSerializedDataStream() {
    return new ByteArrayInputStream(objectData, serializedDataPos(),
        serializedDataLength());
  }

  /**
   * @return the offset in objectData representing the start of an int
   *         representing the number of inter-store references.
   */
  private final int numInterStoreRefsPos() {
    return SerializationUtil.intAt(objectData,
        objectData.length - INTERSTORE_REFS_POS_OFFSET);
  }

  /**
   * @return the number of inter-store references in the serialized object.
   */
  public final int getNumInterStoreRefs() {
    return SerializationUtil.intAt(objectData, numInterStoreRefsPos());
  }

  /**
   * @return the offset in objectData representing the start of the inter-store
   *         reference data.
   */
  private final int interStoreRefsPos() {
    return numInterStoreRefsPos() + 4;
  }

  /**
   * @return an Iterator for the serialized object's inter-store references.
   */
  public Iterator<ComparablePair<String, Long>> getInterStoreRefIterator() {
    final int numInterStoreRefs = getNumInterStoreRefs();
    final int offset = interStoreRefsPos();

    return new Iterator<ComparablePair<String, Long>>() {
      int nextInterStoreRefNum = 0;
      DataInput in = new DataInputStream(new ByteArrayInputStream(objectData,
          offset, objectData.length - ACCESS_POLICY_POS_OFFSET - offset));

      @Override
      public boolean hasNext() {
        return nextInterStoreRefNum < numInterStoreRefs;
      }

      @Override
      public ComparablePair<String, Long> next() {
        if (!hasNext()) throw new NoSuchElementException();
        nextInterStoreRefNum++;
        try {
          return new ComparablePair<>(in.readUTF(), in.readLong());
        } catch (IOException e) {
          throw new InternalError("Unexpected IO exception.", e);
        }
      }

      @Override
      public void remove() {
        throw new UnsupportedOperationException();
      }
    };
  }

  /**
   * Replaces the intra-store and inter-store references with the given
   * intra-store references. It is assumed that all inter-store references are
   * being replaced with intra-store references.
   */
  public void setRefs(List<Long> intraStoreRefs) {
    try {
      ByteArrayOutputStream baos = new ByteArrayOutputStream();
      DataOutputStream out = new DataOutputStream(baos);

      int numIntraStoreRefs = getNumIntraStoreRefs();
      Iterator<Long> intraStoreRefIt = intraStoreRefs.iterator();

      // Write the update label reference.
      out.writeBoolean(false);
      if (updateLabelRefIsInterStore())
        out.writeLong(intraStoreRefIt.next());
      else out.writeLong(getUpdateLabelOnum());

      // Save the offset for the access policy reference.
      out.flush();
      int accessPolicyPos = baos.size();

      // Write the access policy reference.
      out.writeBoolean(false);
      if (accessPolicyRefIsInterStore())
        out.writeLong(intraStoreRefIt.next());
      else out.writeLong(getAccessPolicyOnum());

      // Save the offset for the access policy reference.
      out.flush();
      int newClassRefPos = baos.size();

      // Write the ClassRef and number of ref types.
      int oldClassRefPos = classRefPos();
      out.write(objectData, oldClassRefPos, refTypesPos() - oldClassRefPos);

      // Save the offset for the ref-type data.
      out.flush();
      int refTypePos = baos.size() - 4;

      // Write ref type data.
      int numRefs = getNumRefTypes();
      final int REMOTE = RefTypeEnum.REMOTE.ordinal();
      final int ONUM = RefTypeEnum.ONUM.ordinal();
      int offset = refTypesPos();
      for (int i = 0; i < numRefs; i++) {
        if (objectData[offset] == REMOTE)
          out.write(ONUM);
        else out.write(objectData[offset]);
        offset++;
      }

      // Save the offset for the intrastore-ref data.
      out.flush();
      int intrastoreRefPos = baos.size();

      // Write number of intra-store refs.
      out.writeInt(getNumInterStoreRefs() + numIntraStoreRefs);

      // Write intra-store refs.
      while (intraStoreRefIt.hasNext()) {
        out.writeLong(intraStoreRefIt.next());
      }

      // Save the offset for the Java-serialized data.
      out.flush();
      int serializedDataPos = baos.size();

      // Write length of serialized data, and serialized data.
      out.write(objectData, serializedDataLengthPos(),
          serializedDataLength() + 4);

      // Save the offset for the interstore-ref data.
      out.flush();
      int interstoreRefPos = baos.size();

      // Write number of inter-store refs.
      out.writeInt(0);

      // Write the offsets we've saved.
      out.writeInt(accessPolicyPos);
      out.writeInt(newClassRefPos);
      out.writeInt(refTypePos);
      out.writeInt(intrastoreRefPos);
      out.writeInt(serializedDataPos);
      out.writeInt(interstoreRefPos);

      out.flush();
      baos.flush();
      this.objectData = baos.toByteArray();
    } catch (IOException e) {
      throw new InternalError("Unexpected I/O error.", e);
    }
  }

  @Override
  public String toString() {
    return getOnum() + "v" + getVersion();
  }

  /**
   * Wraps a DataOutput and counts the number of bytes written.
   */
  private static class CountingDataOutput implements DataOutput {
    private final DataOutput out;
    private int bytes;

    private CountingDataOutput(DataOutput out) {
      this.out = out;
      this.bytes = 0;
    }

    public int getBytes() {
      return bytes;
    }

    @Override
    public void write(int b) throws IOException {
      out.write(b);
      bytes++;
    }

    @Override
    public void write(byte[] b) throws IOException {
      out.write(b);
      bytes += b.length;
    }

    @Override
    public void write(byte[] b, int off, int len) throws IOException {
      out.write(b, off, len);
      bytes += len;
    }

    @Override
    public void writeBoolean(boolean v) throws IOException {
      out.writeBoolean(v);
      bytes++;
    }

    @Override
    public void writeByte(int v) throws IOException {
      out.writeByte(v);
      bytes++;
    }

    @Override
    public void writeShort(int v) throws IOException {
      out.writeShort(v);
      bytes += 2;
    }

    @Override
    public void writeChar(int v) throws IOException {
      out.writeChar(v);
      bytes += 2;
    }

    @Override
    public void writeInt(int v) throws IOException {
      out.writeInt(v);
      bytes += 4;
    }

    @Override
    public void writeLong(long v) throws IOException {
      out.writeLong(v);
      bytes += 8;
    }

    @Override
    public void writeFloat(float v) throws IOException {
      out.writeFloat(v);
      bytes += 4;
    }

    @Override
    public void writeDouble(double v) throws IOException {
      out.writeDouble(v);
      bytes += 8;
    }

    @Override
    public void writeBytes(String s) throws IOException {
      out.writeBytes(s);
      bytes += s.length();
    }

    @Override
    public void writeChars(String s) throws IOException {
      out.writeChars(s);
      bytes += 2 * s.length();
    }

    @Override
    public void writeUTF(String s) throws IOException {
      ByteArrayOutputStream baos =
          new ByteArrayOutputStream(2 + 3 * s.length());
      DataOutput out = new DataOutputStream(baos);
      out.writeUTF(s);

      byte[] data = baos.toByteArray();
      this.out.write(data);
      bytes += data.length;
    }
  }

  /**
   * Write impl into a serialized form onto out, including the header.
   */
  public static void write(_Impl impl, DataOutput out) throws IOException {
    write(impl, out, true);
  }

  /**
   * Writes the given _Impl out to the given output stream. The behaviour of
   * this method should mirror write(DataOutput).
   *
   * @param writeHeader true if the header should be written onto out before the
   * rest of the objectData.
   *
   * @see #write(DataOutput)
   * @see #readImpl(Store, DataInput)
   * @see #SerializedObject(DataInput)
   */
  private static void write(_Impl impl, DataOutput out, boolean writeHeader)
      throws IOException {
    CountingDataOutput cdo = new CountingDataOutput(out);
    out = cdo;

    Label updateLabel = impl.get$$updateLabel();
    Store updateLabelStore = updateLabel.$getStore();
    long updateLabelOnum = updateLabel.$getOnum();
    boolean interStoreUpdateLabel =
        !ONumConstants.isGlobalConstant(updateLabelOnum)
            && !impl.$getStore().equals(updateLabelStore);

    // Write out the object header.
    int headerSize = 0;
    if (writeHeader) {
<<<<<<< HEAD
      out.writeLong(impl.$getOnum());
      out.writeInt(impl.$version);
      out.writeLong(impl.$expiry);
=======
      new Header(impl).write(out);
>>>>>>> 5c7d63c9
      headerSize = cdo.getBytes();
    }

    // Write the update label
    out.writeBoolean(interStoreUpdateLabel);
    if (interStoreUpdateLabel) {
      if (updateLabelStore instanceof LocalStore) {
        Class<?> objClass = impl.getClass();
        String message =
            "Creating remote ref to local store.  Remote object has class "
                + objClass + " and its update label is local with onum "
                + updateLabelOnum + ".";
        if (impl.$stackTrace != null) {
          message +=
              "  A stack trace for the creation of the remote object follows.";
          for (StackTraceElement e : impl.$stackTrace)
            message += System.getProperty("line.separator") + "  " + e;

          message += System.getProperty("line.separator")
              + "A stack trace for the creation of the local object follows.";
          for (StackTraceElement e : ((_Impl) updateLabel.fetch()).$stackTrace)
            message += System.getProperty("line.separator") + "  " + e;
        }
        throw new InternalError(message);
      }
      out.writeUTF(updateLabelStore.name());
    }
    out.writeLong(updateLabelOnum);

    int accessPolicyPos = cdo.getBytes() - headerSize;

    // Write the access policy
    ConfPolicy accessPolicy = impl.get$$accessPolicy();
    Store accessPolicyStore = accessPolicy.$getStore();
    long accessPolicyOnum = accessPolicy.$getOnum();
    boolean interStoreAccessLabel =
        !ONumConstants.isGlobalConstant(accessPolicyOnum)
            && !impl.$getStore().equals(accessPolicyStore);

    out.writeBoolean(interStoreAccessLabel);
    if (interStoreAccessLabel) {
      if (accessPolicyStore instanceof LocalStore) {
        Class<?> objClass = impl.getClass();
        String message =
            "Creating remote ref to local store.  Remote object has class "
                + objClass + " and its access policy is local with onum "
                + accessPolicyOnum + ".";
        if (impl.$stackTrace != null) {
          message +=
              "  A stack trace for the creation of the remote object follows.";
          for (StackTraceElement e : impl.$stackTrace)
            message += System.getProperty("line.separator") + "  " + e;

          message += System.getProperty("line.separator")
              + "A stack trace for the creation of the local object follows.";
          for (StackTraceElement e : ((_Impl) updateLabel.fetch()).$stackTrace)
            message += System.getProperty("line.separator") + "  " + e;
        }
        throw new InternalError(message);
      }
      out.writeUTF(accessPolicyStore.name());
    }
    out.writeLong(accessPolicyOnum);

    int classRefPos = cdo.getBytes() - headerSize;

    // Write the object's type information
    Class<?> implClass = impl.getClass();
    ClassRef classRef = ClassRef.makeRef(implClass.getEnclosingClass());
    classRef.write(out);

    // Get the object to serialize itself into a bunch of buffers.
    ByteArrayOutputStream bos = new ByteArrayOutputStream();
    ObjectOutputStream oos = new ObjectOutputStream(bos);
    List<RefTypeEnum> refTypes = new ArrayList<>();
    List<Long> intraStoreRefs = new ArrayList<>();
    List<Pair<String, Long>> interStoreRefs = new ArrayList<>();
    impl.$serialize(oos, refTypes, intraStoreRefs, interStoreRefs);
    oos.flush();

    byte[] serializedData = bos.toByteArray();

    // Write the object's contents.
    int refTypePos = cdo.getBytes() - headerSize;
    out.writeInt(refTypes.size());
    for (RefTypeEnum refType : refTypes)
      out.writeByte(refType.ordinal());

    int intrastoreRefPos = cdo.getBytes() - headerSize;
    out.writeInt(intraStoreRefs.size());
    for (Long onum : intraStoreRefs)
      out.writeLong(onum);

    int serializedDataPos = cdo.getBytes() - headerSize;
    out.writeInt(serializedData.length);
    out.write(serializedData);

    int interstoreRefPos = cdo.getBytes() - headerSize;
    out.writeInt(interStoreRefs.size());
    for (Pair<String, Long> oid : interStoreRefs) {
      out.writeUTF(oid.first);
      out.writeLong(oid.second);
    }

    out.writeInt(accessPolicyPos);
    out.writeInt(classRefPos);
    out.writeInt(refTypePos);
    out.writeInt(intrastoreRefPos);
    out.writeInt(serializedDataPos);
    out.writeInt(interstoreRefPos);
  }

  /**
   * Writes this SerializedObject out to the given output stream, including the
   * header. The behavior of this method should mirror write(_Impl, DataOutput).
   *
   * @see SerializedObject#write(_Impl, DataOutput)
   * @see SerializedObject#readImpl(Store, DataInput)
   * @see SerializedObject#SerializedObject(DataInput)
   */
  @Override
  public void write(DataOutput out) throws IOException {
    header.write(out);
    out.write(objectData);
  }

  /**
   * A deserialization constructor.
   *
   * @param in
   *          An input stream containing a serialized object.
   * @see #write(DataOutput)
   * @see #write(_Impl, DataOutput)
   * @see #readImpl(Store, DataInput)
   */
  public SerializedObject(DataInput in) throws IOException {
    ByteArrayOutputStream bos = new ByteArrayOutputStream();
    DataOutputStream out = new DataOutputStream(bos);

    // The buffer for copying stuff.
    byte[] buf = new byte[SerializationUtil.BUF_LEN];

    // Copy the header
    this.header = new Header(in);

    // Copy the update label pointer.
    boolean isInterStoreUpdateLabel = in.readBoolean();
    out.writeBoolean(isInterStoreUpdateLabel);
    int bytesToCopy = 8;
    if (isInterStoreUpdateLabel) {
      int storeNameLength = in.readUnsignedShort();
      out.writeShort(storeNameLength);
      bytesToCopy += storeNameLength;
    }
    SerializationUtil.copyBytes(in, out, bytesToCopy, buf);

    // Copy the access label pointer.
    boolean isInterStoreAccessLabel = in.readBoolean();
    out.writeBoolean(isInterStoreAccessLabel);
    bytesToCopy = 8;
    if (isInterStoreAccessLabel) {
      int storeNameLength = in.readUnsignedShort();
      out.writeShort(storeNameLength);
      bytesToCopy += storeNameLength;
    }
    SerializationUtil.copyBytes(in, out, bytesToCopy, buf);

    // Copy class information.
    ClassRef.copySerialization(in, out, buf);

    // Copy the body.
    int numRefTypes = in.readInt();
    out.writeInt(numRefTypes);
    SerializationUtil.copyBytes(in, out, numRefTypes, buf);

    int numIntraStoreRefs = in.readInt();
    out.writeInt(numIntraStoreRefs);
    SerializationUtil.copyBytes(in, out, 8 * numIntraStoreRefs, buf);

    int serializedDataLength = in.readInt();
    out.writeInt(serializedDataLength);
    SerializationUtil.copyBytes(in, out, serializedDataLength, buf);

    int numInterStoreRefs = in.readInt();
    out.writeInt(numInterStoreRefs);
    for (int i = 0; i < numInterStoreRefs; i++) {
      // Copy an inter-store ref.
      int len = in.readUnsignedShort();
      out.writeShort(len);
      SerializationUtil.copyBytes(in, out, len + 8, buf);
    }

    // Copy the offset data.
    SerializationUtil.copyBytes(in, out, 4 * 6, buf);

    out.flush();
    bos.flush();
    this.objectData = bos.toByteArray();
  }

  /**
   * Maps class names to their deserialization constructors.
   */
  private static final Map<Class<? extends _Impl>, Constructor<?>> constructorTable =
      Collections.synchronizedMap(
          new HashMap<Class<? extends _Impl>, Constructor<?>>());

  /**
   * Deserializes this object, traversing surrogates as necessary.
   *
   * @param store
   *          The store on which this object lives.
   * @return The deserialized object.
   * @throws ClassNotFoundException
   *           Thrown when the class for this object is unavailable.
   */
  public _Impl deserialize(Store store) {
    return deserialize(store, true);
  }

  /**
   * Deserializes this object.
   *
   * @param store
   *          The store on which this object lives.
   * @param chaseSurrogates
   *          whether surrogates should be traversed.
   * @return The deserialized object.
   * @throws ClassNotFoundException
   *           Thrown when the class for this object is unavailable.
   */
  public _Impl deserialize(Store store, boolean chaseSurrogates) {
    try {
      Class<? extends _Impl> implClass = getClassRef().toImplClass();

      Constructor<?> constructor = constructorTable.get(implClass);

      if (constructor == null) {
        constructor = implClass.getConstructor(Store.class, long.class,
            int.class, long.class, Store.class, long.class, Store.class,
            long.class, ObjectInput.class, Iterator.class, Iterator.class,
            Iterator.class);
        constructorTable.put(implClass, constructor);
      }

      // Get the reference to the object's update label.
      Store updateLabelStore = store;
      long updateLabelOnum;
      if (updateLabelRefIsInterStore()) {
        ComparablePair<String, Long> ref = getInterStoreUpdateLabelRef();
        updateLabelStore = Worker.getWorker().getStore(ref.first);
        updateLabelOnum = ref.second;
      } else {
        updateLabelOnum = getUpdateLabelOnum();
      }

      // Get the reference to the object's access policy.
      Store accessPolicyStore = store;
      long accessPolicyOnum;
      if (accessPolicyRefIsInterStore()) {
        ComparablePair<String, Long> ref = getInterStoreAccessPolicyRef();
        accessPolicyStore = Worker.getWorker().getStore(ref.first);
        accessPolicyOnum = ref.second;
      } else {
        accessPolicyOnum = getAccessPolicyOnum();
      }

      _Impl result = (_Impl) constructor.newInstance(store, getOnum(),
          getVersion(), getExpiry(), updateLabelStore, updateLabelOnum,
          accessPolicyStore, accessPolicyOnum,
          new ObjectInputStream(getSerializedDataStream()),
          getRefTypeIterator(), getIntraStoreRefIterator(),
          getInterStoreRefIterator());

      if (chaseSurrogates && (result instanceof Surrogate)) {
        // Chase the surrogate pointer.
        Surrogate surrogate = (Surrogate) result;
        return new _Proxy(surrogate.store, surrogate.onum).fetch();
      }

      return result;
    } catch (Exception e) {
      throw new InternalError(e);
    }
  }

  /**
   * @return the size of this serialized object, in bytes.
   */
  public int size() {
    return objectData.length;
  }
}<|MERGE_RESOLUTION|>--- conflicted
+++ resolved
@@ -972,13 +972,7 @@
     // Write out the object header.
     int headerSize = 0;
     if (writeHeader) {
-<<<<<<< HEAD
-      out.writeLong(impl.$getOnum());
-      out.writeInt(impl.$version);
-      out.writeLong(impl.$expiry);
-=======
       new Header(impl).write(out);
->>>>>>> 5c7d63c9
       headerSize = cdo.getBytes();
     }
 

--- conflicted
+++ resolved
@@ -90,15 +90,6 @@
       out.flush();
     }
   }
-  
-  /**
-   * Sends a flush signal.
-   */
-  public synchronized void sendFlush(int streamID) throws IOException {
-    out.writeInt(streamID);
-    out.writeInt(-1);
-    out.flush();
-  }
 
   /** send data */
   private void sendData(int streamID, byte[] data, int offset, int len)
@@ -106,18 +97,12 @@
     NETWORK_CHANNEL_LOGGER.log(Level.FINE, "sending " + len
         + " bytes of data on {0}", this);
 
-<<<<<<< HEAD
-    out.writeInt(streamID);
-    out.writeInt(len);
-    out.write(data, offset, len);
-=======
     synchronized (out) {
       out.writeInt(streamID);
       out.writeInt(len);
       out.write(data, offset, len);
       out.flush();
     }
->>>>>>> bd71e1ce
   }
 
   /** called on receipt of a channel close message */
@@ -138,12 +123,6 @@
   private void recvClose(int streamID) throws IOException {
     Connection listener = getReceiver(streamID);
     listener.receiveClose();
-  }
-
-  /** called on receipt of flush message */
-  public synchronized void flushData(int streamID) throws IOException {
-    Connection listener = getReceiver(streamID);
-    listener.flushData();
   }
 
   /** called on receipt of data message */
@@ -185,12 +164,6 @@
           recvClose(streamID);
           continue;
         }
-        
-        if (len == -1) {
-          // Flush to reader.
-          flushData(streamID);
-          continue;
-        }
 
         byte[] buf = new byte[len];
         in.readFully(buf);
@@ -210,12 +183,6 @@
    */
   class Connection {
     final public int streamID;
-<<<<<<< HEAD
-    final public BufferedInputStream in;
-    final public BufferedOutputStream out;
-
-    final private BufferedOutputStream sink;
-=======
 
     /**
      * The application-facing input stream.
@@ -242,7 +209,6 @@
      * fully closed until it is closed by both end points.
      */
     private boolean locallyClosed;
->>>>>>> bd71e1ce
 
     public Connection(int streamID) throws IOException {
       this.locallyClosed = false;
@@ -252,12 +218,6 @@
           new BufferedOutputStream(new MuxedOutputStream(streamID),
               sock.getSendBufferSize() - STREAM_HEADER_SIZE);
 
-<<<<<<< HEAD
-      PipedInputStream in = new PipedInputStream();
-      this.sink = new BufferedOutputStream(new PipedOutputStream(in));
-      this.in = new BufferedInputStream(in);
-      connections.put(this.streamID, this);
-=======
       this.in =
           new PipedInputStream(sock.getReceiveBufferSize() - STREAM_HEADER_SIZE);
       this.sink = new PipedOutputStream(in);
@@ -271,7 +231,6 @@
         connections.put(this.streamID, this);
         connections.notifyAll();
       }
->>>>>>> bd71e1ce
     }
 
     @Override
@@ -331,16 +290,6 @@
     }
 
     /** forward data to the reading thread */
-<<<<<<< HEAD
-    public void receiveData(byte[] b) throws IOException {
-      NETWORK_CHANNEL_LOGGER.fine("putting " + b.length + " bytes in pipe");
-      sink.write(b);
-    }
-    
-    /** flush data to the reading thread */
-    public void flushData() throws IOException {
-      sink.flush();
-=======
     public synchronized void receiveData(byte[] b) throws IOException {
       if (!locallyClosed) {
         NETWORK_CHANNEL_LOGGER.fine("putting " + b.length + " bytes in pipe");
@@ -350,7 +299,6 @@
         NETWORK_CHANNEL_LOGGER.fine("discarding " + b.length
             + " bytes (pipe closed)");
       }
->>>>>>> bd71e1ce
     }
   }
 
@@ -364,11 +312,6 @@
 
     public MuxedOutputStream(int streamID) {
       this.streamID = streamID;
-    }
-
-    @Override
-    public void flush() throws IOException {
-      sendFlush(streamID);
     }
 
     @Override

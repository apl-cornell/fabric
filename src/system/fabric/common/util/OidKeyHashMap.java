--- conflicted
+++ resolved
@@ -175,7 +175,6 @@
   }
 
   @Override
-<<<<<<< HEAD
   public boolean equals(java.lang.Object other) {
     if (!(other instanceof OidKeyHashMap<?>)) {
       return false;
@@ -190,7 +189,9 @@
       }
     }
     return true;
-=======
+  }
+
+  @Override
   public String toString() {
     String result = "[";
     boolean first = true;
@@ -198,12 +199,10 @@
       for (LongKeyMap.Entry<V> entry : get(s).entrySet()) {
         if (!first)
           result += ", ";
-        else
-          first = false;
+        else first = false;
         result += s.name() + "/" + entry.getKey() + ": " + entry.getValue();
       }
     }
     return result + "]";
->>>>>>> 9db6b429
   }
 }
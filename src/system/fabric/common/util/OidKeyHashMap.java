--- conflicted
+++ resolved
@@ -163,8 +163,6 @@
       }
     }
   }
-<<<<<<< HEAD
-=======
 
   public Iterable<V> values() {
     Collection<V>[] values = new Collection[storeSet().size()];
@@ -175,5 +173,4 @@
 
     return SysUtil.chain(values);
   }
->>>>>>> 6a76eee7
 }
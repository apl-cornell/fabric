package fabric.dissemination;

import static fabric.common.Logging.WORKER_LOGGER;

import java.util.ArrayList;
import java.util.Collections;
import java.util.Comparator;
import java.util.HashSet;
import java.util.List;
import java.util.Set;
import java.util.logging.Level;

import fabric.common.Logging;
import fabric.common.ObjectGroup;
import fabric.common.WarrantyGroup;
import fabric.common.exceptions.AccessException;
import fabric.common.util.OidKeyHashMap;
import fabric.common.util.Pair;
import fabric.worker.RemoteStore;
import fabric.worker.Worker;

/**
 * The cache object used by the disseminator to store globs. Essentially a
 * hashtable specialized for globs; it also fetches globs directly from stores
 * when needed.
 */
public class Cache {
  public static class Entry {
    public final ObjectGlob objectGlob;
    public final WarrantyGlob warrantyGlob;

    /**
     * Memoized pair of (objectGlob, warrantyGlob).
     */
    private Pair<ObjectGlob, WarrantyGlob> globs;

    private int level;
    private int frequency;

    private Entry(ObjectGlob glob) {
      this.objectGlob = glob;
      this.warrantyGlob = null;
    }

    private Entry(ObjectGlob objectGlob, WarrantyGlob warrantyGlob) {
      this.objectGlob = objectGlob;
      this.warrantyGlob = warrantyGlob;
    }

    public boolean isOlderThan(ObjectGlob g) {
      return objectGlob.isOlderThan(g);
    }

    public boolean isOlderThan(WarrantyGlob g) {
      if (warrantyGlob != null) return warrantyGlob.isOlderThan(g);

      return objectGlob.isOlderThan(g);
    }

    public Entry update(ObjectGlob g) {
      Entry result = new Entry(g);
      copyDissemStatsTo(result);
      return result;
    }

    public Entry update(WarrantyGlob g) {
      Entry result = new Entry(objectGlob, g);
      copyDissemStatsTo(result);
      return result;
    }

    public int level() {
      return level;
    }

    public void touch() {
      frequency++;
    }

    private void copyDissemStatsTo(Entry dest) {
      dest.level = level;
      dest.frequency = frequency;
    }

    public Pair<ObjectGlob, WarrantyGlob> getGlobs() {
      if (globs == null) {
        globs = new Pair<>(objectGlob, warrantyGlob);
      }

      return globs;
    }

    public Pair<ObjectGroup, WarrantyGroup> decrypt() {
      ObjectGroup objectGroup = objectGlob.decrypt();

      WarrantyGroup warrantyGroup = null;
      if (warrantyGlob != null) warrantyGroup = warrantyGlob.decrypt();

      return new Pair<>(objectGroup, warrantyGroup);
    }
  }

  /**
   * Cache of globs, indexed by the oid of the glob's head object.
   */
  private final fabric.common.util.Cache<Pair<RemoteStore, Long>, Entry> map;

  /**
   * The set of fetch locks. Used to prevent threads from concurrently
   * attempting to fetch the same object.
   */
  private final OidKeyHashMap<FetchLock> fetchLocks;

  private class FetchLock {
    private boolean ready = false;
    private Entry result = null;
  }

  public Cache() {
    this.map = new fabric.common.util.Cache<>();
    this.fetchLocks = new OidKeyHashMap<>();
  }

  /**
   * Retrieves a glob from the cache, without trying to fetch it from the store.
   *
   * @param store
   *          the store of the object to retrieve.
   * @param onum
   *          the onum of the object.
   * @return the glob, if it is in the cache; null otherwise.
   */
  public Entry get(RemoteStore store, long onum) {
    return get(store, onum, false);
  }

  /**
   * Retrieves a glob from the cache or fetches it from the store.
   *
   * @param store
   *          the store of the object to retrieve.
   * @param onum
   *          the onum of the object.
   * @param fetch
   *          whether the glob should be should fetched from store in the event
   *          of a cache miss.
   * @return the glob, or null if fetch is false and glob does not exists in
   *         cache.
   */
  public Entry get(RemoteStore store, long onum, boolean fetch) {
    Pair<RemoteStore, Long> key = new Pair<>(store, onum);

    Entry entry = map.get(key);
    if (entry != null || !fetch) return entry;

    // Need to fetch. Check the object table in case some other thread fetched
    // the object while we weren't looking. Use fetchLocks as a mutex to
    // atomically check the cache and create a mutex for the object cache in
    // the event of a cache miss.
    FetchLock fetchLock;
    boolean needToFetch = false;
    synchronized (fetchLocks) {
      Entry result = map.get(key);
      if (result != null) return result;

      // Object not in cache. Get/create a mutex for fetching the object.
      fetchLock = fetchLocks.get(store, onum);
      if (fetchLock == null) {
        needToFetch = true;
        fetchLock = new FetchLock();
        fetchLocks.put(store, onum, fetchLock);
      }
    }

    synchronized (fetchLock) {
      if (needToFetch) {
        // We are responsible for fetching the object.
        fetchLock.result = fetch(key);
        fetchLock.ready = true;

        // Object now cached. Remove our mutex from fetchLocks.
        synchronized (fetchLocks) {
          fetchLocks.remove(store, onum);
        }

        // Signal any other threads that might be waiting for our fetch.
        fetchLock.notifyAll();
      } else {
        // Wait for another thread to fetch the object for us.
        while (!fetchLock.ready) {
          try {
            fetchLock.wait();
          } catch (InterruptedException e) {
            Logging.logIgnoredInterruptedException(e);
          }
        }
      }

      return fetchLock.result;
    }
  }

  /**
   * Fetches a glob from the store and caches it.
   */
  private Entry fetch(Pair<RemoteStore, Long> oid) {
    Pair<ObjectGlob, WarrantyGlob> g = null;
    RemoteStore store = oid.first;
    long onum = oid.second;

    try {
      g = store.readEncryptedObjectFromStore(onum);
    } catch (AccessException e) {
      Logging.log(WORKER_LOGGER, Level.WARNING,
          "Access exception accessing fab://{0}/{1}", oid.first, oid.second);
    }

    if (g == null) {
      // TODO: Make the worker more robust against this. NPEs will arise when
      // this return happens.
      return null;
    }
    return put(store, onum, g);
  }

  /**
<<<<<<< HEAD
   * Puts the given globs into the cache.
   * 
=======
   * Put given glob into the cache.
   *
>>>>>>> 870d1adb
   * @param store
   *          the store of the object.
   * @param onum
   *          the onum of the object.
   * @param globs
   *          the globs.
   */
<<<<<<< HEAD
  public Entry put(RemoteStore store, long onum,
      Pair<ObjectGlob, WarrantyGlob> globs) {
    Pair<RemoteStore, Long> key = new Pair<RemoteStore, Long>(store, onum);

    Entry entry = put(key, globs.first, false);
    if (entry != null && globs.second != null) {
      return put(key, globs.second);
    }

    return entry;
=======
  public void put(RemoteStore store, long onum, ObjectGlob g) {
    Pair<RemoteStore, Long> key = new Pair<>(store, onum);
    put(key, g, false);
>>>>>>> 870d1adb
  }

  /**
   * Incorporates the given glob into the cache.
   *
   * @return the resulting cache entry.
   */
  private Entry put(Pair<RemoteStore, Long> oid, ObjectGlob g,
      boolean replaceOnly) {
    RemoteStore store = oid.first;
    long onum = oid.second;

    while (true) {
      final Entry currentEntry = get(store, onum);

      if (currentEntry == null) {
        // No existing entry.
        if (replaceOnly) return null;

        // Add a new entry.
        final Entry newEntry = new Entry(g);
        if (map.putIfAbsent(oid, newEntry) == null) return newEntry;

        // An entry was added while we weren't looking. Try again.
        continue;
      }

      // See if the existing entry is older than what we got.
      if (currentEntry.isOlderThan(g)) {
        // Existing entry is older, so replace it.
        Entry newEntry = currentEntry.update(g);
        if (map.replace(oid, currentEntry, newEntry)) {
          return newEntry;
        }

        // Entry was replaced while we weren't looking. Try again.
        continue;
      }

      return currentEntry;
    }
  }

  /**
   * Incorporates the given warranty glob into the cache.
   * 
   * @return the resulting cache entry. This can be null if no entry exists for
   *          the given oid.
   */
  private Entry put(Pair<RemoteStore, Long> oid, WarrantyGlob g) {
    RemoteStore store = oid.first;
    long onum = oid.second;

    while (true) {
      Entry currentEntry = get(store, onum);

      if (currentEntry == null) return null;

      // See if the existing entry is older than what we got.
      if (currentEntry.isOlderThan(g)) {
        // Existing entry is older, so replace it.
        Entry newEntry = currentEntry.update(g);
        if (map.replace(oid, currentEntry, newEntry)) {
          return newEntry;
        }

        // Entry was replaced while we weren't looking. Try again.
        continue;
      }

      return currentEntry;
    }
  }

  /**
   * Updates the dissemination and worker cache with the given object glob. If
   * the caches do not have entries for the given glob, then nothing is changed.
   *
   * @return true iff either of the caches was changed.
   */
  public boolean updateEntry(RemoteStore store, long onum, ObjectGlob g) {
    // Update the local worker's cache.
    // XXX What happens if the worker isn't trusted to decrypt the glob?
    boolean workerCacheUpdated =
        Worker.getWorker().updateCache(store, g.decrypt());

    Pair<RemoteStore, Long> key = new Pair<>(store, onum);

    return put(key, g, true) != null || workerCacheUpdated;
  }

  /**
   * Updates the dissemination and worker cache with the given warranty glob. If
   * the caches do not have entries for the given glob, then nothing is changed.
   * 
   * @return true iff either of the caches was changed.
   */
  public boolean updateEntry(RemoteStore store, long onum, WarrantyGlob glob) {
    // Update the local worker's cache.
    // XXX What happens if the worker isn't trusted to decrypt the glob?
    boolean workerCacheUpdated =
        !store.updateWarranties(glob.decrypt()).isEmpty();

    // Update the dissemination cache.
    Pair<RemoteStore, Long> key = new Pair<RemoteStore, Long>(store, onum);

    return put(key, glob) != null || workerCacheUpdated;
  }

  /**
   * Returns a snapshot of the timestamp for each OID currently in the cache.
   * This set is NOT backed by the underlying map. If new keys are inserted or
   * removed from the cache, they will not be reflected by the set returned.
   * However, no synchronization is needed for working with the set.
   */
  public Set<Pair<Pair<RemoteStore, Long>, Long>> timestamps() {
    Set<Pair<Pair<RemoteStore, Long>, Long>> result = new HashSet<>();

    for (Pair<RemoteStore, Long> key : map.keys()) {
      Entry glob = map.get(key);
      if (glob != null)
        result.add(new Pair<>(key, glob.objectGlob.getTimestamp()));
    }

    return result;
  }

  /**
   * Returns a snapshot set of the timestamp for each OID currently in the
   * cache. The set is sorted in descending order by the popularity of the
   * corresponding objects. Like {@code timestamps()}, the returned set is not
   * backed by the underlying table.
   */
  public List<Pair<Pair<RemoteStore, Long>, Long>> sortedTimestamps() {
    List<Pair<Pair<RemoteStore, Long>, Long>> k = new ArrayList<>(timestamps());

    Collections.sort(k, TIMESTAMP_COMPARATOR);

    return k;
  }

  private final Comparator<Pair<Pair<RemoteStore, Long>, Long>> TIMESTAMP_COMPARATOR =
      new Comparator<Pair<Pair<RemoteStore, Long>, Long>>() {
        @Override
        public int compare(Pair<Pair<RemoteStore, Long>, Long> o1,
            Pair<Pair<RemoteStore, Long>, Long> o2) {
          Entry entry1 = map.get(o1.first);
          Entry entry2 = map.get(o2.first);

          if (entry1 == entry2) {
            return 0;
          }

          if (entry1 == null) {
            return 1;
          }

          if (entry2 == null) {
            return -1;
          }

          return entry2.frequency - entry1.frequency;
        }
      };

}<|MERGE_RESOLUTION|>--- conflicted
+++ resolved
@@ -224,13 +224,8 @@
   }
 
   /**
-<<<<<<< HEAD
    * Puts the given globs into the cache.
    * 
-=======
-   * Put given glob into the cache.
-   *
->>>>>>> 870d1adb
    * @param store
    *          the store of the object.
    * @param onum
@@ -238,10 +233,9 @@
    * @param globs
    *          the globs.
    */
-<<<<<<< HEAD
   public Entry put(RemoteStore store, long onum,
       Pair<ObjectGlob, WarrantyGlob> globs) {
-    Pair<RemoteStore, Long> key = new Pair<RemoteStore, Long>(store, onum);
+    Pair<RemoteStore, Long> key = new Pair<>(store, onum);
 
     Entry entry = put(key, globs.first, false);
     if (entry != null && globs.second != null) {
@@ -249,11 +243,6 @@
     }
 
     return entry;
-=======
-  public void put(RemoteStore store, long onum, ObjectGlob g) {
-    Pair<RemoteStore, Long> key = new Pair<>(store, onum);
-    put(key, g, false);
->>>>>>> 870d1adb
   }
 
   /**

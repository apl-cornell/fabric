package fabric.dissemination.pastry.messages;

import java.io.IOException;
import java.security.GeneralSecurityException;
import java.security.PublicKey;

import rice.p2p.commonapi.Endpoint;
import rice.p2p.commonapi.Id;
import rice.p2p.commonapi.NodeHandle;
import rice.p2p.commonapi.rawserialization.InputBuffer;
import rice.p2p.commonapi.rawserialization.OutputBuffer;
<<<<<<< HEAD
import rice.p2p.commonapi.rawserialization.RawMessage;
import fabric.common.util.Pair;
import fabric.dissemination.ObjectGlob;
import fabric.dissemination.WarrantyGlob;
=======
import fabric.dissemination.ObjectGlob;
import fabric.dissemination.pastry.Disseminator;
>>>>>>> 08c9083b
import fabric.worker.Worker;

/**
 * A Fetch message represents a request to fetch a particular object.
 */
public class Fetch extends AbstractRawMessage {

  private transient final NodeHandle sender;
  private final Id id;
  private final String store;
  private final long onum;
  private boolean refresh;

  private transient Reply reply;

  public Fetch(NodeHandle sender, Id id, String store, long onum) {
    super(RawMessageType.FETCH);
    this.sender = sender;
    this.id = id;
    this.store = store;
    this.onum = onum;
  }

  /** The sender of this message. */
  public NodeHandle sender() {
    return sender;
  }

  /** The random id of this message. */
  public Id id() {
    return id;
  }

  /** The store where the requested object resides. */
  public String store() {
    return store;
  }

  /** The object number of the requested object. */
  public long onum() {
    return onum;
  }

  /** The reply message. */
  public Reply reply() {
    return reply;
  }

  /** Sets the reply message. */
  public void reply(Reply reply) {
    this.reply = reply;
  }

  @Override
  public int getPriority() {
    return MEDIUM_PRIORITY;
  }

  @Override
  public void dispatch(Disseminator disseminator) {
    disseminator.fetch(this);
  }

  @Override
  public String toString() {
    return store + "/" + onum;
  }

  @Override
  public void serialize(OutputBuffer buf) throws IOException {
    buf.writeShort(id.getType());
    id.serialize(buf);
    buf.writeUTF(store);
    buf.writeLong(onum);
    buf.writeBoolean(refresh);
  }

  /**
   * Deserialization constructor.
   */
  public Fetch(InputBuffer buf, Endpoint endpoint, NodeHandle sender)
      throws IOException {
    super(RawMessageType.FETCH);
    this.sender = sender;
    id = endpoint.readId(buf, buf.readShort());
    store = buf.readUTF();
    onum = buf.readLong();
    refresh = buf.readBoolean();
  }

  /**
   * A reply to a Fetch message. Should carry the object requested by the
   * original fetch message.
   */
  public static class Reply extends AbstractRawMessage {

    private final Id id;
    private final String store;
    private final long onum;
    private final Pair<ObjectGlob, WarrantyGlob> globs;

<<<<<<< HEAD
    public Reply(Fetch parent, Pair<ObjectGlob, WarrantyGlob> globs) {
=======
    public Reply(Fetch parent, ObjectGlob glob) {
      super(RawMessageType.FETCH_REPLY);
>>>>>>> 08c9083b
      id = parent.id();
      store = parent.store();
      onum = parent.onum();
      this.globs = globs;
    }

    /** The glob returned. */
    public Pair<ObjectGlob, WarrantyGlob> globs() {
      return globs;
    }

    /** The id of this message. */
    public Id id() {
      return id;
    }

    /** The store where the requested object resides. */
    public String store() {
      return store;
    }

    /** The object number of the requested object. */
    public long onum() {
      return onum;
    }

    @Override
    public int getPriority() {
      return MEDIUM_PRIORITY;
    }

    @Override
    public void dispatch(Disseminator disseminator) {
      disseminator.fetch(this);
    }

    @Override
    public void serialize(OutputBuffer buf) throws IOException {
      DataOutputBuffer out = new DataOutputBuffer(buf);
      out.writeShort(id.getType());
      id.serialize(out);
      out.writeUTF(store);
      out.writeLong(onum);
      globs.first.write(out);
      if (globs.second == null) {
        out.writeBoolean(false);
      } else {
        out.writeBoolean(true);
        globs.second.write(out);
      }
    }

    /**
     * Deserialization constructor.
     */
    public Reply(InputBuffer buf, Endpoint endpoint) throws IOException {
      super(RawMessageType.FETCH_REPLY);

      DataInputBuffer in = new DataInputBuffer(buf);
      id = endpoint.readId(in, in.readShort());
      store = in.readUTF();
      onum = in.readLong();

      PublicKey storePubKey = Worker.getWorker().getStore(store).getPublicKey();

      Pair<ObjectGlob, WarrantyGlob> globs;

      try {
        // Read in entire entry.
        ObjectGlob objectGlob = new ObjectGlob(in);
        WarrantyGlob warrantyGlob =
            in.readBoolean() ? new WarrantyGlob(in) : null;

        // Verify signatures.
        objectGlob.verifySignature(storePubKey);

        if (warrantyGlob != null) {
          try {
            warrantyGlob.verifySignature(storePubKey);
          } catch (GeneralSecurityException e) {
            // Warranty glob was corrupted, so ignore it.
            warrantyGlob = null;
          }
        }

        globs = new Pair<>(objectGlob, warrantyGlob);
      } catch (GeneralSecurityException e) {
        // Object glob was corrupted, so just use null for the whole result.
        globs = null;
      }

      this.globs = globs;
    }
  }

}<|MERGE_RESOLUTION|>--- conflicted
+++ resolved
@@ -9,15 +9,10 @@
 import rice.p2p.commonapi.NodeHandle;
 import rice.p2p.commonapi.rawserialization.InputBuffer;
 import rice.p2p.commonapi.rawserialization.OutputBuffer;
-<<<<<<< HEAD
-import rice.p2p.commonapi.rawserialization.RawMessage;
 import fabric.common.util.Pair;
 import fabric.dissemination.ObjectGlob;
 import fabric.dissemination.WarrantyGlob;
-=======
-import fabric.dissemination.ObjectGlob;
 import fabric.dissemination.pastry.Disseminator;
->>>>>>> 08c9083b
 import fabric.worker.Worker;
 
 /**
@@ -119,12 +114,8 @@
     private final long onum;
     private final Pair<ObjectGlob, WarrantyGlob> globs;
 
-<<<<<<< HEAD
     public Reply(Fetch parent, Pair<ObjectGlob, WarrantyGlob> globs) {
-=======
-    public Reply(Fetch parent, ObjectGlob glob) {
       super(RawMessageType.FETCH_REPLY);
->>>>>>> 08c9083b
       id = parent.id();
       store = parent.store();
       onum = parent.onum();

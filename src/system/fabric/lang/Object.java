package fabric.lang;

import java.io.IOException;
import java.io.ObjectInput;
import java.io.ObjectOutput;
import java.lang.reflect.Constructor;
import java.util.Collections;
import java.util.HashMap;
import java.util.Iterator;
import java.util.List;
import java.util.Map;

import fabric.common.Logging;
import fabric.common.NSUtil;
import fabric.common.ONumConstants;
import fabric.common.RWLease;
import fabric.common.RefTypeEnum;
import fabric.common.SerializedObjectAndTokens;
import fabric.common.Timing;
import fabric.common.VersionWarranty;
import fabric.common.exceptions.AccessException;
import fabric.common.exceptions.InternalError;
import fabric.common.exceptions.RuntimeFetchException;
import fabric.common.util.Pair;
import fabric.lang.arrays.internal._InternalArrayImpl;
import fabric.lang.security.ConfPolicy;
import fabric.lang.security.Label;
import fabric.lang.security.SecretKeyObject;
import fabric.net.UnreachableNodeException;
import fabric.store.InProcessStore;
import fabric.worker.FabricSoftRef;
import fabric.worker.LocalStore;
import fabric.worker.ObjectCache;
import fabric.worker.Store;
import fabric.worker.Worker;
import fabric.worker.remote.RemoteWorker;
import fabric.worker.transaction.Log;
import fabric.worker.transaction.ReadMap;
import fabric.worker.transaction.TransactionManager;
import fabric.worker.transaction.TransactionRegistry;

/**
 * All Fabric objects implement this interface.
 */
public interface Object {

  /** The store where the object resides. */
  Store $getStore();

  /** The object's onum. */
  long $getOnum();

  /** @return an exact proxy for this object. */
  _Proxy $getProxy();

  /** The label that protects this object at run time. */
  Label get$$updateLabel();

  Label set$$updateLabel(Label label);

  /**
   * The object's access policy, specifying the program contexts in which it is
   * safe to use this object.
   */
  ConfPolicy get$$accessPolicy();

  ConfPolicy set$$accessPolicy(ConfPolicy policy);

  /**
   * Calls $initLabels
   */
  Object fabric$lang$Object$();

  /**
   * Initializes the object's update label and access policy.
   */
  Object $initLabels();

  /** Whether this object is "equal" to another object. */
  boolean equals(Object o);

  /** Whether this object has the same identity as another object. */
  boolean idEquals(Object o);

  /** A hash of the object's oid. */
  int oidHashCode();

  /** Unwraps a wrapped Java inlineable. */
  java.lang.Object $unwrap();

  /** Fetches the object if this is a proxy; returns itself if it's an impl. */
  Object fetch();

  /**
   * <p>
   * This method changes the onum of the object. Unless if you <i>really</i>
   * know what you're doing, you should <b>not</b> call this, as it leaves the
   * system in an inconsistent state.
   * </p>
   * <p>
   * This method is used to initialize object databases with objects at
   * well-known onums (e.g., naming map and store principal).
   * </p>
   *
   * @deprecated
   */
  @Deprecated
  void $forceRenumber(long onum);

  /**
   * _Proxy objects behave like regular objects by delegating to _Impl objects,
   * pointed to by a soft reference. This class abstracts away the code for
   * maintaining that soft reference.
   */
  public static class _Proxy implements Object {
    private transient FabricSoftRef ref;

    /**
     * This is used only to pin the _Impl in the case where it's a object on the
     * local store.
     */
    private transient final _Impl anchor;

    public _Proxy(Store store, long onum) {
      if (store.isLocalStore() && !ONumConstants.isGlobalConstant(onum))
        throw new InternalError(
            "Attempted to create unresolved reference to a local object (onum="
                + onum + ").");

      this.ref = new FabricSoftRef(store, onum, null);
      this.anchor = null;
    }

    public _Proxy(_Impl impl) {
      this.ref = impl.$ref;
      Store store = impl.$getStore();
      if (store instanceof LocalStore)
        this.anchor = impl;
      else this.anchor = null;
    }

    @Override
    public final _Impl fetch() {
      // Paranoia: continually fetch in case the entry becomes evicted between
      // the fetchEntry() and the getImpl().
      while (true) {
        _Impl result = fetchEntry().getImpl(true);
        if (result != null) {
          ref = result.$ref;
          return result;
        }
      }
    }

    /**
     * Ensures the object is resident in memory and returns its cache entry. If
     * the object is fetched from the network, it will not be deserialized.
     */
    public final ObjectCache.Entry fetchEntry() {
      // Check soft ref.
      _Impl impl = ref.get();
      if (impl != null) return impl.$cacheEntry;

      // Check anchor.
      if (anchor != null) return anchor.$cacheEntry;

      // Intercept reads of global constants and redirect them to the local store.
      if (ONumConstants.isGlobalConstant(ref.onum)) {
        return Worker.getWorker().getLocalStore().readObject(ref.onum);
      }

      // Check worker's cache.
      ObjectCache.Entry result = ref.store.readFromCache(ref.onum);
      if (result != null) return result;

      // Object has been evicted.  Fetch from the network.
      try {
        // Check the current transaction's writer map.
        Timing.FETCH.begin();
        // XXX BEGIN HACK FOR OAKLAND 2012 TIMING STUFF
        if (this instanceof FClass) {
          Logging.TIMING_LOGGER.fine("begin fetching FClass");
        }
        // XXX END HACK FOR OAKLAND 2012 TIMING STUFF
        TransactionManager tm = TransactionManager.getInstance();
        RemoteWorker worker = tm.getFetchWorker(this);
        if (worker != null) {
          // Sanity check.
          RemoteWorker localWorker = Worker.getWorker().getLocalWorker();
          if (worker == localWorker) {
            throw new InternalError();
          }

          // Fetch from the worker.
          Pair<Store, SerializedObjectAndTokens> serialized =
              worker.readObject(tm.getCurrentTid(), ref.store, ref.onum);
          result = serialized.first.cache(serialized.second);
        } else if (this instanceof SecretKeyObject
            || ref.store instanceof InProcessStore) {
          // Fetch from the store. Bypass dissemination when reading key
          // objects and when reading from an in-process store.
          result = ref.store.readObjectNoDissem(ref.onum);
        } else {
          // Fetch from the store.
          result = ref.store.readObject(ref.onum);
        }
      } catch (AccessException e) {
        throw new RuntimeFetchException(e);
      } finally {
        Timing.FETCH.end();
        // XXX BEGIN HACK FOR OAKLAND 2012 TIMING STUFF
        if (this instanceof FClass) {
          Logging.TIMING_LOGGER.fine("done fetching FClass");
        }
        // XXX END HACK FOR OAKLAND 2012 TIMING STUFF
      }

      return result;
    }

    @Override
    public final Store $getStore() {
      return ref.store;
    }

    @Override
    public final long $getOnum() {
      return ref.onum;
    }

    @Override
    public final boolean idEquals(Object other) {
      return this.$getStore() == other.$getStore()
          && this.$getOnum() == other.$getOnum();
    }

    @Override
    public final int oidHashCode() {
      long onum = this.$getOnum();
      if (ONumConstants.isGlobalConstant(onum)) return (int) onum;

      Store store = this.$getStore();
      return store.hashCode() ^ (int) onum;
    }

    /**
     * This static version of oidHashCode is to be used by Fabric programs. It
     * launders the dereference of <code>o</code> to prevent the Fabric type
     * system from thinking the object will be fetched, when it really won't be.
     */
    public static int oidHashCode(Object o) {
      return Object._Impl.oidHashCode(o);
    }

    @Override
    public final Label get$$updateLabel() {
      // If the object hasn't been deserialized yet, avoid deserialization by
      // obtaining a reference to the object's access label directly from the
      // serialized object. We can do this without interacting with the
      // transaction manager, since labels are immutable, and stores are trusted
      // to enforce this.

      // Paranoia: continually fetch in case the entry becomes evicted between
      // the fetchEntry() and the getLabel().
      while (true) {
        Label result = fetchEntry().getLabel();
        if (result != null) return result;
      }
    }

    @Override
    public final Label set$$updateLabel(Label label) {
      return fetch().set$$updateLabel(label);
    }

    @Override
    public final ConfPolicy get$$accessPolicy() {
      // If the object hasn't been deserialized yet, avoid deserialization by
      // obtaining a reference to the object's access label directly from the
      // serialized object. We can do this without interacting with the
      // transaction manager, since access labels are immutable, and stores are
      // trusted to enforce this.

      // Paranoia: continually fetch in case the entry becomes evicted between
      // the fetchEntry() and the getAccessLabel().
      while (true) {
        ConfPolicy result = fetchEntry().getAccessPolicy();
        if (result != null) return result;
      }
    }

    @Override
    public final ConfPolicy set$$accessPolicy(ConfPolicy policy) {
      return fetch().set$$accessPolicy(policy);
    }

    @Override
    public Object $initLabels() {
      return fetch().$initLabels();
    }

    @Override
    public Object fabric$lang$Object$() {
      return fetch().fabric$lang$Object$();
    }

    @Override
    public final _Proxy $getProxy() {
      // If the object hasn't been deserialized yet, avoid deserialization by
      // obtaining a reference to the object's access label directly from the
      // serialized object. We can do this without interacting with the
      // transaction manager, since the object's class is immutable, and stores
      // are trusted to enforce this.

      // Paranoia: continually fetch in case the entry becomes evicted between
      // the fetchEntry() and the getProxy().
      while (true) {
        _Proxy result = fetchEntry().getProxy();
        if (result != null) return result;
      }
    }

    @Override
    public final java.lang.Object $unwrap() {
      return this;
    }

    public static final java.lang.Object $getProxy(java.lang.Object o) {
      if (o instanceof Object) return ((Object) o).$getProxy();
      return o;
    }

    /**
     * return true if o1 and o2 are objects with the same identity.
     */
    public static final boolean idEquals(java.lang.Object o1,
        java.lang.Object o2) {
      if (o1 instanceof Object && o2 instanceof Object)
        return ((Object) o1).idEquals((Object) o2);
      return o1 == o2;
    }

    /**
     * A delegate for the default equals implementation.
     */
    @Override
    public boolean equals(java.lang.Object arg1) {
      return fetch().equals(arg1);
    }

    /**
     * A delegate for the default equals implementation.
     */
    @Override
    public boolean equals(Object arg1) {
      return fetch().equals(arg1);
    }

    /**
     * A delegate for the default toString implementation.
     */
    @Override
    public String toString() {
      return fetch().toString();
    }

    /**
     * A delegate for the default hashcode implementation.
     */
    @Override
    public int hashCode() {
      return fetch().hashCode();
    }

    /**
     * <p>
     * This method changes the onum of the object. Unless if you <i>really</i>
     * know what you're doing, you should <b>not</b> call this, as it leaves the
     * system in an inconsistent state.
     * </p>
     * <p>
     * This method is used to initialize object databases with objects at
     * well-known onums (e.g., naming map and store principal).
     * </p>
     *
     * @deprecated
     */
    @Deprecated
    @Override
    public final void $forceRenumber(long onum) {
      fetch().$forceRenumber(onum);
    }

    /**
     * A dummy method. This is a hack for working around reachability problems in
     * generated code.
     */
    public static void _npe(final Label lbl) throws NullPointerException {
    }
  }

  /**
   * _Impl objects hold the actual code and data of Fabric objects and may be
   * evicted from memory.
   */
  public static class _Impl implements Object, Cloneable {
    /**
     * The cached exact proxy for this object.
     */
    private _Proxy $proxy;

    public final FabricSoftRef $ref;

    /**
     * The worker's cache entry object for this _Impl.
     */
    public final ObjectCache.Entry $cacheEntry;

    /**
     * A reference to the class object. TODO Figure out class loading.
     */
    protected _Proxy $class;

    protected Label $updateLabel;

    protected ConfPolicy $accessPolicy;

    public int $version;

    // *********************************************************
    // The following fields are used for transaction management.
    // They should stay on the worker and should not be sent to
    // the store.
    // *********************************************************

    /**
     * The unique running transaction that can write to the object, or null if
     * none. (This is either null or holds the same value as $writeLockHolder.
     */
    public Log $writer;

    /**
     * The innermost transaction that is holding a write lock on the object.
     */
    public Log $writeLockHolder;

    /**
     * Stack trace for where the write lock for this object was obtained. Used
     * for debugging.
     */
    public StackTraceElement[] $writeLockStackTrace;

    /**
     * Any transaction that has logged a read of the object, or null if none.
     */
    public Log $reader;

    /**
     * Modification log. Holds the state of the object at the beginning of the
     * transaction that currently holds the write lock. A transaction has
     * acquired a write lock on an object if any entry in this history has
     * $writer set to that transaction's log.
     */
    public _Impl $history;

    /**
     * A reference to the global read list for this object.
     *
     * @see fabric.worker.transaction.TransactionManager#readMap
     */
    public final ReadMap.Entry $readMapEntry;

    /**
     * The number of threads waiting on this object.
     */
    public int $numWaiting;

    /**
     * Whether this worker owns the most up-to-date copy of the object.
     */
    public boolean $isOwned;

    /**
     * The version number on the last update-map that was checked.
     */
    public int writerMapVersion;

    /**
     * A stack trace of where this object was created. Used for debugging.
     */
    public final StackTraceElement[] $stackTrace;

    /**
     * A private constructor for initializing transaction-management state.
     */
<<<<<<< HEAD
    private _Impl(Store store, long onum, int version, VersionWarranty warranty,
        RWLease lease) {
=======
    private _Impl(Store store, long onum, int version, VersionWarranty warranty) {
>>>>>>> a0035bca
      this.$version = version;
      this.$writer = null;
      this.$writeLockHolder = null;
      this.$writeLockStackTrace = null;
      this.$reader = Log.NO_READER;
      this.$history = null;
      this.$numWaiting = 0;
      this.$ref = new FabricSoftRef(store, onum, this);
      this.$cacheEntry = new ObjectCache.Entry(this);
<<<<<<< HEAD
      this.$readMapEntry =
          TransactionManager.getReadMapEntry(this, warranty, lease);
=======
      this.$readMapEntry = TransactionManager.getReadMapEntry(this, warranty);
>>>>>>> a0035bca
      this.$ref.readMapEntry(this.$readMapEntry);
      this.$isOwned = false;
      this.writerMapVersion = -1;

      if (TRACE_OBJECTS)
        this.$stackTrace = Thread.currentThread().getStackTrace();
      else this.$stackTrace = null;
    }

    public final VersionWarranty $versionWarranty() {
      return $readMapEntry.getWarranty();
    }

<<<<<<< HEAD
    public final RWLease $rwlease() {
      return $readMapEntry.getLease();
    }

=======
>>>>>>> a0035bca
    /**
     * A debugging switch for storing a stack trace each time an _Impl is
     * created. This is enabled by passing "--trace-objects" as a command-line
     * argument to the worker.
     */
    public static boolean TRACE_OBJECTS = false;

    /**
     * Creates a new Fabric object that will reside on the given Store.
     *
     * @param store
     *          the location for the object
     */
    public _Impl(Store store) throws UnreachableNodeException {
<<<<<<< HEAD
      this(store, store.createOnum(), 0, new VersionWarranty(0), new RWLease(0));
=======
      this(store, store.createOnum(), 0, new VersionWarranty(0));
>>>>>>> a0035bca
      store.cache(this);

      // Register the new object with the transaction manager.
      TransactionManager.getInstance().registerCreate(this);
    }

    @Override
    public final _Impl clone() {
      try {
        _Impl result = (_Impl) super.clone();
        if (result instanceof _InternalArrayImpl)
          ((_InternalArrayImpl) result).cloneValues();
        return result;
      } catch (Exception e) {
        throw new InternalError(e);
      }
    }

    @Override
    public Object $initLabels() {
      // Update label is public, untrusted.
      set$$updateLabel(Worker.getWorker().getLocalStore().getEmptyLabel());

      // Access policy is public.
      set$$accessPolicy(Worker.getWorker().getLocalStore()
          .getBottomConfidPolicy());

      return $getProxy();
    }

    @Override
    public Object fabric$lang$Object$() {
      Object result = $initLabels();

      // Register the new object with the transaction manager.
      TransactionManager.getInstance().registerLabelsInitialized(this);

      return result;
    }

    /**
     * Default equals implementation uses pointer equality.
     */
    @Override
    public boolean equals(java.lang.Object o) {
      if (!(o instanceof Object)) return false;
      return equals((Object) o);
    }

    /**
     * Default equals implementation uses pointer equality.
     */
    @Override
    public boolean equals(Object o) {
      //ensure not a surrogate:
      Object impl = o.fetch();
      return impl.$getStore().equals($getStore())
          && impl.$getOnum() == $getOnum();
    }

    /**
     * Default hashCode implementation uses oidHashCode().
     */
    @Override
    public int hashCode() {
      return oidHashCode();
    }

    @Override
    public int oidHashCode() {
      return this.$getProxy().oidHashCode();
    }

    /**
     * This static version of oidHashCode is to be used by Fabric programs. It
     * launders the dereference of <code>o</code> to prevent the Fabric type
     * system from thinking the object will be fetched, when it really won't be.
     */
    public static int oidHashCode(Object o) {
      return o == null ? 0 : o.oidHashCode();
    }

    /**
     * Default toString implementation prints out the class name and global
     * object name.
     */
    @Override
    public String toString() {
      return getClass().getName() + "@fab://" + $getStore().name() + "/"
          + $getOnum();
    }

    /**
     * This is used to restore the state of the object during transaction
     * roll-back.
     */
    public final void $copyStateFrom(_Impl other) {
      $writer = null;
      $writeLockHolder = other.$writeLockHolder;
      $writeLockStackTrace = other.$writeLockStackTrace;
      $reader = other.$reader;
      $history = other.$history;
      $isOwned = other.$isOwned;
      writerMapVersion = other.writerMapVersion;
      $copyAppStateFrom(other);
    }

    /**
     * This copies the application state of the object. Subclasses should
     * override this method and call
     * <code>super.copyAppStateFrom(other)</code>.
     */
    public void $copyAppStateFrom(_Impl other) {
    }

    @Override
    public final Store $getStore() {
      return $ref.store;
    }

    @Override
    public final long $getOnum() {
      return $ref.onum;
    }

    public final _Proxy $getClass() {
      return $class;
    }

    @Override
    public final Label get$$updateLabel() {
      return $updateLabel;
    }

    @Override
    public final Label set$$updateLabel(Label label) {
      TransactionManager tm = TransactionManager.getInstance();
      boolean transactionCreated = tm.registerWrite(this);
      this.$updateLabel = label;
      if (transactionCreated) tm.commitTransaction();
      return label;
    }

    @Override
    public final ConfPolicy get$$accessPolicy() {
      return $accessPolicy;
    }

    @Override
    public final ConfPolicy set$$accessPolicy(ConfPolicy policy) {
      TransactionManager tm = TransactionManager.getInstance();
      boolean transactionCreated = tm.registerWrite(this);
      this.$accessPolicy = policy;
      if (transactionCreated) tm.commitTransaction();
      return policy;
    }

    public final int $getVersion() {
      return $version;
    }

    @Override
    public final _Proxy $getProxy() {
      if ($proxy == null) $proxy = $makeProxy();
      return $proxy;
    }

    @Override
    public final boolean idEquals(Object other) {
      return $getStore() == other.$getStore() && $getOnum() == other.$getOnum();
    }

    @Override
    public final _Impl fetch() {
      return this;
    }

    /**
     * Serializes the non-transient fields of this object. Subclasses should
     * call the super method first so that inherited fields are written before
     * fields declared in this subclass. The order in which fields are written
     * must be fixed and the same as the order used by the deserialization
     * constructor.
     *
     * @param serializedOutput
     *          An output stream for writing serialized primitive values and
     *          inlined objects.
     * @param refTypes
     *          A list to which <code>RefTypeEnum</code>s will be written to
     *          indicate the type of reference being serialized (e.g., null,
     *          inlined, intraStore, interStore).
     * @param intraStoreRefs
     *          A list to which onums denoting intra-store references will be
     *          written.
     * @param interStoreRefs
     *          A list to which global object names (hostname/onum pairs),
     *          denoting inter-store references, will be written.
     * @throws IOException
     */
    public void $serialize(ObjectOutput serializedOutput,
        List<RefTypeEnum> refTypes, List<Long> intraStoreRefs,
        List<Pair<String, Long>> interStoreRefs) throws IOException {
      // Nothing to output here. SerializedObject.write(_Impl, DataOutput) takes
      // care of writing the onum, version, label onum, and type information.
      return;
    }

    /**
     * This is the deserialization constructor and reconstructs the object from
     * its serialized state. Subclasses should call the super constructor to
     * first read inherited fields. It should then read the value of each
     * non-transient field declared in this subclass. The order in which fields
     * are presented is the same as the order used by $serialize.
     *
     * @param store
     *          The store on which the object lives.
     * @param onum
     *          The object's onum.
     * @param version
     *          The object's version number.
     * @param updateLabel
     *          Onum of the object's update label.
     * @param accessPolicy
     *          onum of the object's access policy.
     * @param serializedInput
     *          A stream of serialized primitive values and inlined objects.
     * @param refTypes
     *          An iterator of <code>RefTypeEnum</code>s indicating the type of
     *          each reference being deserialized (e.g., null, inlined,
     *          intraStore).
     * @param intraStoreRefs
     *          An iterator of intra-store references, each represented by an
     *          onum.
     * @param interStoreRefs
     *          An iterator of inter-store references.
     * @throws IOException
     * @throws ClassNotFoundException
     */
    public _Impl(Store store, long onum, int version, VersionWarranty warranty,
<<<<<<< HEAD
        RWLease lease, long updateLabel, long accessPolicy,
        ObjectInput serializedInput, Iterator<RefTypeEnum> refTypes,
        Iterator<Long> intraStoreRefs,
        Iterator<Pair<String, Long>> interStoreRefs) throws IOException,
        ClassNotFoundException {
      this(store, onum, version, warranty, lease);
=======
        long updateLabel, long accessPolicy, ObjectInput serializedInput,
        Iterator<RefTypeEnum> refTypes, Iterator<Long> intraStoreRefs,
        Iterator<Pair<String, Long>> interStoreRefs) throws IOException,
        ClassNotFoundException {
      this(store, onum, version, warranty);
>>>>>>> a0035bca
      this.$updateLabel = new Label._Proxy(store, updateLabel);
      this.$accessPolicy = new ConfPolicy._Proxy(store, accessPolicy);
    }

    /**
     * Maps proxy classes to their constructors.
     */
    private static final Map<Class<? extends Object._Proxy>, Constructor<? extends Object._Proxy>> constructorTable =
        Collections
            .synchronizedMap(new HashMap<Class<? extends Object._Proxy>, Constructor<? extends Object._Proxy>>());

    /**
     * A helper method for reading a pointer during object deserialization.
     *
     * @param proxyClass
     *          The expected proxy class for the reference being read.
     * @param refType
     *          The type of reference being read.
     * @param in
     *          The stream from which to read any inlined objects.
     * @param store
     *          The store to use when constructing any intra-store references.
     * @param intraStoreRefs
     *          An iterator of intra-store references, each represented by an
     *          onum.
     * @param interStoreRefs
     *          An iterator of inter-store references.
     * @throws ClassNotFoundException
     *           Thrown when the class for a wrapped object is unavailable.
     * @throws IOException
     *           Thrown when an I/O error has occurred in the given
     *           <code>ObjectInput</code> stream.
     */
    protected static final Object $readRef(
        Class<? extends Object._Proxy> proxyClass, RefTypeEnum refType,
        ObjectInput in, Store store, Iterator<Long> intraStoreRefs,
        Iterator<Pair<String, Long>> interStoreRefs) throws IOException,
        ClassNotFoundException {
      switch (refType) {
      case NULL:
        return null;

      case INLINE:
        return WrappedJavaInlineable.$wrap(in.readObject());

      case ONUM:
        try {
          Constructor<? extends Object._Proxy> constructor =
              constructorTable.get(proxyClass);
          if (constructor == null) {
            constructor = proxyClass.getConstructor(Store.class, long.class);
            constructorTable.put(proxyClass, constructor);
          }

          return constructor.newInstance(store, intraStoreRefs.next());
        } catch (Exception e) {
          throw new InternalError(e);
        }

      case REMOTE:
        try {
          Constructor<? extends Object._Proxy> constructor =
              constructorTable.get(proxyClass);
          if (constructor == null) {
            constructor = proxyClass.getConstructor(Store.class, long.class);
            constructorTable.put(proxyClass, constructor);
          }

          Pair<String, Long> ref = interStoreRefs.next();
          String storeName = ref.first;
          long onum = ref.second;
          return constructor.newInstance(
              Worker.getWorker().getStore(storeName), onum);
        } catch (Exception e) {
          throw new InternalError(e);
        }
      }

      throw new InternalError(
          "Unknown pointer type while deserializing reference.");
    }

    /**
     * Serializes an object to the given ObjectOutput.
     */
    protected static final void $writeInline(ObjectOutput out,
        java.lang.Object obj) throws IOException {
      if (obj instanceof WrappedJavaInlineable<?>) {
        obj = ((WrappedJavaInlineable<?>) obj).obj;
      }

      out.writeObject(obj);
    }

    /**
     * A helper method for serializing a reference during object serialization.
     *
     * @param store
     *          The referring object's store.
     * @param obj
     *          The reference to be serialized.
     * @param refType
     *          A list to which a <code>RefTypeEnum</code> will be written to
     *          indicate the type of reference being serialized (e.g., null,
     *          inlined, intraStore, interStore).
     * @param out
     *          An output stream for writing inlined objects.
     * @param intraStoreRefs
     *          A list for writing intra-store references, represented by onums.
     * @param interStoreRefs
     *          A list for writing denoting inter-store references, represented
     *          by global object names (hostname/onum pairs).
     */
    protected static final void $writeRef(Store store, Object obj,
        List<RefTypeEnum> refType, ObjectOutput out, List<Long> intraStoreRefs,
        List<Pair<String, Long>> interStoreRefs) throws IOException {
      if (obj == null) {
        refType.add(RefTypeEnum.NULL);
        return;
      }

      if (obj instanceof WrappedJavaInlineable<?>) {
        refType.add(RefTypeEnum.INLINE);
        out.writeObject(obj.$unwrap());
        return;
      }

      _Proxy p = (_Proxy) obj;
      if (ONumConstants.isGlobalConstant(p.ref.onum)
          || p.ref.store.equals(store)) {
        // Intra-store reference.
        refType.add(RefTypeEnum.ONUM);
        intraStoreRefs.add(p.ref.onum);
        return;
      }

      // Remote reference.
      if (p.ref.store instanceof LocalStore) {
        Class<?> objClass = obj.getClass();
        //XXX: calling toString is unsafe since it may create new objects.
        //  you should avoid this call if you are getting "Cannot create
        //  object outside transaction" errors.  You still have a remote ref
        //  error, you just can't print out the offending object outside a txn.
        //String objStr = obj.toString();
        String message =
            "Creating remote ref to local store.  Object on local store has "
                + "class " + objClass + " and onum " + p.ref.onum + ".";
        if (p.fetch().$stackTrace != null) {
          message +=
              "  A stack trace for the creation of the local object follows.";
          for (StackTraceElement e : p.anchor.$stackTrace)
            message += System.getProperty("line.separator") + "  " + e;
        }
        throw new InternalError(message);
      }
      refType.add(RefTypeEnum.REMOTE);
      interStoreRefs.add(new Pair<>(p.ref.store.name(), p.ref.onum));
    }

    /**
     * Subclasses should override this method.
     */
    protected _Proxy $makeProxy() {
      return new _Proxy(this);
    }

    @Override
    public final java.lang.Object $unwrap() {
      return this;
    }

    /**
     * <p>
     * This method changes the onum of the object. Unless if you <i>really</i>
     * know what you're doing, you should <b>not</b> call this, as it leaves the
     * system in an inconsistent state.
     * </p>
     * <p>
     * This method is used to initialize object databases with objects at
     * well-known onums (e.g., naming map and store principal).
     * </p>
     *
     * @deprecated
     */
    @Deprecated
    @Override
    public final void $forceRenumber(long onum) {
      long oldOnum = $ref.onum;
      this.$ref.onum = onum;
      TransactionRegistry.renumberObject($ref.store, oldOnum, onum);
    }

    /**
     * A dummy method. This is a hack for working around reachability problems in
     * generated code.
     */
    public static void _npe(final Label lbl) throws NullPointerException {
    }
  }

  /**
   * _Static objects hold all static state for the class.
   */
  public static interface _Static extends Object, Cloneable {
    public static class _Proxy extends Object._Proxy implements _Static {
      public _Proxy(_Static._Impl impl) {
        super(impl);
      }

      public _Proxy(Store store, long onum) {
        super(store, onum);
      }

      /**
       * Used to initialize the _Static._Proxy.$instance variables.
       *
       * @param c
       *          The class to instantiate.
       */
      public static final Object $makeStaticInstance(
          final Class<? extends Object._Impl> c) {

        return Worker.runInSubTransaction(new Worker.Code<Object>() {
          @Override
          public Object run() throws Throwable {
            String name = c.getCanonicalName();
            Store store;

            if (!NSUtil.isPlatformName(name)) {
              Object o = NSUtil.toProxy(name);
              store = o.$getStore();
              if (o instanceof FClass) {
                FClass fclass = (FClass) o;
                Object inst = fclass.get$staticInstance();
                if (inst == null) {
                  Constructor<? extends Object._Impl> constr =
                      c.getConstructor(Store.class);
                  inst = constr.newInstance(store).$initLabels();
                  fclass.set$staticInstance(inst);
                }
                return inst.fetch();
              } else throw new InternalError("Expected FClass for "
                  + o.toString() + " but got " + o.getClass());
            } else {
              store = Worker.getWorker().getLocalStore();
              Constructor<? extends Object._Impl> constr =
                  c.getConstructor(Store.class);
              return constr.newInstance(store).$initLabels().fetch();
            }
          }
        });
      }
    }

    public static class _Impl extends Object._Impl implements _Static {
      public _Impl(Store store) throws UnreachableNodeException {
        super(store);
      }

      public _Impl(Store store, long onum, int version, VersionWarranty warranty,
          long updateLabel, long accessPolicy, ObjectInput serializedInput,
          Iterator<RefTypeEnum> refTypes, Iterator<Long> intraStoreRefs,
          Iterator<Pair<String, Long>> interStoreRefs) throws IOException,
          ClassNotFoundException {
        super(store, onum, version, warranty, updateLabel, accessPolicy,
            serializedInput, refTypes, intraStoreRefs, interStoreRefs);
      }

      @Override
      protected Object._Proxy $makeProxy() {
        return new _Static._Proxy(this);
      }
    }
  }

}<|MERGE_RESOLUTION|>--- conflicted
+++ resolved
@@ -493,12 +493,8 @@
     /**
      * A private constructor for initializing transaction-management state.
      */
-<<<<<<< HEAD
     private _Impl(Store store, long onum, int version, VersionWarranty warranty,
         RWLease lease) {
-=======
-    private _Impl(Store store, long onum, int version, VersionWarranty warranty) {
->>>>>>> a0035bca
       this.$version = version;
       this.$writer = null;
       this.$writeLockHolder = null;
@@ -508,12 +504,8 @@
       this.$numWaiting = 0;
       this.$ref = new FabricSoftRef(store, onum, this);
       this.$cacheEntry = new ObjectCache.Entry(this);
-<<<<<<< HEAD
       this.$readMapEntry =
           TransactionManager.getReadMapEntry(this, warranty, lease);
-=======
-      this.$readMapEntry = TransactionManager.getReadMapEntry(this, warranty);
->>>>>>> a0035bca
       this.$ref.readMapEntry(this.$readMapEntry);
       this.$isOwned = false;
       this.writerMapVersion = -1;
@@ -527,13 +519,10 @@
       return $readMapEntry.getWarranty();
     }
 
-<<<<<<< HEAD
     public final RWLease $rwlease() {
       return $readMapEntry.getLease();
     }
 
-=======
->>>>>>> a0035bca
     /**
      * A debugging switch for storing a stack trace each time an _Impl is
      * created. This is enabled by passing "--trace-objects" as a command-line
@@ -548,11 +537,7 @@
      *          the location for the object
      */
     public _Impl(Store store) throws UnreachableNodeException {
-<<<<<<< HEAD
       this(store, store.createOnum(), 0, new VersionWarranty(0), new RWLease(0));
-=======
-      this(store, store.createOnum(), 0, new VersionWarranty(0));
->>>>>>> a0035bca
       store.cache(this);
 
       // Register the new object with the transaction manager.
@@ -792,20 +777,12 @@
      * @throws ClassNotFoundException
      */
     public _Impl(Store store, long onum, int version, VersionWarranty warranty,
-<<<<<<< HEAD
         RWLease lease, long updateLabel, long accessPolicy,
         ObjectInput serializedInput, Iterator<RefTypeEnum> refTypes,
         Iterator<Long> intraStoreRefs,
         Iterator<Pair<String, Long>> interStoreRefs) throws IOException,
         ClassNotFoundException {
       this(store, onum, version, warranty, lease);
-=======
-        long updateLabel, long accessPolicy, ObjectInput serializedInput,
-        Iterator<RefTypeEnum> refTypes, Iterator<Long> intraStoreRefs,
-        Iterator<Pair<String, Long>> interStoreRefs) throws IOException,
-        ClassNotFoundException {
-      this(store, onum, version, warranty);
->>>>>>> a0035bca
       this.$updateLabel = new Label._Proxy(store, updateLabel);
       this.$accessPolicy = new ConfPolicy._Proxy(store, accessPolicy);
     }
@@ -1066,11 +1043,11 @@
       }
 
       public _Impl(Store store, long onum, int version, VersionWarranty warranty,
-          long updateLabel, long accessPolicy, ObjectInput serializedInput,
-          Iterator<RefTypeEnum> refTypes, Iterator<Long> intraStoreRefs,
-          Iterator<Pair<String, Long>> interStoreRefs) throws IOException,
-          ClassNotFoundException {
-        super(store, onum, version, warranty, updateLabel, accessPolicy,
+          RWLease lease, long updateLabel, long accessPolicy, ObjectInput
+          serializedInput, Iterator<RefTypeEnum> refTypes, Iterator<Long>
+          intraStoreRefs, Iterator<Pair<String, Long>> interStoreRefs) throws
+        IOException, ClassNotFoundException {
+        super(store, onum, version, warranty, lease, updateLabel, accessPolicy,
             serializedInput, refTypes, intraStoreRefs, interStoreRefs);
       }
 

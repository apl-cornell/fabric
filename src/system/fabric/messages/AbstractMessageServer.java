--- conflicted
+++ resolved
@@ -89,16 +89,7 @@
 
                   out.flush();
                 } else {
-<<<<<<< HEAD
-                  AsyncMessage message = AsyncMessage.receive(in, client);
-                  try {
-                    message.dispatch(client, AbstractMessageServer.this);
-                  } catch (ProtocolError e) {
-                    // TODO
-                    throw new InternalError(e);
-                  }
-=======
-                  final AsyncMessage message = AsyncMessage.receive(in);
+                  final AsyncMessage message = AsyncMessage.receive(in, client);
                   // Run in a new thread, we don't need to block to respond.
                   Threading.getPool().submit(new Runnable() {
                     @Override
@@ -111,7 +102,6 @@
                       }
                     }
                   });
->>>>>>> 99d04f1e
                 }
               }
             } catch (EOFException e) {

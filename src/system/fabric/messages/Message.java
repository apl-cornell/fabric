package fabric.messages;

import static fabric.common.Logging.NETWORK_MESSAGE_RECEIVE_LOGGER;
import static fabric.common.Logging.NETWORK_MESSAGE_SEND_LOGGER;

import java.io.ByteArrayInputStream;
import java.io.ByteArrayOutputStream;
import java.io.DataInput;
import java.io.DataInputStream;
import java.io.DataOutput;
import java.io.DataOutputStream;
import java.io.IOException;
import java.io.ObjectInputStream;
import java.io.ObjectOutputStream;
import java.lang.reflect.Constructor;
import java.lang.reflect.InvocationTargetException;
import java.util.logging.Level;

import fabric.common.Logging;
import fabric.common.exceptions.FabricException;
import fabric.common.exceptions.InternalError;
import fabric.common.exceptions.ProtocolError;
import fabric.common.net.RemoteIdentity;
import fabric.common.net.SubSocket;
import fabric.lang.Object._Proxy;
import fabric.worker.Store;
import fabric.worker.Worker;
import fabric.worker.remote.RemoteWorker;

/**
 * Messages provide an interface for serializing requests and responses. The
 * <code>Message</code> class itself provides facilities for serialization and
 * deserialization, while the concrete subclasses give the structure of each
 * type of message.</p>
 * <p>
 * Messages are intended to be used in a synchronous, call-return style. To
 * support this, each Message type is bound to a specific Response type. On the
 * sender side, this allows type safety in the <code>send</code> method, for
 * example:<br>
 *
 * <pre>
 * ReadMessage.Response r = new ReadMessage(...).send(...);
 * </pre>
 *
 * while on the receiver side, type safety is enforced by only accepting
 * <code>R</code> in the <code>respond(...)</code> method.
 * </p>
 * <p>
 * Messages use two instances of the visitor pattern, one for Messages bound for
 * the store ({@link MessageToStore}) and one for Messages bound for the worker
 * ({@link MessageToWorker}). These interfaces would be subclasses of
 * <code>Message</code>, except that some message types (e.g.
 * <code>CommitTransactionMessage</code>) go to both, and Java doesn't support
 * multiple inheritance.
 * </p>
 *
 * @param <N>
 *          The kind of node that can send messages of this type.
 * @param <R>
 *          The response type
 * @param <E>
 *          The exception type that may occur at the remote node while handling
 *          the message.
 */
public abstract class Message<R extends Message.Response, E extends FabricException> {

  // ////////////////////////////////////////////////////////////////////////////
  // public API //
  // ////////////////////////////////////////////////////////////////////////////

  /** Marker interface for Message responses. */
  public static interface Response {
  }

  /**
   * Sends this message to the given node and awaits a response.
   *
   * @return the reply from the node.
   * @throws E
   *           if an error occurs at the remote node while handling the message.
   * @throws IOException
   *           in the event of a communications failure.
   */
  public final R send(SubSocket<?> s) throws IOException, E {
    DataInputStream in = new DataInputStream(s.getInputStream());
    DataOutputStream out = new DataOutputStream(s.getOutputStream());

    // Write this message out.
    out.writeBoolean(true); // This requires response.
    out.writeByte(messageType.ordinal());
    writeMessage(out);
    out.flush();

    Logging.log(NETWORK_MESSAGE_SEND_LOGGER, Level.FINE, "Sent {0} to {1}",
        messageType, s);

    // Read in the reply. Determine if an error occurred.
    if (in.readBoolean()) {
      // We have an error.
      E exc = readObject(in, this.exceptionClass);
      exc.fillInStackTrace();

      Logging.log(NETWORK_MESSAGE_RECEIVE_LOGGER, Level.FINE,
          "Received error response for {0} from {1}", messageType, s);

      throw exc;
    }

    // Read the response.
    R response = readResponse(in);

    Logging.log(NETWORK_MESSAGE_RECEIVE_LOGGER, Level.FINE,
        "Received response for {0} from {1}", messageType, s);

    return response;
  }

  /**
   * Visitor method.
   *
   * @param client
   *          the node that is issuing the request.
   * @param handler
   *          the handler to which this message is to be dispatched.
   * @throws
   */
  public abstract R dispatch(RemoteIdentity<RemoteWorker> client,
      MessageHandler handler) throws ProtocolError, E;

  /**
   * Read a Message from the given <code>DataInput</code>
   *
   * @throws IOException
   *           If a malformed message is sent, or in the case of a failure in
   *           the <code>DataInput</code> provided.
   */
  public static Message<?, ?> receive(DataInput in, RemoteIdentity<RemoteWorker> client) throws IOException {
    Message<?, ?> m = null;
    try {
      MessageType messageType = MessageType.values()[in.readByte()];

      m = messageType.parse(in);

      Logging.log(NETWORK_MESSAGE_RECEIVE_LOGGER, Level.FINE, "Received {0} from {1}",
          messageType, client);

      return m;

    } catch (final ArrayIndexOutOfBoundsException e) {
      throw new IOException("Unrecognized message");
    }
  }

  /**
   * Send a successful response this message.
   *
   * @param out
   *          the channel on which to send the response
   * @param response
   *          the response to send.
   * @throws IOException
   *           if the provided <code>DataOutput</code> fails.
   */
  public void respond(DataOutput out, Message.Response response, RemoteIdentity<RemoteWorker> client)
      throws IOException {
    // Signal that no error occurred.
    out.writeBoolean(false);

    // Write out the response.
    @SuppressWarnings("unchecked")
    R r = (R) response;
    writeResponse(out, r);

    Logging.log(NETWORK_MESSAGE_SEND_LOGGER, Level.FINE,
        "Sent successful response to {0} from {1}", messageType, client);
  }

  /**
   * Send a response to this message that indicates an exception.
   *
   * @param out
   *          the channel on which to send the response
   * @param e
   *          the exception to send
   * @throws IOException
   *           if the provided <code>DataOutput</code> fails.
   */
  public void respond(DataOutput out, FabricException e, RemoteIdentity<RemoteWorker> client) throws IOException {
    // Clear out the stack trace before sending an exception out.
    e.setStackTrace(new StackTraceElement[0]);

    // Signal that an error occurred and write out the exception.
    out.writeBoolean(true);

    // write out the exception
    writeObject(out, e);

    Logging.log(NETWORK_MESSAGE_SEND_LOGGER, Level.FINE,
        "Sent error response to {0} from {1}", messageType, client);
  }

  // ////////////////////////////////////////////////////////////////////////////
  // API for concrete message implementations //
  // ////////////////////////////////////////////////////////////////////////////

  /**
   * This enum gives a mapping between message types and ordinals. This is used
   * for efficient encoding and decoding of the type of a message.
   */
  protected static enum MessageType {
    ALLOCATE_ONUMS {
      @Override
      AllocateMessage parse(DataInput in) throws IOException {
        return new AllocateMessage(in);
      }
    },
    READ_ONUM {
      @Override
      ReadMessage parse(DataInput in) throws IOException {
        return new ReadMessage(in);
      }
    },
    PREPARE_TRANSACTION {
      @Override
      PrepareTransactionMessage parse(DataInput in) throws IOException {
        return new PrepareTransactionMessage(in);
      }
    },
    COMMIT_TRANSACTION {
      @Override
      CommitTransactionMessage parse(DataInput in) throws IOException {
        return new CommitTransactionMessage(in);
      }
    },
    ABORT_TRANSACTION {
      @Override
      AbortTransactionMessage parse(DataInput in) throws IOException {
        return new AbortTransactionMessage(in);
      }
    },
    DISSEM_READ_ONUM {
      @Override
      DissemReadMessage parse(DataInput in) throws IOException {
        return new DissemReadMessage(in);
      }
    },
    ASYNC_CALL {
      @Override
      AsyncCallMessage parse(DataInput in) throws IOException {
        return new AsyncCallMessage(in);
      }
    },
    REMOTE_CALL {
      @Override
      RemoteCallMessage parse(DataInput in) throws IOException {
        return new RemoteCallMessage(in);
      }
    },
    DIRTY_READ {
      @Override
      DirtyReadMessage parse(DataInput in) throws IOException {
        return new DirtyReadMessage(in);
      }
    },
    TAKE_OWNERSHIP {
      @Override
      TakeOwnershipMessage parse(DataInput in) throws IOException {
        return new TakeOwnershipMessage(in);
      }
    },
    GET_CERT_CHAIN {
      @Override
      GetCertChainMessage parse(DataInput in) throws IOException {
        return new GetCertChainMessage(in);
      }
    },
    MAKE_PRINCIPAL {
      @Override
      MakePrincipalMessage parse(DataInput in) throws IOException {
        return new MakePrincipalMessage(in);
      }
    },
    STALENESS_CHECK {
      @Override
      StalenessCheckMessage parse(DataInput in) throws IOException {
        return new StalenessCheckMessage(in);
      }
    },
    INTERWORKER_STALENESS {
      @Override
      InterWorkerStalenessMessage parse(DataInput in) throws IOException {
        return new InterWorkerStalenessMessage(in);
      }
<<<<<<< HEAD
    },
    CONTRACT_EXTENSION {
      @Override
      ContractExtensionMessage parse(DataInput in) throws IOException {
        return new ContractExtensionMessage(in);
      }
    },
    WAIT_FOR_UPDATE {
      @Override
      WaitForUpdateMessage parse(DataInput in) throws IOException {
        return new WaitForUpdateMessage(in);
      }
=======
>>>>>>> 681a70a1
    },;

    /** Read a message of the appropriate type from the given DataInput. */
    abstract Message<?, ?> parse(DataInput in) throws IOException;
  }

  /** The <code>MessageType</code> corresponding to this class. */
  protected final MessageType messageType;

  /** The class of Exceptions that may be thrown in response to this Message */
  protected final Class<E> exceptionClass;

  /**
   * Constructs a message of the given <code>MessageType</code>
   *
   * @param exceptionClass
   *          TODO
   * @param exceptionClass
   *          TODO
   */
  protected Message(MessageType messageType, Class<E> exceptionClass) {
    this.messageType = messageType;
    this.exceptionClass = exceptionClass;
  }

  /**
   * Serializes a fabric object reference.
   */
  protected void writeRef(_Proxy ref, DataOutput out) throws IOException {
    out.writeUTF(ref.$getStore().name());
    out.writeLong(ref.$getOnum());
  }

  /**
   * Deserializes a fabric object reference.
   *
   * @param type
   *          The type of the reference being read. This must be the interface
   *          corresponding to the Fabric type, and not the _Proxy or _Impl
   *          classes.
   */
  protected static _Proxy readRef(Class<?> type, DataInput in)
      throws IOException {
    Store store = Worker.getWorker().getStore(in.readUTF());
    Class<? extends _Proxy> proxyType = null;
    for (Class<?> c : type.getClasses()) {
      if (c.getSimpleName().equals("_Proxy")) {
        @SuppressWarnings("unchecked")
        Class<? extends _Proxy> tmp = (Class<? extends _Proxy>) c;
        proxyType = tmp;
        break;
      }
    }

    if (proxyType == null)
      throw new InternalError("Unable to find proxy class for " + type);

    try {
      Constructor<? extends _Proxy> constructor =
          proxyType.getConstructor(Store.class, long.class);

      return constructor.newInstance(store, in.readLong());
    } catch (SecurityException e) {
      throw new InternalError(e);
    } catch (NoSuchMethodException e) {
      throw new InternalError(e);
    } catch (IllegalArgumentException e) {
      throw new InternalError(e);
    } catch (InstantiationException e) {
      throw new InternalError(e);
    } catch (IllegalAccessException e) {
      throw new InternalError(e);
    } catch (InvocationTargetException e) {
      throw new InternalError(e);
    }
  }

  /**
   * Serialize a java object to a DataOutput
   */
  protected void writeObject(DataOutput out, Object o) throws IOException {
    ByteArrayOutputStream baos = new ByteArrayOutputStream();
    ObjectOutputStream oos = new ObjectOutputStream(baos);
    oos.writeObject(o);
    oos.flush();
    baos.flush();

    byte[] buf = baos.toByteArray();
    out.writeInt(buf.length);
    out.write(buf);
  }

  /**
   * Deserialize a java object from a DataOutput
   */
  protected <T> T readObject(DataInput in, Class<T> type) throws IOException {
    byte[] buf = new byte[in.readInt()];
    in.readFully(buf);

    ObjectInputStream ois =
        new ObjectInputStream(new ByteArrayInputStream(buf));

    try {
      Object o = ois.readObject();
      return type.cast(o);
    } catch (ClassCastException e) {
      throw new IOException("Unable to deserialize java object -- wrong type");
    } catch (ClassNotFoundException e) {
      throw new IOException(
          "Unable to deserialize java object -- no such class");
    }
  }

  /**
   * Concrete message implementations may use this class to indicate that no
   * exceptions should be thrown during message processing.
   */
  public static final class NoException extends FabricException {
    private NoException() {
    }
  }

  // ////////////////////////////////////////////////////////////////////////////
  // abstract serialization methods //
  // ////////////////////////////////////////////////////////////////////////////

  /**
   * Writes this message out on the given output stream.
   *
   * @throws IOException
   *           if the <code>DataOutput</code> fails.
   */
  protected abstract void writeMessage(DataOutput out) throws IOException;

  /**
   * Each subclass should have a constructor of the form: protected
   * Message(DataInput in) throws IOException that constructs a message of the
   * given type, reading the data from the provided <code>DataInput</code>.
   *
   * @throws IOException
   *           if the message is malformed, or if the <code>DataInput</code>
   *           fails.
   */
  /* readMessage */
  // protected Message(DataInput in) throws IOException

  /**
   * Creates a Response message of the appropriate type using the provided
   * <code>DataOutput</code>
   *
   * @throws IOException
   *           if the response is malformed, or if the <code>DataInput</code>
   *           fails.
   */
  protected abstract R readResponse(DataInput in) throws IOException;

  /**
   * Writes a Response message of the appropriate type using the provided
   * <code>DataOutput</code>.
   *
   * @throws IOException
   *           if the <code>DataOutput</code> fails.
   */
  protected abstract void writeResponse(DataOutput out, R response)
      throws IOException;
}<|MERGE_RESOLUTION|>--- conflicted
+++ resolved
@@ -291,21 +291,12 @@
       InterWorkerStalenessMessage parse(DataInput in) throws IOException {
         return new InterWorkerStalenessMessage(in);
       }
-<<<<<<< HEAD
-    },
-    CONTRACT_EXTENSION {
-      @Override
-      ContractExtensionMessage parse(DataInput in) throws IOException {
-        return new ContractExtensionMessage(in);
-      }
     },
     WAIT_FOR_UPDATE {
       @Override
       WaitForUpdateMessage parse(DataInput in) throws IOException {
         return new WaitForUpdateMessage(in);
       }
-=======
->>>>>>> 681a70a1
     },;
 
     /** Read a message of the appropriate type from the given DataInput. */

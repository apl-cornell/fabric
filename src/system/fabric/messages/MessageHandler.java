--- conflicted
+++ resolved
@@ -31,6 +31,9 @@
 
   public void handle(RemoteIdentity<RemoteWorker> client,
       UnsubscribeMessage msg) throws ProtocolError;
+
+  public void handle(RemoteIdentity<RemoteWorker> client,
+      ContractExtensionMessage msg) throws ProtocolError;
 
   /////////////////////////////////////////////////////////////////////
   // Synchronous Messages
@@ -68,13 +71,6 @@
   public StalenessCheckMessage.Response handle(
       RemoteIdentity<RemoteWorker> client, StalenessCheckMessage msg)
       throws ProtocolError, AccessException;
-<<<<<<< HEAD
-
-  public ObjectUpdateMessage.Response handle(
-      RemoteIdentity<RemoteWorker> client, ObjectUpdateMessage msg)
-      throws ProtocolError;
-=======
->>>>>>> 681a70a1
 
   public DirtyReadMessage.Response handle(RemoteIdentity<RemoteWorker> client,
       DirtyReadMessage msg) throws ProtocolError, AccessException;
@@ -92,15 +88,8 @@
   public InterWorkerStalenessMessage.Response handle(
       RemoteIdentity<RemoteWorker> client, InterWorkerStalenessMessage msg)
       throws ProtocolError;
-<<<<<<< HEAD
-
-  public ContractExtensionMessage.Response handle(
-      RemoteIdentity<RemoteWorker> client, ContractExtensionMessage msg)
-      throws ProtocolError;
 
   public WaitForUpdateMessage.Response handle(
       RemoteIdentity<RemoteWorker> client, WaitForUpdateMessage msg)
       throws ProtocolError, AccessException;
-=======
->>>>>>> 681a70a1
 }
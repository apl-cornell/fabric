--- conflicted
+++ resolved
@@ -24,50 +24,7 @@
   }
 
   @Override
-<<<<<<< HEAD
-  public final Response handle(Principal p, ObjectUpdateMessage msg)
-=======
-  public abstract AbortTransactionMessage.Response handle(
-      RemoteIdentity client, AbortTransactionMessage msg)
-      throws AccessException;
-
-  @Override
-  public abstract AllocateMessage.Response handle(RemoteIdentity client,
-      AllocateMessage msg) throws AccessException;
-
-  @Override
-  public abstract CommitTransactionMessage.Response handle(
-      RemoteIdentity client, CommitTransactionMessage msg)
-      throws TransactionCommitFailedException;
-
-  @Override
-  public abstract DissemReadMessage.Response handle(RemoteIdentity client,
-      DissemReadMessage msg) throws AccessException;
-
-  @Override
-  public abstract GetCertChainMessage.Response handle(RemoteIdentity client,
-      GetCertChainMessage msg);
-
-  @Override
-  public abstract PrepareTransactionMessage.Response handle(
-      RemoteIdentity client, PrepareTransactionMessage msg)
-      throws TransactionPrepareFailedException;
-
-  @Override
-  public abstract ReadMessage.Response handle(RemoteIdentity client,
-      ReadMessage msg) throws AccessException;
-
-  @Override
-  public abstract MakePrincipalMessage.Response handle(RemoteIdentity client,
-      MakePrincipalMessage msg) throws FabricGeneralSecurityException;
-
-  @Override
-  public abstract StalenessCheckMessage.Response handle(RemoteIdentity client,
-      StalenessCheckMessage msg) throws AccessException;
-
-  @Override
   public final Response handle(RemoteIdentity client, ObjectUpdateMessage msg)
->>>>>>> 883a1db9
       throws ProtocolError {
     throw error(msg);
   }

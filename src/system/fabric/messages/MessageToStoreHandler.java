--- conflicted
+++ resolved
@@ -4,12 +4,7 @@
 import fabric.common.exceptions.ProtocolError;
 import fabric.common.net.RemoteIdentity;
 import fabric.messages.ObjectUpdateMessage.Response;
-<<<<<<< HEAD
-=======
-import fabric.worker.TransactionCommitFailedException;
-import fabric.worker.TransactionPrepareFailedException;
 import fabric.worker.remote.RemoteWorker;
->>>>>>> 341ce267
 
 /**
  * This abstract class acts as a visitor for MessagesToStore. It also documents
@@ -30,63 +25,15 @@
   }
 
   @Override
-<<<<<<< HEAD
-  public final Response handle(RemoteIdentity client, ObjectUpdateMessage msg)
-      throws ProtocolError {
-=======
-  public abstract AbortTransactionMessage.Response handle(
-      RemoteIdentity<RemoteWorker> client, AbortTransactionMessage msg)
-      throws AccessException;
-
-  @Override
-  public abstract AllocateMessage.Response handle(
-      RemoteIdentity<RemoteWorker> client, AllocateMessage msg)
-      throws AccessException;
-
-  @Override
-  public abstract CommitTransactionMessage.Response handle(
-      RemoteIdentity<RemoteWorker> client, CommitTransactionMessage msg)
-      throws TransactionCommitFailedException;
-
-  @Override
-  public abstract DissemReadMessage.Response handle(
-      RemoteIdentity<RemoteWorker> client, DissemReadMessage msg)
-      throws AccessException;
-
-  @Override
-  public abstract GetCertChainMessage.Response handle(
-      RemoteIdentity<RemoteWorker> client, GetCertChainMessage msg);
-
-  @Override
-  public abstract PrepareTransactionMessage.Response handle(
-      RemoteIdentity<RemoteWorker> client, PrepareTransactionMessage msg)
-      throws TransactionPrepareFailedException;
-
-  @Override
-  public abstract ReadMessage.Response handle(
-      RemoteIdentity<RemoteWorker> client, ReadMessage msg)
-      throws AccessException;
-
-  @Override
-  public abstract MakePrincipalMessage.Response handle(
-      RemoteIdentity<RemoteWorker> client, MakePrincipalMessage msg)
-      throws FabricGeneralSecurityException;
-
-  @Override
-  public abstract StalenessCheckMessage.Response handle(
-      RemoteIdentity<RemoteWorker> client, StalenessCheckMessage msg)
-      throws AccessException;
-
-  @Override
   public final Response handle(RemoteIdentity<RemoteWorker> client,
       ObjectUpdateMessage msg) throws ProtocolError {
->>>>>>> 341ce267
     throw error(msg);
   }
 
   @Override
   public fabric.messages.WarrantyRefreshMessage.Response handle(
-      RemoteIdentity client, WarrantyRefreshMessage msg) throws ProtocolError {
+      RemoteIdentity<RemoteWorker> client, WarrantyRefreshMessage msg)
+      throws ProtocolError {
     throw error(msg);
   }
 

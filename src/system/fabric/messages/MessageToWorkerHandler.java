package fabric.messages;

import fabric.common.Logging;
import fabric.common.exceptions.ProtocolError;
import fabric.common.net.RemoteIdentity;
import fabric.messages.AllocateMessage.Response;
<<<<<<< HEAD
=======
import fabric.worker.TransactionCommitFailedException;
import fabric.worker.TransactionPrepareFailedException;
import fabric.worker.remote.RemoteCallException;
import fabric.worker.remote.RemoteWorker;
import fabric.worker.transaction.TakeOwnershipFailedException;
>>>>>>> 255dfc1d

/**
 * This abstract class acts as a visitor for MessagesToWorker. It also documents
 * the list of all messages that a worker needs to be able to handle. The
 * methods all have the form: <br>
 * 
 * <pre>
 * public Response handle(Principal, Message)
 *   throws FabricException
 * </pre>
 * 
 * and there is one such method for each message type that the worker handles.
 */
public abstract class MessageToWorkerHandler extends AbstractMessageServer {

  public MessageToWorkerHandler(String name) {
    super(name, Logging.WORKER_LOGGER);
  }

  @Override
<<<<<<< HEAD
  public final Response handle(RemoteIdentity client, AllocateMessage msg)
      throws ProtocolError {
=======
  public abstract AbortTransactionMessage.Response handle(
      RemoteIdentity<RemoteWorker> client, AbortTransactionMessage msg)
      throws AccessException;

  @Override
  public abstract CommitTransactionMessage.Response handle(
      RemoteIdentity<RemoteWorker> client, CommitTransactionMessage msg)
      throws TransactionCommitFailedException;

  @Override
  public abstract ObjectUpdateMessage.Response handle(
      RemoteIdentity<RemoteWorker> client, ObjectUpdateMessage msg);

  @Override
  public abstract PrepareTransactionMessage.Response handle(
      RemoteIdentity<RemoteWorker> client, PrepareTransactionMessage msg)
      throws TransactionPrepareFailedException;

  @Override
  public abstract DirtyReadMessage.Response handle(
      RemoteIdentity<RemoteWorker> client, DirtyReadMessage msg)
      throws AccessException;

  @Override
  public abstract RemoteCallMessage.Response handle(
      RemoteIdentity<RemoteWorker> client, RemoteCallMessage msg)
      throws RemoteCallException;

  @Override
  public abstract TakeOwnershipMessage.Response handle(
      RemoteIdentity<RemoteWorker> client, TakeOwnershipMessage msg)
      throws TakeOwnershipFailedException;

  @Override
  public abstract InterWorkerStalenessMessage.Response handle(
      RemoteIdentity<RemoteWorker> client, InterWorkerStalenessMessage msg);

  @Override
  public final Response handle(RemoteIdentity<RemoteWorker> client,
      AllocateMessage msg) throws ProtocolError {
>>>>>>> 255dfc1d
    throw error(msg);
  }

  @Override
  public final fabric.messages.DissemReadMessage.Response handle(
      RemoteIdentity<RemoteWorker> client, DissemReadMessage msg)
      throws ProtocolError {
    throw error(msg);
  }

  @Override
  public fabric.messages.GetCertChainMessage.Response handle(
      RemoteIdentity<RemoteWorker> client, GetCertChainMessage msg)
      throws ProtocolError {
    throw error(msg);
  }

  @Override
<<<<<<< HEAD
  public fabric.messages.ReuseCallMessage.Response handle(
      RemoteIdentity client, ReuseCallMessage msg) throws ProtocolError {
    throw error(msg);
  }

  @Override
  public fabric.messages.ReadMessage.Response handle(RemoteIdentity client,
      ReadMessage msg) throws ProtocolError {
=======
  public fabric.messages.ReadMessage.Response handle(
      RemoteIdentity<RemoteWorker> client, ReadMessage msg)
      throws ProtocolError {
>>>>>>> 255dfc1d
    throw error(msg);
  }

  @Override
  public fabric.messages.MakePrincipalMessage.Response handle(
      RemoteIdentity<RemoteWorker> client, MakePrincipalMessage msg)
      throws ProtocolError {
    throw error(msg);
  }

  @Override
  public fabric.messages.StalenessCheckMessage.Response handle(
      RemoteIdentity<RemoteWorker> client, StalenessCheckMessage msg)
      throws ProtocolError {
    throw error(msg);
  }

  private final ProtocolError error(Message<?, ?> msg) {
    return new ProtocolError("Invalid message to worker: " + msg);
  }
}<|MERGE_RESOLUTION|>--- conflicted
+++ resolved
@@ -4,14 +4,7 @@
 import fabric.common.exceptions.ProtocolError;
 import fabric.common.net.RemoteIdentity;
 import fabric.messages.AllocateMessage.Response;
-<<<<<<< HEAD
-=======
-import fabric.worker.TransactionCommitFailedException;
-import fabric.worker.TransactionPrepareFailedException;
-import fabric.worker.remote.RemoteCallException;
 import fabric.worker.remote.RemoteWorker;
-import fabric.worker.transaction.TakeOwnershipFailedException;
->>>>>>> 255dfc1d
 
 /**
  * This abstract class acts as a visitor for MessagesToWorker. It also documents
@@ -32,51 +25,8 @@
   }
 
   @Override
-<<<<<<< HEAD
-  public final Response handle(RemoteIdentity client, AllocateMessage msg)
-      throws ProtocolError {
-=======
-  public abstract AbortTransactionMessage.Response handle(
-      RemoteIdentity<RemoteWorker> client, AbortTransactionMessage msg)
-      throws AccessException;
-
-  @Override
-  public abstract CommitTransactionMessage.Response handle(
-      RemoteIdentity<RemoteWorker> client, CommitTransactionMessage msg)
-      throws TransactionCommitFailedException;
-
-  @Override
-  public abstract ObjectUpdateMessage.Response handle(
-      RemoteIdentity<RemoteWorker> client, ObjectUpdateMessage msg);
-
-  @Override
-  public abstract PrepareTransactionMessage.Response handle(
-      RemoteIdentity<RemoteWorker> client, PrepareTransactionMessage msg)
-      throws TransactionPrepareFailedException;
-
-  @Override
-  public abstract DirtyReadMessage.Response handle(
-      RemoteIdentity<RemoteWorker> client, DirtyReadMessage msg)
-      throws AccessException;
-
-  @Override
-  public abstract RemoteCallMessage.Response handle(
-      RemoteIdentity<RemoteWorker> client, RemoteCallMessage msg)
-      throws RemoteCallException;
-
-  @Override
-  public abstract TakeOwnershipMessage.Response handle(
-      RemoteIdentity<RemoteWorker> client, TakeOwnershipMessage msg)
-      throws TakeOwnershipFailedException;
-
-  @Override
-  public abstract InterWorkerStalenessMessage.Response handle(
-      RemoteIdentity<RemoteWorker> client, InterWorkerStalenessMessage msg);
-
-  @Override
   public final Response handle(RemoteIdentity<RemoteWorker> client,
       AllocateMessage msg) throws ProtocolError {
->>>>>>> 255dfc1d
     throw error(msg);
   }
 
@@ -95,20 +45,15 @@
   }
 
   @Override
-<<<<<<< HEAD
   public fabric.messages.ReuseCallMessage.Response handle(
       RemoteIdentity client, ReuseCallMessage msg) throws ProtocolError {
     throw error(msg);
   }
 
   @Override
-  public fabric.messages.ReadMessage.Response handle(RemoteIdentity client,
-      ReadMessage msg) throws ProtocolError {
-=======
   public fabric.messages.ReadMessage.Response handle(
       RemoteIdentity<RemoteWorker> client, ReadMessage msg)
       throws ProtocolError {
->>>>>>> 255dfc1d
     throw error(msg);
   }
 

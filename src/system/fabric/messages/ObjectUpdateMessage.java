--- conflicted
+++ resolved
@@ -28,12 +28,8 @@
   public final String store;
   public final LongKeyMap<ObjectGlob> globs;
   public final LongSet onums;
-<<<<<<< HEAD
-  public final List<ObjectGroup> groups;
+  public final Collection<ObjectGroup> groups;
   public final LongKeyMap<LongSet> associatedOnums;
-=======
-  public final Collection<ObjectGroup> groups;
->>>>>>> 99d04f1e
 
   /**
    * Creates an object-update notification to be sent to a dissemination node.
@@ -50,12 +46,8 @@
    *          the set of object updates.
    */
   public ObjectUpdateMessage(String store, LongKeyMap<ObjectGlob> globs,
-<<<<<<< HEAD
-      LongSet onums, List<ObjectGroup> groups,
+      LongSet onums, Collection<ObjectGroup> groups,
       LongKeyMap<LongSet> associatedOnums) {
-=======
-      LongSet onums, Collection<ObjectGroup> groups) {
->>>>>>> 99d04f1e
     super(MessageType.OBJECT_UPDATE);
     this.store = store;
     this.globs = globs;
@@ -102,6 +94,7 @@
       group.write(out);
     }
 
+    // Associated
     out.writeInt(associatedOnums.size());
     for (LongKeyMap.Entry<LongSet> e : associatedOnums.entrySet()) {
       out.writeLong(e.getKey());
@@ -142,12 +135,13 @@
       groups.add(new ObjectGroup(in));
     }
 
+    // Associated
     size = in.readInt();
     associatedOnums = new LongKeyHashMap<>(size);
     for (int i = 0; i < size; i++) {
       long onum = in.readLong();
       int size2 = in.readInt();
-      LongSet s = new LongHashSet();
+      LongSet s = new LongHashSet(size2);
       for (int j = 0; j < size2; j++) {
         s.add(in.readLong());
       }

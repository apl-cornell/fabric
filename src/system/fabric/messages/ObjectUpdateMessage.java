--- conflicted
+++ resolved
@@ -13,6 +13,8 @@
 import fabric.common.net.RemoteIdentity;
 import fabric.common.util.LongHashSet;
 import fabric.common.util.LongIterator;
+import fabric.common.util.LongKeyHashMap;
+import fabric.common.util.LongKeyMap;
 import fabric.common.util.LongSet;
 import fabric.dissemination.ObjectGlob;
 import fabric.worker.remote.RemoteWorker;
@@ -45,14 +47,9 @@
    * @param groups
    *          the set of object updates.
    */
-<<<<<<< HEAD
-  public ObjectUpdateMessage(String store, LongKeyMap<ObjectGlob> globs,
+  public ObjectUpdateMessage(String store, Map<ObjectGlob, LongSet> globs,
       LongSet onums, Collection<ObjectGroup> groups,
       LongKeyMap<LongSet> associatedOnums) {
-=======
-  public ObjectUpdateMessage(String store, Map<ObjectGlob, LongSet> globs,
-      LongSet onums, Collection<ObjectGroup> groups) {
->>>>>>> f14b245d
     super(MessageType.OBJECT_UPDATE);
     this.store = store;
     this.globs = globs;

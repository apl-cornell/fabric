--- conflicted
+++ resolved
@@ -54,18 +54,13 @@
   @Override
   public void commitTransaction(long transactionID, long commitTime)
       throws TransactionCommitFailedException {
-<<<<<<< HEAD
-    tm.commitTransaction(Worker.getWorker().getPrincipal(), transactionID,
-        commitTime);
-=======
     if (localWorkerIdentity == null) {
       Worker worker = Worker.getWorker();
       localWorkerIdentity =
           new RemoteIdentity(worker.getLocalWorker(), worker.getPrincipal());
     }
-
-    tm.commitTransaction(localWorkerIdentity, transactionID);
->>>>>>> 883a1db9
+    
+    tm.commitTransaction(localWorkerIdentity, transactionID, commitTime);
   }
 
   @Override

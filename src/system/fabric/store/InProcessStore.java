package fabric.store;

import static fabric.common.Logging.STORE_TRANSACTION_LOGGER;

import java.util.ArrayList;
import java.util.Collection;
import java.util.Collections;
import java.util.List;
<<<<<<< HEAD
import java.util.Map;
import java.util.Set;
=======
import java.util.logging.Level;
>>>>>>> 81ad306e

import fabric.common.ObjectGroup;
import fabric.common.SerializedObject;
import fabric.common.Threading;
import fabric.common.TransactionID;
import fabric.common.exceptions.AccessException;
import fabric.common.exceptions.InternalError;
import fabric.common.net.RemoteIdentity;
import fabric.common.util.LongIterator;
import fabric.common.util.LongKeyHashMap;
import fabric.common.util.LongKeyMap;
import fabric.common.util.LongSet;
import fabric.common.util.Oid;
import fabric.common.util.Pair;
import fabric.dissemination.ObjectGlob;
import fabric.lang.Object._Impl;
import fabric.worker.RemoteStore;
import fabric.worker.TransactionCommitFailedException;
import fabric.worker.TransactionPrepareFailedException;
import fabric.worker.Worker;
import fabric.worker.metrics.ExpiryExtension;
import fabric.worker.remote.RemoteWorker;

/**
 * In-process implementation of the Store interface for use when a worker is
 * running in-process with a Store. The operations work directly on the Store's
 * TransactionManager object.
 *
 * @author mdgeorge
 */
public class InProcessStore extends RemoteStore {

  protected final TransactionManager tm;
  protected final SurrogateManager sm;
  protected RemoteIdentity<RemoteWorker> localWorkerIdentity;

  public InProcessStore(String name, Store c) {
    super(name, c.publicKey);
    tm = c.tm;
    sm = c.sm;

    // This will be lazily populated.
    localWorkerIdentity = null;
  }

  private RemoteIdentity<RemoteWorker> getLocalWorkerIdentity() {
    if (localWorkerIdentity == null) {
      Worker worker = Worker.getWorker();
      localWorkerIdentity =
          new RemoteIdentity<>(worker.getLocalWorker(), worker.getPrincipal());
    }

    return localWorkerIdentity;
  }

  @Override
<<<<<<< HEAD
  public void abortTransaction(TransactionID tid) {
    try {
      tm.abortTransaction(Worker.getWorker().getPrincipal(), tid.topTid);
    } catch (AccessException e) {
      throw new InternalError(e);
    }
=======
  public void abortTransaction(final TransactionID tid) {
    Threading.getPool().submit(new Runnable() {
      @Override
      public void run() {
        tm.abortTransaction(Worker.getWorker().getPrincipal(), tid.topTid);
      }
    });
>>>>>>> 81ad306e
  }

  @Override
  public void commitTransaction(final long transactionID) {
    Threading.getPool().submit(new Runnable() {
      @Override
      public void run() {
        try {
          tm.commitTransaction(getLocalWorkerIdentity(), transactionID);
          Worker.getWorker().getLocalWorker()
              .notifyStoreCommitted(transactionID);
        } catch (TransactionCommitFailedException e) {
          STORE_TRANSACTION_LOGGER.log(Level.FINE,
              "Commit of transaction {0} failed.",
              Long.toHexString(transactionID));
        }
      }
    });
  }

  @Override
  public long createOnum() {
    try {
      return tm.newOnums(Worker.getWorker().getPrincipal(), 1)[0];
    } catch (AccessException e) {
      throw new InternalError(e);
    }
  }

  @Override
<<<<<<< HEAD
  public Pair<LongKeyMap<Long>, Long> prepareTransaction(long tid,
      boolean singleStore, boolean readOnly, long expiryToCheck,
      Collection<_Impl> toCreate, LongKeyMap<Pair<Integer, Long>> reads,
      Collection<_Impl> writes, Collection<ExpiryExtension> extensions,
      LongKeyMap<Set<Oid>> extensionsTriggered, LongSet delayedExtensions)
      throws TransactionPrepareFailedException {
    Collection<SerializedObject> serializedCreates =
        new ArrayList<>(toCreate.size());
    Collection<SerializedObject> serializedWrites =
        new ArrayList<>(writes.size());

    for (_Impl o : toCreate) {
      @SuppressWarnings("deprecation")
      SerializedObject serialized = new SerializedObject(o);
      serializedCreates.add(serialized);
    }

    for (_Impl o : writes) {
      serializedWrites.add(new SerializedObject(o));
    }

    PrepareRequest req =
        new PrepareRequest(tid, serializedCreates, serializedWrites, reads,
            extensions, extensionsTriggered, delayedExtensions);

    // Swizzle remote pointers.
    sm.createSurrogates(req);

    LongKeyMap<Long> longerContracts =
        tm.prepare(Worker.getWorker().getPrincipal(), req);

    long prepareTime = System.currentTimeMillis();

    if (singleStore || readOnly) {
      if (singleStore && prepareTime > expiryToCheck) {
        try {
          tm.abortTransaction(Worker.getWorker().getPrincipal(), tid);
        } catch (AccessException e) {
          // This should never happen.
          throw new InternalError("AccessException on abort but not prepare?");
        }
        throw new TransactionPrepareFailedException(
            new LongKeyHashMap<SerializedObject>(), longerContracts,
            "Single store prepare too late");
      }
      try {
        commitTransaction(tid);
      } catch (TransactionCommitFailedException e) {
        // Shouldn't happen.
        throw new InternalError("Single-store commit failed unexpectedly.", e);
      }
    }
    return new Pair<>(longerContracts, prepareTime);
=======
  public void prepareTransaction(final long tid, final boolean singleStore,
      final boolean readOnly, final Collection<_Impl> toCreate,
      final LongKeyMap<Integer> reads, final Collection<_Impl> writes) {
    Threading.getPool().submit(new Runnable() {
      @Override
      public void run() {
        Collection<SerializedObject> serializedCreates =
            new ArrayList<>(toCreate.size());
        Collection<SerializedObject> serializedWrites =
            new ArrayList<>(writes.size());

        for (_Impl o : toCreate) {
          @SuppressWarnings("deprecation")
          SerializedObject serialized = new SerializedObject(o);
          serializedCreates.add(serialized);
        }

        for (_Impl o : writes) {
          @SuppressWarnings("deprecation")
          SerializedObject serialized = new SerializedObject(o);
          serializedWrites.add(serialized);
        }

        PrepareRequest req =
            new PrepareRequest(tid, serializedCreates, serializedWrites, reads);

        // Swizzle remote pointers.
        sm.createSurrogates(req);

        try {
          tm.prepare(Worker.getWorker().getPrincipal(), req);

          if (singleStore || readOnly) {
            tm.commitTransaction(getLocalWorkerIdentity(), tid);
          }
          Worker.getWorker().inProcessRemoteWorker
              .notifyStorePrepareSuccess(tid);
        } catch (TransactionPrepareFailedException e) {
          Worker.getWorker().inProcessRemoteWorker.notifyStorePrepareFailed(tid,
              e);
        } catch (TransactionCommitFailedException e) {
          throw new InternalError(e);
        }
      }
    });
>>>>>>> 81ad306e
  }

  @Override
  public Collection<ObjectGroup> readObjectFromStore(long onum)
      throws AccessException {
    LongKeyMap<SerializedObject> map = new LongKeyHashMap<>();
    SerializedObject obj = tm.read(onum);
    if (obj == null) throw new AccessException(this, onum);
    map.put(onum, obj);
    for (LongIterator iter = tm.getAssociatedOnums(onum).iterator(); iter
        .hasNext();) {
      long relatedOnum = iter.next();
      SerializedObject related = tm.read(relatedOnum);
      if (related == null) throw new AccessException(this, relatedOnum);
      map.put(relatedOnum, related);
    }
    return Collections.singletonList(new ObjectGroup(map));
  }

  @Override
  public LongKeyMap<ObjectGlob> readEncryptedObjectFromStore(long onum)
      throws AccessException {
    LongKeyMap<ObjectGlob> result = new LongKeyHashMap<>();
    result.put(onum, tm.getGlob(onum, getLocalWorkerIdentity().node));
    for (LongIterator iter = tm.getAssociatedOnums(onum).iterator(); iter
        .hasNext();) {
      long relatedOnum = iter.next();
      result.put(relatedOnum,
          tm.getGlob(relatedOnum, getLocalWorkerIdentity().node));
    }
    return result;
  }

  @Override
  protected List<SerializedObject> getStaleObjects(
      LongKeyMap<Pair<Integer, Long>> reads) {
    try {
      return tm.checkForStaleObjects(getPrincipal(), reads);
    } catch (AccessException e) {
      throw new InternalError(e);
    }
  }

  private Object writeReplace() {
    return new SerializationProxy(name);
  }

  @Override
  public void sendExtensions(LongSet extensions,
      Map<RemoteStore, Collection<SerializedObject>> updates) {
    tm.queueExtensions(extensions);
  }

  @Override
  public void unsubscribe(LongSet onums) {
    // Running this in the current thread because it should only be called in
    // the dedicated thread for InProcessRemoteWorker's handling of updates.
    tm.unsubscribe(Worker.getWorker().getLocalWorker(), onums);
  }
}<|MERGE_RESOLUTION|>--- conflicted
+++ resolved
@@ -6,12 +6,9 @@
 import java.util.Collection;
 import java.util.Collections;
 import java.util.List;
-<<<<<<< HEAD
 import java.util.Map;
 import java.util.Set;
-=======
 import java.util.logging.Level;
->>>>>>> 81ad306e
 
 import fabric.common.ObjectGroup;
 import fabric.common.SerializedObject;
@@ -68,14 +65,6 @@
   }
 
   @Override
-<<<<<<< HEAD
-  public void abortTransaction(TransactionID tid) {
-    try {
-      tm.abortTransaction(Worker.getWorker().getPrincipal(), tid.topTid);
-    } catch (AccessException e) {
-      throw new InternalError(e);
-    }
-=======
   public void abortTransaction(final TransactionID tid) {
     Threading.getPool().submit(new Runnable() {
       @Override
@@ -83,7 +72,6 @@
         tm.abortTransaction(Worker.getWorker().getPrincipal(), tid.topTid);
       }
     });
->>>>>>> 81ad306e
   }
 
   @Override
@@ -114,64 +102,14 @@
   }
 
   @Override
-<<<<<<< HEAD
-  public Pair<LongKeyMap<Long>, Long> prepareTransaction(long tid,
-      boolean singleStore, boolean readOnly, long expiryToCheck,
-      Collection<_Impl> toCreate, LongKeyMap<Pair<Integer, Long>> reads,
-      Collection<_Impl> writes, Collection<ExpiryExtension> extensions,
-      LongKeyMap<Set<Oid>> extensionsTriggered, LongSet delayedExtensions)
-      throws TransactionPrepareFailedException {
-    Collection<SerializedObject> serializedCreates =
-        new ArrayList<>(toCreate.size());
-    Collection<SerializedObject> serializedWrites =
-        new ArrayList<>(writes.size());
-
-    for (_Impl o : toCreate) {
-      @SuppressWarnings("deprecation")
-      SerializedObject serialized = new SerializedObject(o);
-      serializedCreates.add(serialized);
-    }
-
-    for (_Impl o : writes) {
-      serializedWrites.add(new SerializedObject(o));
-    }
-
-    PrepareRequest req =
-        new PrepareRequest(tid, serializedCreates, serializedWrites, reads,
-            extensions, extensionsTriggered, delayedExtensions);
-
-    // Swizzle remote pointers.
-    sm.createSurrogates(req);
-
-    LongKeyMap<Long> longerContracts =
-        tm.prepare(Worker.getWorker().getPrincipal(), req);
-
-    long prepareTime = System.currentTimeMillis();
-
-    if (singleStore || readOnly) {
-      if (singleStore && prepareTime > expiryToCheck) {
-        try {
-          tm.abortTransaction(Worker.getWorker().getPrincipal(), tid);
-        } catch (AccessException e) {
-          // This should never happen.
-          throw new InternalError("AccessException on abort but not prepare?");
-        }
-        throw new TransactionPrepareFailedException(
-            new LongKeyHashMap<SerializedObject>(), longerContracts,
-            "Single store prepare too late");
-      }
-      try {
-        commitTransaction(tid);
-      } catch (TransactionCommitFailedException e) {
-        // Shouldn't happen.
-        throw new InternalError("Single-store commit failed unexpectedly.", e);
-      }
-    }
-    return new Pair<>(longerContracts, prepareTime);
-=======
   public void prepareTransaction(final long tid, final boolean singleStore,
-      final boolean readOnly, final Collection<_Impl> toCreate,
-      final LongKeyMap<Integer> reads, final Collection<_Impl> writes) {
+      final boolean readOnly, final long expiryToCheck,
+      final Collection<_Impl> toCreate,
+      final LongKeyMap<Pair<Integer, Long>> reads,
+      final Collection<_Impl> writes,
+      final Collection<ExpiryExtension> extensions,
+      final LongKeyMap<Set<Oid>> extensionsTriggered,
+      final LongSet delayedExtensions) {
     Threading.getPool().submit(new Runnable() {
       @Override
       public void run() {
@@ -193,19 +131,23 @@
         }
 
         PrepareRequest req =
-            new PrepareRequest(tid, serializedCreates, serializedWrites, reads);
+            new PrepareRequest(tid, serializedCreates, serializedWrites, reads,
+                extensions, extensionsTriggered, delayedExtensions);
 
         // Swizzle remote pointers.
         sm.createSurrogates(req);
 
         try {
-          tm.prepare(Worker.getWorker().getPrincipal(), req);
+          LongKeyMap<Long> longerContracts =
+              tm.prepare(Worker.getWorker().getPrincipal(), req);
+
+          long prepareTime = System.currentTimeMillis();
 
           if (singleStore || readOnly) {
             tm.commitTransaction(getLocalWorkerIdentity(), tid);
           }
           Worker.getWorker().inProcessRemoteWorker
-              .notifyStorePrepareSuccess(tid);
+              .notifyStorePrepareSuccess(tid, prepareTime, longerContracts);
         } catch (TransactionPrepareFailedException e) {
           Worker.getWorker().inProcessRemoteWorker.notifyStorePrepareFailed(tid,
               e);
@@ -214,7 +156,6 @@
         }
       }
     });
->>>>>>> 81ad306e
   }
 
   @Override

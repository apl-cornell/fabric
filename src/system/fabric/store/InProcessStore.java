--- conflicted
+++ resolved
@@ -58,28 +58,22 @@
   }
 
   @Override
-<<<<<<< HEAD
   public Map<CallInstance, SemanticWarranty> commitTransaction(long transactionID,
       long commitTime, Set<SemanticWarrantyRequest> requests, boolean readOnly)
   throws TransactionCommitFailedException {
-    Map<CallInstance, SemanticWarranty> replies =
-      tm.prepareRequests(Worker.getWorker().getPrincipal(), transactionID,
-          requests, commitTime);
-    if (!readOnly)
-      tm.commitTransaction(Worker.getWorker().getPrincipal(), transactionID,
-          commitTime);
-    return replies;
-=======
-  public void commitTransaction(long transactionID)
-      throws TransactionCommitFailedException {
     if (localWorkerIdentity == null) {
       Worker worker = Worker.getWorker();
       localWorkerIdentity =
           new RemoteIdentity(worker.getLocalWorker(), worker.getPrincipal());
     }
-
-    tm.commitTransaction(localWorkerIdentity, transactionID);
->>>>>>> fbe703e3
+    
+    Map<CallInstance, SemanticWarranty> replies =
+      tm.prepareRequests(Worker.getWorker().getPrincipal(), transactionID,
+          requests, commitTime);
+    if (!readOnly)
+      tm.commitTransaction(localWorkerIdentity, transactionID,
+          commitTime);
+    return replies;
   }
 
   @Override

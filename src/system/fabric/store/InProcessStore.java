package fabric.store;

import java.util.ArrayList;
import java.util.Collection;
import java.util.List;
import java.util.Map;
import java.util.Set;

import fabric.common.ObjectGroup;
import fabric.common.SemanticWarranty;
import fabric.common.SerializedObject;
import fabric.common.SerializedObjectAndTokens;
import fabric.common.TransactionID;
import fabric.common.VersionWarranty;
import fabric.common.WarrantyGroup;
import fabric.common.exceptions.AccessException;
import fabric.common.exceptions.InternalError;
import fabric.common.net.RemoteIdentity;
import fabric.common.util.LongKeyHashMap;
import fabric.common.util.LongKeyMap;
import fabric.common.util.Pair;
import fabric.dissemination.ObjectGlob;
import fabric.dissemination.WarrantyGlob;
import fabric.lang.Object._Impl;
import fabric.store.db.GroupContainer;
import fabric.worker.RemoteStore;
import fabric.worker.TransactionCommitFailedException;
import fabric.worker.TransactionPrepareFailedException;
import fabric.worker.Worker;
import fabric.worker.memoize.CallInstance;
import fabric.worker.memoize.SemanticWarrantyRequest;
import fabric.worker.memoize.WarrantiedCallResult;
import fabric.worker.remote.RemoteWorker;

/**
 * In-process implementation of the Store interface for use when a worker is
 * running in-process with a Store. The operations work directly on the Store's
 * TransactionManager object.
 *
 * @author mdgeorge
 */
public class InProcessStore extends RemoteStore {

  protected final TransactionManager tm;
  protected final SurrogateManager sm;
  protected RemoteIdentity<RemoteWorker> localWorkerIdentity;

  public InProcessStore(String name, Store c) {
    super(name, c.publicKey);
    tm = c.tm;
    sm = c.sm;

    // This will be lazily populated.
    localWorkerIdentity = null;
  }

  private RemoteIdentity<RemoteWorker> localWorkerIdentity() {
    if (localWorkerIdentity == null) {
      Worker worker = Worker.getWorker();
      localWorkerIdentity =
          new RemoteIdentity<>(worker.getLocalWorker(), worker.getPrincipal());
    }
    return localWorkerIdentity;
  }

  @Override
  public void abortTransaction(TransactionID tid) {
    try {
      tm.abortTransaction(Worker.getWorker().getPrincipal(), tid.topTid);
    } catch (AccessException e) {
      throw new InternalError(e);
    }
  }

  @Override
  public void commitTransaction(long transactionID, long commitTime,
      boolean readOnly) throws TransactionCommitFailedException {
    if (!readOnly)
      tm.commitTransaction(localWorkerIdentity(), transactionID, commitTime);
  }

  @Override
  public long createOnum() {
    try {
      return tm.newOnums(getPrincipal(), 1)[0];
    } catch (AccessException e) {
      throw new InternalError(e);
    }
  }

  @Override
  public PrepareWritesResult prepareTransactionWrites(long tid,
      Collection<_Impl> toCreate, Collection<_Impl> writes,
      Set<SemanticWarrantyRequest> calls)
      throws TransactionPrepareFailedException {
    Collection<SerializedObject> serializedCreates =
        new ArrayList<>(toCreate.size());
    Collection<SerializedObject> serializedWrites =
        new ArrayList<>(writes.size());

    for (_Impl o : toCreate) {
      @SuppressWarnings("deprecation")
      SerializedObject serialized = new SerializedObject(o);
      serializedCreates.add(serialized);
    }

    for (_Impl o : writes) {
      @SuppressWarnings("deprecation")
      SerializedObject serialized = new SerializedObject(o);
      serializedWrites.add(serialized);
    }

    PrepareWritesRequest req =
        new PrepareWritesRequest(tid, serializedCreates, serializedWrites, calls);

    // Swizzle remote pointers.
    sm.createSurrogates(req);

    // Handle call requests
    Map<CallInstance, SemanticWarranty> callReplies =
        tm.prepareRequests(Worker.getWorker().getPrincipal(), tid, calls);

    // Prepare object writes
    long commitTime = tm.prepareWrites(localWorkerIdentity(), req);

    return new PrepareWritesResult(commitTime, callReplies);
  }

  @Override
  public Pair<LongKeyMap<VersionWarranty>, Map<CallInstance, WarrantiedCallResult>> prepareTransactionReads(
      long tid, boolean readOnly, LongKeyMap<Integer> reads,
      Map<CallInstance, WarrantiedCallResult> calls, long commitTime) throws
  TransactionPrepareFailedException {
    LongKeyMap<VersionWarranty> updates =
        tm.prepareReads(localWorkerIdentity(), tid, reads, commitTime);
    Map<CallInstance, WarrantiedCallResult> semUpdates =
        tm.prepareCalls(Worker.getWorker().getPrincipal(), tid, calls,
            commitTime);

    if (readOnly) {
      // Optimization for read-only transaction: commit the transaction right
      // away.

      // Nothing to commit -- warranties have already been extended during the
      // prepare phase.
    }

    return new Pair<LongKeyMap<VersionWarranty>, Map<CallInstance, WarrantiedCallResult>>(
        updates, semUpdates);
  }

  @Override
  public Pair<ObjectGroup, WarrantyGroup> readObjectFromStore(long onum)
      throws AccessException {
    // First, create an object group containing just the requested object.
    LongKeyMap<SerializedObject> map = new LongKeyHashMap<>();
    SerializedObject obj = tm.read(onum);
    if (obj == null) throw new AccessException(this, onum);
    map.put(onum, obj);

    ObjectGroup objectGroup = new ObjectGroup(map);

    // Next, get a warranty group for the onum.
    GroupContainer groupContainer = tm.getGroupContainer(onum);
    WarrantyGroup warrantyGroup = groupContainer.getWarranties();

    return new Pair<>(objectGroup, warrantyGroup);
  }

  @Override
  public Pair<ObjectGlob, WarrantyGlob> readEncryptedObjectFromStore(long onum)
      throws AccessException {
    return tm.getGlobs(onum, localWorkerIdentity().node);
  }

  @Override
<<<<<<< HEAD
  public WarrantiedCallResult lookupCall(CallInstance call) {
    // First argument isn't used...
    try {
      return tm.getCall(null, call);
    } catch (AccessException e) {
      return null;
    }
  }

  @Override
  protected List<Pair<SerializedObject, VersionWarranty>> getStaleObjects(
=======
  protected List<SerializedObjectAndTokens> getStaleObjects(
>>>>>>> 26438013
      LongKeyMap<Integer> reads) {
    try {
      return tm.checkForStaleObjects(localWorkerIdentity(), reads);
    } catch (AccessException e) {
      throw new InternalError(e);
    }
  }

  private Object writeReplace() {
    return new SerializationProxy(name);
  }

}<|MERGE_RESOLUTION|>--- conflicted
+++ resolved
@@ -111,7 +111,8 @@
     }
 
     PrepareWritesRequest req =
-        new PrepareWritesRequest(tid, serializedCreates, serializedWrites, calls);
+        new PrepareWritesRequest(tid, serializedCreates, serializedWrites,
+            calls);
 
     // Swizzle remote pointers.
     sm.createSurrogates(req);
@@ -129,8 +130,8 @@
   @Override
   public Pair<LongKeyMap<VersionWarranty>, Map<CallInstance, WarrantiedCallResult>> prepareTransactionReads(
       long tid, boolean readOnly, LongKeyMap<Integer> reads,
-      Map<CallInstance, WarrantiedCallResult> calls, long commitTime) throws
-  TransactionPrepareFailedException {
+      Map<CallInstance, WarrantiedCallResult> calls, long commitTime)
+      throws TransactionPrepareFailedException {
     LongKeyMap<VersionWarranty> updates =
         tm.prepareReads(localWorkerIdentity(), tid, reads, commitTime);
     Map<CallInstance, WarrantiedCallResult> semUpdates =
@@ -174,7 +175,6 @@
   }
 
   @Override
-<<<<<<< HEAD
   public WarrantiedCallResult lookupCall(CallInstance call) {
     // First argument isn't used...
     try {
@@ -185,10 +185,7 @@
   }
 
   @Override
-  protected List<Pair<SerializedObject, VersionWarranty>> getStaleObjects(
-=======
   protected List<SerializedObjectAndTokens> getStaleObjects(
->>>>>>> 26438013
       LongKeyMap<Integer> reads) {
     try {
       return tm.checkForStaleObjects(localWorkerIdentity(), reads);

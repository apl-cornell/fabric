--- conflicted
+++ resolved
@@ -7,11 +7,7 @@
 import java.security.cert.Certificate;
 import java.security.cert.X509Certificate;
 import java.util.Collection;
-<<<<<<< HEAD
-=======
-import java.util.Collections;
 import java.util.List;
->>>>>>> 7da15a09
 import java.util.logging.Level;
 
 import fabric.common.*;
@@ -86,32 +82,17 @@
   /**
    * Processes the given PREPARE request.
    */
-<<<<<<< HEAD
   public PrepareTransactionMessage.Response handle(NodePrincipal p,
                                                    PrepareTransactionMessage msg)
   throws TransactionPrepareFailedException {
     Logging.log(STORE_REQUEST_LOGGER, Level.FINER,
                 "Handling Prepare Message, worker={0}, tid={1}",
                 p.name(), msg.tid);
-
     boolean subTransactionCreated = prepareTransaction(msg.tid,
                                                        msg.commitTime,
                                                        msg.serializedCreates,
                                                        msg.serializedWrites,
                                                        msg.reads);
-=======
-  public PrepareTransactionMessage.Response handle(PrepareTransactionMessage msg)
-      throws ProtocolError, TransactionPrepareFailedException {
-    if (session.workerIsDissem)
-      throw new ProtocolError("Message not supported.");
-
-    STORE_REQUEST_LOGGER.log(Level.FINER, "Handling Prepare Message, worker="
-        + session.workerPrincipalName + ", tid={0}", msg.tid);
-
-    boolean subTransactionCreated =
-      prepareTransaction(msg.tid, msg.commitTime, msg.serializedCreates,
-          msg.serializedWrites, msg.reads);
->>>>>>> 7da15a09
     return new PrepareTransactionMessage.Response(subTransactionCreated);
   }
 
@@ -183,6 +164,16 @@
     
     return new MakePrincipalMessage.Response(principalOnum, cert);
   }
+
+  /**
+   * Processes the given staleness check request.
+   */
+  public StalenessCheckMessage.Response handle(NodePrincipal p,
+      StalenessCheckMessage message) throws AccessException {
+    STORE_REQUEST_LOGGER.log(Level.FINER,
+	"Handling Staleness Check Message from {0}", p);
+    return new StalenessCheckMessage.Response(session.store.tm.checkForStaleObjects(session.workerPrincipal, message.versions));
+  }
   
   /**
    * @return true iff a subtransaction was created for making Statistics
@@ -213,38 +204,4 @@
     throw new NotImplementedException();
   }
 
-<<<<<<< HEAD
-=======
-  private void commitTransaction(long transactionID)
-      throws TransactionCommitFailedException {
-    session.recordCommitAttempt();
-
-    session.store.tm.commitTransaction(session.remoteNode,
-        session.workerPrincipal, transactionID);
-
-    session.recordCommitSuccess(transactionID);
-  }
-
-  /**
-   * Processes the unauthenticated abort request.
-   */
-  public void handle(UnauthenticatedAbortTransactionMessage message)
-      throws AccessException {
-    STORE_REQUEST_LOGGER.log(Level.FINER, "Handling Abort Message from {0}",
-        session.remoteNode);
-    session.store.tm.abortTransaction(session.workerPrincipal,
-        message.tid.topTid);
-  }
-
-  /**
-   * Processes the given staleness check request.
-   */
-  public List<SerializedObject> handle(StalenessCheckMessage message)
-      throws AccessException {
-    STORE_REQUEST_LOGGER.log(Level.FINER,
-        "Handling Staleness Check Message from {0}", session.remoteNode);
-    return session.store.tm.checkForStaleObjects(session.workerPrincipal,
-        message.versions);
-  }
->>>>>>> 7da15a09
 }
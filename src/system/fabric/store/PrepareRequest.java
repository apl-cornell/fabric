--- conflicted
+++ resolved
@@ -6,31 +6,25 @@
 
 import java.util.ArrayList;
 import java.util.Collection;
-<<<<<<< HEAD
+import java.util.List;
 import java.util.Set;
-=======
-import java.util.List;
 import java.util.SortedSet;
 import java.util.TreeSet;
 import java.util.logging.Level;
->>>>>>> fb1f24b9
 
 import fabric.common.ONumConstants;
 import fabric.common.SerializedObject;
 import fabric.common.exceptions.AccessException;
 import fabric.common.util.LongKeyHashMap;
 import fabric.common.util.LongKeyMap;
-<<<<<<< HEAD
 import fabric.common.util.LongSet;
 import fabric.common.util.Oid;
 import fabric.common.util.Pair;
-import fabric.worker.metrics.ExpiryExtension;
-=======
 import fabric.lang.security.Principal;
 import fabric.store.db.ObjectDB;
 import fabric.worker.TransactionPrepareFailedException;
 import fabric.worker.Worker;
->>>>>>> fb1f24b9
+import fabric.worker.metrics.ExpiryExtension;
 
 /**
  * A convenience class for grouping together the created, modified, and read
@@ -46,7 +40,8 @@
    */
   public static abstract class ItemPrepare implements Comparable<ItemPrepare> {
     public static enum PrepareType {
-      READ(0, "READ"), WRITE(1, "WRITE"), CREATE(2, "CREATE");
+      READ(0, "READ"), EXTENSION(1, "EXTENSION"), WRITE(2, "WRITE"), CREATE(3,
+          "CREATE");
 
       private final int level;
       private final String name;
@@ -78,16 +73,21 @@
      *          a map from onums to updated copies of objects for which there
      *          have been version conflicts so far, to be added to if this item
      *          has a version conflict.
+     * @param longerContracts
+     *          a map from onums to updated expiries of objects for which the
+     *          expiration on the database is longer for the same version number
+     *          than the value seen by the worker.
      * @param failures
      *          list of prepare failed exceptions already encountered in the
      *          request.
      */
     public void prepareOrCheck(ObjectDB database, Principal worker,
         LongKeyMap<SerializedObject> versionConflicts,
+        LongKeyMap<Long> longerContracts,
         List<TransactionPrepareFailedException> failures, long tid) {
       if (versionConflicts.isEmpty() && failures.isEmpty()) {
         try {
-          prepare(database, worker, versionConflicts);
+          prepare(database, worker, versionConflicts, longerContracts);
         } catch (TransactionPrepareFailedException e) {
           failures.add(e);
         }
@@ -98,6 +98,8 @@
         if (value != null) {
           if (value.getVersion() != getVersion()) {
             versionConflicts.put(getOnum(), value);
+          } else if (value.getExpiry() > getExpiry()) {
+            longerContracts.put(getOnum(), value.getExpiry());
           }
         }
       }
@@ -114,9 +116,14 @@
      *          a map from onums to updated copies of objects for which there
      *          have been version conflicts so far, to be added to if this item
      *          has a version conflict.
+     * @param longerContracts
+     *          a map from onums to updated expiries of objects for which the
+     *          expiration on the database is longer for the same version number
+     *          than the value seen by the worker.
      */
     public abstract void prepare(ObjectDB database, Principal worker,
-        LongKeyMap<SerializedObject> versionConflicts)
+        LongKeyMap<SerializedObject> versionConflicts,
+        LongKeyMap<Long> longerContracts)
         throws TransactionPrepareFailedException;
 
     /**
@@ -128,6 +135,11 @@
      * @return the version of the item being prepared.
      */
     public abstract int getVersion();
+
+    /**
+     * @return the expiry of the item being prepared.
+     */
+    public abstract long getExpiry();
 
     /**
      * @return the {@link PrepareType} this prepare object is.
@@ -145,7 +157,8 @@
 
     @Override
     public String toString() {
-      return type().toString() + " OF " + getOnum() + "v" + getVersion();
+      return type().toString() + " OF " + getOnum() + "v" + getVersion()
+          + "(until " + getExpiry() + ")";
     }
   }
 
@@ -155,17 +168,21 @@
   public class ReadPrepare extends ItemPrepare {
     private final long onum;
     private final int version;
-
-    public ReadPrepare(long onum, int version) {
+    private final long expiry;
+
+    public ReadPrepare(long onum, int version, long expiry) {
       this.onum = onum;
       this.version = version;
+      this.expiry = expiry;
     }
 
     @Override
     public void prepare(ObjectDB database, Principal worker,
-        LongKeyMap<SerializedObject> versionConflicts)
+        LongKeyMap<SerializedObject> versionConflicts,
+        LongKeyMap<Long> longerContracts)
         throws TransactionPrepareFailedException {
-      database.prepareRead(tid, worker, onum, version, versionConflicts);
+      database.prepareRead(tid, worker, onum, version, expiry, versionConflicts,
+          longerContracts);
     }
 
     @Override
@@ -174,6 +191,11 @@
     }
 
     @Override
+    public long getExpiry() {
+      return expiry;
+    }
+
+    @Override
     public int getVersion() {
       return version;
     }
@@ -185,6 +207,46 @@
   }
 
   /**
+   * Object for a expiry extension prepare on an onum.
+   */
+  public class ExtensionPrepare extends ItemPrepare {
+    private final ExpiryExtension extension;
+
+    public ExtensionPrepare(ExpiryExtension extension) {
+      this.extension = extension;
+    }
+
+    @Override
+    public void prepare(ObjectDB database, Principal worker,
+        LongKeyMap<SerializedObject> versionConflicts,
+        LongKeyMap<Long> longerContracts)
+        throws TransactionPrepareFailedException {
+      database.prepareExtension(tid, worker, extension, versionConflicts,
+          longerContracts);
+    }
+
+    @Override
+    public long getOnum() {
+      return extension.onum;
+    }
+
+    @Override
+    public long getExpiry() {
+      return extension.expiry;
+    }
+
+    @Override
+    public int getVersion() {
+      return extension.version;
+    }
+
+    @Override
+    public PrepareType type() {
+      return PrepareType.EXTENSION;
+    }
+  }
+
+  /**
    * Object for a write prepare on an onum.
    */
   public class WritePrepare extends ItemPrepare {
@@ -196,9 +258,11 @@
 
     @Override
     public void prepare(ObjectDB database, Principal worker,
-        LongKeyMap<SerializedObject> versionConflicts)
+        LongKeyMap<SerializedObject> versionConflicts,
+        LongKeyMap<Long> longerContracts)
         throws TransactionPrepareFailedException {
-      database.prepareUpdate(tid, worker, val, versionConflicts, WRITE);
+      database.prepareUpdate(tid, worker, val, versionConflicts,
+          longerContracts, WRITE);
     }
 
     @Override
@@ -207,6 +271,11 @@
     }
 
     @Override
+    public long getExpiry() {
+      return val.getExpiry();
+    }
+
+    @Override
     public int getVersion() {
       return val.getVersion();
     }
@@ -229,14 +298,21 @@
 
     @Override
     public void prepare(ObjectDB database, Principal worker,
-        LongKeyMap<SerializedObject> versionConflicts)
+        LongKeyMap<SerializedObject> versionConflicts,
+        LongKeyMap<Long> longerContracts)
         throws TransactionPrepareFailedException {
-      database.prepareUpdate(tid, worker, val, versionConflicts, CREATE);
+      database.prepareUpdate(tid, worker, val, versionConflicts,
+          longerContracts, CREATE);
     }
 
     @Override
     public long getOnum() {
       return val.getOnum();
+    }
+
+    @Override
+    public long getExpiry() {
+      return val.getExpiry();
     }
 
     @Override
@@ -288,22 +364,20 @@
       LongKeyMap<Set<Oid>> extensionsTriggered, LongSet delayedExtensions) {
     this.tid = tid;
     this.reads = reads;
-<<<<<<< HEAD
     this.extensions = extensions;
+    this.writes = writes;
+    this.creates = creates;
     this.extensionsTriggered = extensionsTriggered;
     this.delayedExtensions = delayedExtensions;
-=======
-    this.writes = writes;
-    this.creates = creates;
->>>>>>> fb1f24b9
   }
 
   /**
    * Run the prepare.
    * @return a set of longer contracts to notify the worker about.
    */
-  public void runPrepare(TransactionManager tm, ObjectDB database,
+  public LongKeyMap<Long> runPrepare(TransactionManager tm, ObjectDB database,
       Principal worker) throws TransactionPrepareFailedException {
+    LongKeyMap<Long> longerContracts = new LongKeyHashMap<>();
 
     // First, check read and write permissions. We do this before we attempt to
     // do the actual prepare because we want to run the permissions check in a
@@ -312,7 +386,7 @@
     if (worker == null || worker.$getStore() != store
         || worker.$getOnum() != ONumConstants.STORE_PRINCIPAL) {
       try {
-        tm.checkPerms(worker, reads.keySet(), writes);
+        tm.checkPerms(worker, reads.keySet(), writes, extensions);
       } catch (AccessException e) {
         throw new TransactionPrepareFailedException(e.getMessage());
       }
@@ -331,8 +405,12 @@
 
       // Sort the objects being prepared.
       SortedSet<ItemPrepare> prepares = new TreeSet<>();
-      for (LongKeyMap.Entry<Integer> read : reads.entrySet()) {
-        prepares.add(new ReadPrepare(read.getKey(), read.getValue()));
+      for (LongKeyMap.Entry<Pair<Integer, Long>> read : reads.entrySet()) {
+        prepares.add(new ReadPrepare(read.getKey(), read.getValue().first,
+            read.getValue().second));
+      }
+      for (ExpiryExtension extension : extensions) {
+        prepares.add(new ExtensionPrepare(extension));
       }
       for (SerializedObject write : writes) {
         prepares.add(new WritePrepare(write));
@@ -343,16 +421,22 @@
 
       // Run it.
       for (ItemPrepare p : prepares) {
-        p.prepareOrCheck(database, worker, versionConflicts, failures, tid);
+        p.prepareOrCheck(database, worker, versionConflicts, longerContracts,
+            failures, tid);
       }
 
       if (!versionConflicts.isEmpty() || !failures.isEmpty()) {
         TransactionPrepareFailedException fail =
             new TransactionPrepareFailedException(failures);
         fail.versionConflicts.putAll(versionConflicts);
+        fail.longerContracts.putAll(longerContracts);
         database.abortPrepare(tid, worker);
         throw fail;
       }
+
+      // Dont' bother with these if there's already a failure.
+      database.prepareDelayedExtensions(tid, worker, extensionsTriggered,
+          delayedExtensions);
 
       database.finishPrepare(tid, worker);
 
@@ -362,9 +446,7 @@
       database.abortPrepare(tid, worker);
       throw e;
     }
-  }
-}
-
-/*
- * * vim: ts=2 sw=2 et cindent cino=\:0
- */+
+    return longerContracts;
+  }
+}
--- conflicted
+++ resolved
@@ -81,13 +81,9 @@
         List<TransactionPrepareFailedException> failures, long tid) {
       if (versionConflicts.isEmpty() && failures.isEmpty()) {
         try {
-<<<<<<< HEAD
           prepare(database, worker, versionConflicts, longerContracts);
-=======
-          prepare(database, worker, versionConflicts);
           // As soon as things have gone wrong, abort and release the locks.
           if (!versionConflicts.isEmpty()) database.abortPrepare(tid, worker);
->>>>>>> a2096b6d
         } catch (TransactionPrepareFailedException e) {
           // As soon as things have gone wrong, abort and release the locks.
           database.abortPrepare(tid, worker);
@@ -96,22 +92,16 @@
       }
       RemoteStore thisStore = Worker.getWorker().getStore(database.getName());
       if ((!versionConflicts.isEmpty() || !failures.isEmpty())
+          && !longerContracts.containsKey(thisStore, getOnum())
           && !versionConflicts.containsKey(thisStore, getOnum())) {
         // We're already doomed, so don't lock things, just check for more
         // conflicts and contracts
         SerializedObject value = database.read(getOnum());
         if (value != null) {
           if (value.getVersion() != getVersion()) {
-<<<<<<< HEAD
-            versionConflicts.put(
-                Worker.getWorker().getStore(database.getName()), getOnum(),
-                value);
+            versionConflicts.put(thisStore, getOnum(), value);
           } else if (value.getExpiry() > getExpiry()) {
-            longerContracts.put(Worker.getWorker().getStore(database.getName()),
-                getOnum(), value.getExpiry());
-=======
-            versionConflicts.put(thisStore, getOnum(), value);
->>>>>>> a2096b6d
+            longerContracts.put(thisStore, getOnum(), value.getExpiry());
           }
         }
       }
@@ -442,11 +432,7 @@
         TransactionPrepareFailedException fail =
             new TransactionPrepareFailedException(failures);
         fail.versionConflicts.putAll(versionConflicts);
-<<<<<<< HEAD
         fail.longerContracts.putAll(longerContracts);
-        database.abortPrepare(tid, worker);
-=======
->>>>>>> a2096b6d
         throw fail;
       }
 

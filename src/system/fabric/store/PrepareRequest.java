--- conflicted
+++ resolved
@@ -16,13 +16,10 @@
 import fabric.common.SerializedObject;
 import fabric.common.exceptions.AccessException;
 import fabric.common.util.LongKeyMap;
-<<<<<<< HEAD
 import fabric.common.util.LongSet;
 import fabric.common.util.Oid;
+import fabric.common.util.OidKeyHashMap;
 import fabric.common.util.Pair;
-=======
-import fabric.common.util.OidKeyHashMap;
->>>>>>> 776f3f33
 import fabric.lang.security.Principal;
 import fabric.store.db.ObjectDB;
 import fabric.worker.TransactionPrepareFailedException;
@@ -78,12 +75,8 @@
      *          request.
      */
     public void prepareOrCheck(ObjectDB database, Principal worker,
-<<<<<<< HEAD
-        LongKeyMap<SerializedObject> versionConflicts,
-        LongKeyMap<Long> longerContracts,
-=======
-        OidKeyHashMap<SerializedObject> versionConflicts,
->>>>>>> 776f3f33
+        OidKeyHashMap<SerializedObject> versionConflicts,
+        OidKeyHashMap<Long> longerContracts,
         List<TransactionPrepareFailedException> failures, long tid) {
       if (versionConflicts.isEmpty() && failures.isEmpty()) {
         try {
@@ -97,15 +90,12 @@
         SerializedObject value = database.read(getOnum());
         if (value != null) {
           if (value.getVersion() != getVersion()) {
-<<<<<<< HEAD
-            versionConflicts.put(getOnum(), value);
-          } else if (value.getExpiry() > getExpiry()) {
-            longerContracts.put(getOnum(), value.getExpiry());
-=======
             versionConflicts.put(
                 Worker.getWorker().getStore(database.getName()), getOnum(),
                 value);
->>>>>>> 776f3f33
+          } else if (value.getExpiry() > getExpiry()) {
+            longerContracts.put(Worker.getWorker().getStore(database.getName()),
+                getOnum(), value.getExpiry());
           }
         }
       }
@@ -128,12 +118,8 @@
      *          than the value seen by the worker.
      */
     public abstract void prepare(ObjectDB database, Principal worker,
-<<<<<<< HEAD
-        LongKeyMap<SerializedObject> versionConflicts,
-        LongKeyMap<Long> longerContracts)
-=======
-        OidKeyHashMap<SerializedObject> versionConflicts)
->>>>>>> 776f3f33
+        OidKeyHashMap<SerializedObject> versionConflicts,
+        OidKeyHashMap<Long> longerContracts)
         throws TransactionPrepareFailedException;
 
     /**
@@ -188,12 +174,8 @@
 
     @Override
     public void prepare(ObjectDB database, Principal worker,
-<<<<<<< HEAD
-        LongKeyMap<SerializedObject> versionConflicts,
-        LongKeyMap<Long> longerContracts)
-=======
-        OidKeyHashMap<SerializedObject> versionConflicts)
->>>>>>> 776f3f33
+        OidKeyHashMap<SerializedObject> versionConflicts,
+        OidKeyHashMap<Long> longerContracts)
         throws TransactionPrepareFailedException {
       database.prepareRead(tid, worker, onum, version, expiry, versionConflicts,
           longerContracts);
@@ -232,8 +214,8 @@
 
     @Override
     public void prepare(ObjectDB database, Principal worker,
-        LongKeyMap<SerializedObject> versionConflicts,
-        LongKeyMap<Long> longerContracts)
+        OidKeyHashMap<SerializedObject> versionConflicts,
+        OidKeyHashMap<Long> longerContracts)
         throws TransactionPrepareFailedException {
       database.prepareExtension(tid, worker, extension, versionConflicts,
           longerContracts);
@@ -272,12 +254,8 @@
 
     @Override
     public void prepare(ObjectDB database, Principal worker,
-<<<<<<< HEAD
-        LongKeyMap<SerializedObject> versionConflicts,
-        LongKeyMap<Long> longerContracts)
-=======
-        OidKeyHashMap<SerializedObject> versionConflicts)
->>>>>>> 776f3f33
+        OidKeyHashMap<SerializedObject> versionConflicts,
+        OidKeyHashMap<Long> longerContracts)
         throws TransactionPrepareFailedException {
       database.prepareUpdate(tid, worker, val, versionConflicts,
           longerContracts, WRITE);
@@ -316,12 +294,8 @@
 
     @Override
     public void prepare(ObjectDB database, Principal worker,
-<<<<<<< HEAD
-        LongKeyMap<SerializedObject> versionConflicts,
-        LongKeyMap<Long> longerContracts)
-=======
-        OidKeyHashMap<SerializedObject> versionConflicts)
->>>>>>> 776f3f33
+        OidKeyHashMap<SerializedObject> versionConflicts,
+        OidKeyHashMap<Long> longerContracts)
         throws TransactionPrepareFailedException {
       database.prepareUpdate(tid, worker, val, versionConflicts,
           longerContracts, CREATE);
@@ -397,9 +371,10 @@
    * Run the prepare.
    * @return a set of longer contracts to notify the worker about.
    */
-  public LongKeyMap<Long> runPrepare(TransactionManager tm, ObjectDB database,
-      Principal worker) throws TransactionPrepareFailedException {
-    LongKeyMap<Long> longerContracts = new LongKeyHashMap<>();
+  public OidKeyHashMap<Long> runPrepare(TransactionManager tm,
+      ObjectDB database, Principal worker)
+      throws TransactionPrepareFailedException {
+    OidKeyHashMap<Long> longerContracts = new OidKeyHashMap<>();
 
     // First, check read and write permissions. We do this before we attempt to
     // do the actual prepare because we want to run the permissions check in a
@@ -451,11 +426,7 @@
         TransactionPrepareFailedException fail =
             new TransactionPrepareFailedException(failures);
         fail.versionConflicts.putAll(versionConflicts);
-        for (LongKeyMap.Entry<Long> entry : longerContracts.entrySet()) {
-          fail.longerContracts.put(
-              Worker.getWorker().getStore(Worker.getWorkerName()),
-              entry.getKey(), entry.getValue());
-        }
+        fail.longerContracts.putAll(longerContracts);
         database.abortPrepare(tid, worker);
         throw fail;
       }

package fabric.store;

import static fabric.common.Logging.STORE_REQUEST_LOGGER;
import static fabric.common.Logging.STORE_TRANSACTION_LOGGER;
import static fabric.common.ONumConstants.STORE_PRINCIPAL;

import java.io.IOException;
import java.lang.reflect.Constructor;
import java.security.GeneralSecurityException;
import java.security.PrivateKey;
import java.security.PublicKey;
import java.security.cert.X509Certificate;
import java.util.Collection;
import java.util.HashSet;
import java.util.Set;
import java.util.logging.Level;

import fabric.common.ConfigProperties;
import fabric.common.Crypto;
import fabric.common.KeyMaterial;
import fabric.common.Logging;
import fabric.common.ObjectGroup;
import fabric.common.SerializedObject;
import fabric.common.SysUtil;
import fabric.common.exceptions.AccessException;
import fabric.common.exceptions.FabricGeneralSecurityException;
import fabric.common.exceptions.InternalError;
import fabric.common.exceptions.ProtocolError;
import fabric.common.net.RemoteIdentity;
import fabric.common.net.SubServerSocket;
import fabric.common.net.SubServerSocketFactory;
import fabric.common.net.handshake.HandshakeAuthenticated;
import fabric.common.net.handshake.HandshakeBogus;
import fabric.common.net.handshake.HandshakeComposite;
import fabric.common.net.handshake.HandshakeUnauthenticated;
import fabric.common.net.handshake.Protocol;
import fabric.common.net.naming.NameService;
import fabric.common.net.naming.NameService.PortType;
import fabric.common.net.naming.TransitionalNameService;
import fabric.common.util.LongIterator;
import fabric.common.util.LongKeyHashMap;
import fabric.common.util.LongKeyMap;
import fabric.common.util.LongSet;
import fabric.common.util.Oid;
import fabric.common.util.Pair;
import fabric.dissemination.ObjectGlob;
import fabric.lang.security.NodePrincipal;
import fabric.lang.security.Principal;
import fabric.messages.AbortTransactionMessage;
import fabric.messages.AllocateMessage;
import fabric.messages.CommitTransactionMessage;
import fabric.messages.ContractExtensionMessage;
import fabric.messages.DissemReadMessage;
import fabric.messages.GetCertChainMessage;
import fabric.messages.MakePrincipalMessage;
import fabric.messages.MessageToStoreHandler;
import fabric.messages.PrepareTransactionMessage;
import fabric.messages.ReadMessage;
import fabric.messages.StalenessCheckMessage;
import fabric.messages.UnsubscribeMessage;
import fabric.messages.WaitForUpdateMessage;
import fabric.store.db.ObjectDB;
import fabric.worker.TransactionCommitFailedException;
import fabric.worker.TransactionPrepareFailedException;
import fabric.worker.Worker;
import fabric.worker.Worker.Code;
import fabric.worker.metrics.ExpiryExtension;
import fabric.worker.remote.RemoteWorker;

class Store extends MessageToStoreHandler {
  public final Node node;
  public final TransactionManager tm;
  public final SurrogateManager sm;
  public final ObjectDB os;
  public final X509Certificate[] certificateChain;
  public final PublicKey publicKey;
  public final PrivateKey privateKey;
  public final ConfigProperties config;

  private final SubServerSocketFactory socketFactory;

  Store(Node node, String name) {
    super(name);

    //
    // read properties file
    //

    this.config = new ConfigProperties(name);

    KeyMaterial keyset = config.getKeyMaterial();

    this.certificateChain = keyset.getNameChain();
    this.publicKey = keyset.getPublicKey();
    this.privateKey = keyset.getPrivateKey();

    if (null == keyset.getPrincipalChain()) {
      try {
        X509Certificate[] principalChain =
            new X509Certificate[certificateChain.length + 1];
        for (int i = 0; i < certificateChain.length; i++)
          principalChain[i + 1] = certificateChain[i];
        principalChain[0] =
            Crypto.createCertificate(SysUtil.getNodeCN(name, STORE_PRINCIPAL),
                publicKey, name, privateKey);
        keyset.setPrincipalChain(principalChain);
      } catch (GeneralSecurityException e) {
        throw new InternalError(
            "failed to create store's principal certificate", e);
      }
    }

    this.socketFactory = createSocketFactory(keyset);

    this.node = node;
    this.os = loadStore();
    this.tm = new TransactionManager(this.os);
    this.sm = loadSurrogateManager();
  }

  // ////////////////////////////////////////////////////////////////////////////
  // lifecycle //
  // ////////////////////////////////////////////////////////////////////////////

  public void initialize() {
    // Ensure each store's object database has been properly initialized.
    os.ensureInit();
  }

  @Override
  protected SubServerSocket createServerSocket() {
    return socketFactory.createServerSocket();
  }

  public void shutdown() {
    try {
      os.close();
    } catch (final IOException exc) { /* do nothing */
    }
  }

  private ObjectDB loadStore() {
    try {
      // construct ObjectDB with class specified by properties file
      final Class<?> osClass = Class.forName(config.backendClass);
      final Constructor<?> osCons =
          osClass.getConstructor(String.class, PrivateKey.class);
      final ObjectDB os =
          (ObjectDB) osCons.newInstance(config.name, this.privateKey);

      return os;
    } catch (Exception exc) {
      throw new InternalError("could not initialize store", exc);
    }
  }

  private SurrogateManager loadSurrogateManager() {
    try {
      // construct SurrogateManager with class specified by properties file
      final Class<?> smClass = Class.forName(config.surrogateManagerClass);
      final Constructor<?> smCons =
          smClass.getConstructor(TransactionManager.class);
      final SurrogateManager sm =
          (SurrogateManager) smCons.newInstance(this.tm);

      return sm;
    } catch (Exception exc) {
      throw new InternalError("could not initialize surrogate manager", exc);
    }
  }

  private SubServerSocketFactory createSocketFactory(KeyMaterial keys) {
    try {
      Protocol<RemoteWorker> authProt;
      if (config.useSSL)
        authProt = new HandshakeAuthenticated<>(keys);
      else authProt = new HandshakeBogus<>(this.config.name, STORE_PRINCIPAL);

      Protocol<RemoteWorker> handshake = new HandshakeComposite<>(authProt,
          new HandshakeUnauthenticated<RemoteWorker>(this.config.name));
      NameService nameService = new TransitionalNameService();

      return new SubServerSocketFactory(config, handshake, nameService,
          PortType.STORE);
    } catch (final Exception e) {
      throw new InternalError("Failed to initialize store", e);
    }
  }

  // ////////////////////////////////////////////////////////////////////////////
  // message handlers //
  // ////////////////////////////////////////////////////////////////////////////

  @Override
  public void handle(RemoteIdentity<RemoteWorker> client,
      AbortTransactionMessage message) {
    Logging.log(STORE_REQUEST_LOGGER, Level.FINER,
        "Handling Abort Message from {0} for tid={1}", nameOf(client.principal),
        Long.toHexString(message.tid.topTid));

    tm.abortTransaction(client.principal, message.tid.topTid);
  }

  /**
   * Processes the given request for new OIDs.
   */
  @Override
  public AllocateMessage.Response handle(RemoteIdentity<RemoteWorker> client,
      AllocateMessage msg) throws AccessException {
    Logging.log(STORE_REQUEST_LOGGER, Level.FINER,
        "Handling Allocate Message from {0}", nameOf(client.principal));

    long[] onums = tm.newOnums(client.principal, msg.num);
    return new AllocateMessage.Response(onums);
  }

  /**
   * Processes the given commit request
   */
  @Override
  public void handle(RemoteIdentity<RemoteWorker> client,
      CommitTransactionMessage message) throws ProtocolError {
    Logging.log(STORE_REQUEST_LOGGER, Level.FINER,
        "Handling Commit Message from {0} for tid={1}",
        nameOf(client.principal), message.transactionID);

    try {
      tm.commitTransaction(client, message.transactionID);
      client.node.notifyStoreCommitted(message.transactionID);
    } catch (TransactionCommitFailedException e) {
      STORE_TRANSACTION_LOGGER.log(Level.FINE,
          "Commit of transaction {0} failed.",
          Long.toHexString(message.transactionID));
    }
  }

  /**
   * Processes the given PREPARE request.
   */
  @Override
  public void handle(RemoteIdentity<RemoteWorker> client,
      PrepareTransactionMessage msg) {
    Logging.log(STORE_REQUEST_LOGGER, Level.FINER,
        "Handling Prepare Message, worker={0}, tid={1}",
        nameOf(client.principal), Long.toHexString(msg.tid));

<<<<<<< HEAD
    LongKeyMap<Long> longerContracts = prepareTransaction(client.principal,
        msg.tid, msg.serializedCreates, msg.serializedWrites, msg.reads,
        msg.extensions, msg.extensionsTriggered, msg.delayedExtensions);

    long prepareTime = System.currentTimeMillis();

    if (msg.singleStore || msg.readOnly) {
      if (msg.singleStore && prepareTime > msg.expiryToCheck) {
        try {
          tm.abortTransaction(client.principal, msg.tid);
        } catch (AccessException e) {
          // This should never happen.
          throw new InternalError("AccessException on abort but not prepare?");
        }
        throw new TransactionPrepareFailedException(
            new LongKeyHashMap<SerializedObject>(), longerContracts,
            "Single store prepare too late");
      }
      try {
=======
    try {
      prepareTransaction(client.principal, msg.tid, msg.serializedCreates,
          msg.serializedWrites, msg.reads);

      if (msg.singleStore || msg.readOnly) {
>>>>>>> 81ad306e
        tm.commitTransaction(client, msg.tid);
      }
      client.node.notifyStorePrepareSuccess(msg.tid);
    } catch (TransactionPrepareFailedException e) {
      client.node.notifyStorePrepareFailed(msg.tid, e);
    } catch (TransactionCommitFailedException e) {
      // Shouldn't happen.
      throw new InternalError("Single-store commit failed unexpectedly.", e);
    }
<<<<<<< HEAD

    // Use the time we return, at this point we have locked all of the objects
    // for prepare.
    return new PrepareTransactionMessage.Response(prepareTime, longerContracts);
=======
>>>>>>> 81ad306e
  }

  /**
   * Processes the given read request.
   */
  @Override
  public ReadMessage.Response handle(RemoteIdentity<RemoteWorker> client,
      ReadMessage msg) throws AccessException {
    Logging.log(STORE_REQUEST_LOGGER, Level.FINER,
        "Handling Read Message from {0}, onum={1}", nameOf(client.principal),
        msg.onum);

    HashSet<ObjectGroup> groups = new HashSet<>();
    groups.add(tm.getGroup(client.principal, client.node, msg.onum));
    for (LongIterator iter = tm.getAssociatedOnums(msg.onum).iterator(); iter
        .hasNext();) {
      long relatedOnum = iter.next();
      groups.add(tm.getGroup(client.principal, client.node, relatedOnum));
    }
    return new ReadMessage.Response(groups);
  }

  /**
   * Processes the given dissemination-read request.
   */
  @Override
  public DissemReadMessage.Response handle(RemoteIdentity<RemoteWorker> client,
      DissemReadMessage msg) throws AccessException {
    Logging.log(STORE_REQUEST_LOGGER, Level.FINER,
        "Handling DissemRead message from {0}, onum={1}",
        nameOf(client.principal), msg.onum);

    LongKeyMap<ObjectGlob> result = new LongKeyHashMap<>();
    result.put(msg.onum, tm.getGlob(msg.onum, client.node));
    for (LongIterator iter = tm.getAssociatedOnums(msg.onum).iterator(); iter
        .hasNext();) {
      long relatedOnum = iter.next();
      ObjectGlob relatedGlob = tm.getGlob(relatedOnum, client.node);
      // Only add it if it's distinct from other globs we're already sending
      if (!result.values().contains(relatedGlob))
        result.put(relatedOnum, relatedGlob);
    }
    return new DissemReadMessage.Response(result);
  }

  /**
   * Processes the given request for the store's SSL certificate chain.
   */
  @Override
  public GetCertChainMessage.Response handle(
      RemoteIdentity<RemoteWorker> client, GetCertChainMessage msg) {
    Logging.log(STORE_REQUEST_LOGGER, Level.FINER,
        "Handling request for SSL cert chain, worker={0}",
        nameOf(client.principal));

    return new GetCertChainMessage.Response(certificateChain);
  }

  /**
   * Processes the given request for a new node principal
   */
  @Override
  public MakePrincipalMessage.Response handle(
      RemoteIdentity<RemoteWorker> client, MakePrincipalMessage msg)
      throws FabricGeneralSecurityException {
    // Note: p should always be null.

    // Get the store's node object and its signing key.
    final fabric.worker.Store store = Worker.getWorker().getStore(name);
    final PrivateKey storeKey = privateKey;

    // Create a principal object on the store and get the resulting object's
    // onum.
    long principalOnum = Worker.runInTopLevelTransaction(new Code<Long>() {
      @Override
      public Long run() {
        NodePrincipal principal = new NodePrincipal._Impl(store)
            .fabric$lang$security$NodePrincipal$(null);
        principal.addDelegatesTo(store.getPrincipal());
        return principal.$getOnum();
      }
    }, true);

    // Create a certificate that binds the requester's key to both the
    // requester's name and the new principal object's OID.
    X509Certificate cert;
    try {
      cert = Crypto.createCertificate(
          SysUtil.getNodeCN(client.node.name, principalOnum), msg.requesterKey,
          name, storeKey);
    } catch (GeneralSecurityException e) {
      throw new FabricGeneralSecurityException(e);
    }

    return new MakePrincipalMessage.Response(principalOnum, cert,
        certificateChain);
  }

  /**
   * Processes the given staleness check request.
   */
  @Override
  public StalenessCheckMessage.Response handle(
      RemoteIdentity<RemoteWorker> client, StalenessCheckMessage message)
      throws AccessException {
    STORE_REQUEST_LOGGER.log(Level.FINER,
        "Handling Staleness Check Message from {0}", nameOf(client.principal));

    return new StalenessCheckMessage.Response(
        tm.checkForStaleObjects(client.principal, message.versionsAndExpiries));
  }

  /**
   * Processes the contract extension request.
   */
  @Override
  public void handle(RemoteIdentity<RemoteWorker> client,
      final ContractExtensionMessage message) {
    STORE_REQUEST_LOGGER.log(Level.FINER,
        "Handling Contract Extension Message from {0}",
        nameOf(client.principal));

    for (fabric.worker.RemoteStore s : message.updates.keySet()) {
      for (SerializedObject obj : message.updates.get(s)) {
        s.updateCache(obj);
      }
    }

    tm.queueExtensions(message.extensions);
  }

  /**
   * Processes the contract extension request.
   */
  @Override
  public WaitForUpdateMessage.Response handle(
      RemoteIdentity<RemoteWorker> client, WaitForUpdateMessage message)
      throws AccessException {
    STORE_REQUEST_LOGGER.log(Level.FINER,
        "Handling Wait For Update Message from {0}", nameOf(client.principal));

    // TODO
    return new WaitForUpdateMessage.Response(
        tm.waitForUpdates(message.onumsAndVersions));
  }

  private LongKeyMap<Long> prepareTransaction(Principal p, long tid,
      Collection<SerializedObject> serializedCreates,
      Collection<SerializedObject> serializedWrites,
      LongKeyMap<Pair<Integer, Long>> reads,
      Collection<ExpiryExtension> extensions,
      LongKeyMap<Set<Oid>> extensionsTriggered, LongSet delayedExtensions)
      throws TransactionPrepareFailedException {

    PrepareRequest req =
        new PrepareRequest(tid, serializedCreates, serializedWrites, reads,
            extensions, extensionsTriggered, delayedExtensions);

    sm.createSurrogates(req);

    return tm.prepare(p, req);
  }

  private String nameOf(Principal p) {
    return p == null ? "BOTTOM"
        : ("fab://" + p.$getStore().name() + "/" + p.$getOnum());
  }

  @Override
  public void handle(RemoteIdentity<RemoteWorker> client,
      UnsubscribeMessage msg) {
    tm.unsubscribe(client.node, msg.unsubscribes);
  }
}<|MERGE_RESOLUTION|>--- conflicted
+++ resolved
@@ -244,49 +244,24 @@
         "Handling Prepare Message, worker={0}, tid={1}",
         nameOf(client.principal), Long.toHexString(msg.tid));
 
-<<<<<<< HEAD
-    LongKeyMap<Long> longerContracts = prepareTransaction(client.principal,
-        msg.tid, msg.serializedCreates, msg.serializedWrites, msg.reads,
-        msg.extensions, msg.extensionsTriggered, msg.delayedExtensions);
-
-    long prepareTime = System.currentTimeMillis();
-
-    if (msg.singleStore || msg.readOnly) {
-      if (msg.singleStore && prepareTime > msg.expiryToCheck) {
-        try {
-          tm.abortTransaction(client.principal, msg.tid);
-        } catch (AccessException e) {
-          // This should never happen.
-          throw new InternalError("AccessException on abort but not prepare?");
-        }
-        throw new TransactionPrepareFailedException(
-            new LongKeyHashMap<SerializedObject>(), longerContracts,
-            "Single store prepare too late");
-      }
-      try {
-=======
-    try {
-      prepareTransaction(client.principal, msg.tid, msg.serializedCreates,
-          msg.serializedWrites, msg.reads);
+    try {
+      LongKeyMap<Long> longerContracts = prepareTransaction(client.principal,
+          msg.tid, msg.serializedCreates, msg.serializedWrites, msg.reads,
+          msg.extensions, msg.extensionsTriggered, msg.delayedExtensions);
+
+      long prepareTime = System.currentTimeMillis();
 
       if (msg.singleStore || msg.readOnly) {
->>>>>>> 81ad306e
         tm.commitTransaction(client, msg.tid);
       }
-      client.node.notifyStorePrepareSuccess(msg.tid);
+      client.node.notifyStorePrepareSuccess(msg.tid, prepareTime,
+          longerContracts);
     } catch (TransactionPrepareFailedException e) {
       client.node.notifyStorePrepareFailed(msg.tid, e);
     } catch (TransactionCommitFailedException e) {
       // Shouldn't happen.
       throw new InternalError("Single-store commit failed unexpectedly.", e);
     }
-<<<<<<< HEAD
-
-    // Use the time we return, at this point we have locked all of the objects
-    // for prepare.
-    return new PrepareTransactionMessage.Response(prepareTime, longerContracts);
-=======
->>>>>>> 81ad306e
   }
 
   /**

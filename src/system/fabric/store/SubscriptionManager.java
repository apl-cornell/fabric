--- conflicted
+++ resolved
@@ -140,12 +140,8 @@
     protected void runGroup(LongSet onums) {
       LongKeyMap<ObjectGlob> globs = new LongKeyHashMap<>();
       LongSet onumsSent = new LongHashSet();
-<<<<<<< HEAD
-      List<ObjectGroup> groups = new ArrayList<>();
+      Set<ObjectGroup> groups = new HashSet<>();
       LongKeyMap<LongSet> associatedOnums = new LongKeyHashMap<>();
-=======
-      Set<ObjectGroup> groups = new HashSet<>();
->>>>>>> 99d04f1e
       // Gather the updates.
       for (LongIterator it = onums.iterator(); it.hasNext();) {
         long onum = it.next();
@@ -176,20 +172,27 @@
             for (LongIterator iter = curAssociatedOnums.iterator(); iter
                 .hasNext();) {
               long associated = iter.next();
-              globs.put(associated, tm.getGroupContainer(associated).getGlob());
+              GroupContainer associatedContainer =
+                  tm.getGroupContainer(associated);
+              // Don't bother packaging each onum separately
+              // TODO: Check if we had this in another glob already and use that
+              // instead?
+              curAssociatedOnums.removeAll(associatedContainer.onums);
+              curAssociatedOnums.add(associated);
+              globs.put(associated, associatedContainer.getGlob());
             }
           } else {
             onumsSent.add(onum);
-            associatedOnums.put(onum, curAssociatedOnums);
             groups.add(groupContainer.getGroup(worker.getPrincipal()));
             for (LongIterator iter = curAssociatedOnums.iterator(); iter
                 .hasNext();) {
-              long associatedOnum = iter.next();
+              long associated = iter.next();
               GroupContainer associatedContainer =
-                  tm.getGroupContainer(associatedOnum);
+                  tm.getGroupContainer(associated);
               groups.add(associatedContainer.getGroup(worker.getPrincipal()));
             }
           }
+          associatedOnums.put(onum, curAssociatedOnums);
         } catch (AccessException e) {
           throw new InternalError(e);
         }

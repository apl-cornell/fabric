package fabric.store;

import java.security.PrivateKey;
import java.util.ArrayList;
import java.util.Collection;
import java.util.HashMap;
import java.util.HashSet;
import java.util.Iterator;
import java.util.List;
import java.util.Map;
import java.util.Map.Entry;
import java.util.Set;
import java.util.concurrent.ArrayBlockingQueue;
import java.util.concurrent.BlockingQueue;

import fabric.common.FabricThread;
import fabric.common.Logging;
import fabric.common.ObjectGroup;
import fabric.common.Threading;
import fabric.common.VersionWarranty.Binding;
import fabric.common.WarrantyGroup;
import fabric.common.exceptions.AccessException;
import fabric.common.exceptions.InternalError;
import fabric.common.util.LongHashSet;
import fabric.common.util.LongIterator;
import fabric.common.util.LongKeyCache;
import fabric.common.util.LongKeyHashMap;
import fabric.common.util.LongKeyMap;
import fabric.common.util.LongSet;
import fabric.common.util.Pair;
import fabric.dissemination.ObjectGlob;
import fabric.dissemination.WarrantyGlob;
import fabric.store.db.GroupContainer;
import fabric.worker.Store;
import fabric.worker.Worker;
import fabric.worker.remote.RemoteWorker;

/**
 * Keeps track of who's subscribed to what object. Handles subscriptions for a
 * single store.
 */
public class SubscriptionManager extends FabricThread.Impl {
  private static abstract class NotificationEvent extends
      Threading.NamedRunnable {
    public NotificationEvent(String name) {
      super(name);
    }

    @Override
    protected final void runImpl() {
      handle();
    }

    protected abstract void handle();
  }

  private final class ObjectUpdateEvent extends NotificationEvent {
    /**
     * The set of onums that were updated.
     */
    final LongSet onums;

    /**
     * The worker that updated the onums.
     */
    final RemoteWorker writer;

    public ObjectUpdateEvent(LongSet onums, RemoteWorker writer) {
      super("Fabric subscription manager object-update notifier");
      this.onums = onums;
      this.writer = writer;
    }

    @Override
    protected void handle() {
      // Go through the onums and figure out which workers are interested in
      // which updates.
      Map<RemoteWorker, List<Long>> onumsToNotify = new HashMap<>();
      Map<RemoteWorker, LongSet> groupedOnumsToSend = new HashMap<>();

      Map<RemoteWorker, List<ObjectGroup>> workerNotificationMap =
          new HashMap<>();
      Map<RemoteWorker, LongKeyMap<ObjectGlob>> dissemNotificationMap =
          new HashMap<>();

      for (LongIterator it = onums.iterator(); it.hasNext();) {
        long onum = it.next();
        GroupContainer groupContainer;
        ObjectGlob glob;
        try {
          // Skip if the onum represents a surrogate.
          if (tm.read(onum).isSurrogate()) continue;

          groupContainer = tm.getGroupContainer(onum);
          glob = groupContainer.getGlob();
        } catch (AccessException e) {
          throw new InternalError(e);
        }

        Set<Pair<RemoteWorker, Boolean>> subscribers = subscriptions.get(onum);
        if (subscribers != null) {
          synchronized (subscribers) {
            for (Iterator<Pair<RemoteWorker, Boolean>> subscriberIt =
                subscribers.iterator(); subscriberIt.hasNext();) {
              Pair<RemoteWorker, Boolean> subscriber = subscriberIt.next();

              RemoteWorker subscribingNode = subscriber.first;
              boolean isDissem = subscriber.second;

              if (subscribingNode == writer && !isDissem) continue;
              subscriberIt.remove();

              if (isDissem) {
                // Add group to dissemNotificationMap.
                LongKeyMap<ObjectGlob> globs =
                    dissemNotificationMap.get(subscribingNode);
                if (globs == null) {
                  globs = new LongKeyHashMap<>();
                  dissemNotificationMap.put(subscribingNode, globs);
                }

                globs.put(onum, glob);
              } else {
                // Add onum to onumsToNotify.
                List<Long> toNotify = onumsToNotify.get(subscribingNode);
                if (toNotify == null) {
                  toNotify = new ArrayList<>();
                  onumsToNotify.put(subscribingNode, toNotify);
                }
                toNotify.add(onum);

                // Check whether onum is already being sent.
                LongSet toSend = groupedOnumsToSend.get(subscribingNode);
                if (toSend == null) {
                  toSend = new LongHashSet();
                  groupedOnumsToSend.put(subscribingNode, toSend);
                }

                if (!toSend.contains(onum)) {
                  // Add group to workerNotificationMap.
                  ObjectGroup group =
                      groupContainer.getGroup(subscribingNode.getPrincipal());

                  List<ObjectGroup> groups =
                      workerNotificationMap.get(subscribingNode);
                  if (groups == null) {
                    groups = new ArrayList<>();
                    workerNotificationMap.put(subscribingNode, groups);
                  }

                  groups.add(group);

                  // Add group's onums to onumsToSend.
                  toSend.addAll(group.objects().keySet());
                }
              }
            }
          }
        }
      }

      // Notify the workers and resubscribe them.
      for (Entry<RemoteWorker, List<ObjectGroup>> entry : workerNotificationMap
          .entrySet()) {
        RemoteWorker worker = entry.getKey();
        List<ObjectGroup> updates = entry.getValue();

        List<Long> updatedOnums = onumsToNotify.get(worker);
        List<Long> resubscriptions =
            worker.notifyObjectUpdates(updatedOnums, updates);
        resubscriptions.retainAll(new HashSet<>(updatedOnums));

        // Resubscribe.
        for (long onum : resubscriptions) {
          subscribe(onum, worker, false);
        }
      }

      // Notify the dissemination nodes and resubscribe them.
      for (Entry<RemoteWorker, LongKeyMap<ObjectGlob>> entry : dissemNotificationMap
          .entrySet()) {
        RemoteWorker dissemNode = entry.getKey();
        LongKeyMap<ObjectGlob> updates = entry.getValue();

        List<Long> resubscriptions =
            dissemNode.notifyObjectUpdates(storeName, updates);

        // Resubscribe.
        for (long onum : resubscriptions) {
          if (updates.containsKey(onum)) {
            subscribe(onum, dissemNode, true);
          }
        }
      }
    }
  }

  private final class NewWarrantyEvent extends NotificationEvent {
    /**
     * The collection of new warranties.
     */
    final Collection<Binding> newWarranties;

    /**
     * The worker, if any, that already knows about the warranties.
     */
    final RemoteWorker worker;

    public NewWarrantyEvent(Collection<Binding> newWarranties,
        RemoteWorker worker) {
      super("Fabric subscription manager warranty-refresh notifier");
      this.newWarranties = newWarranties;
      this.worker = worker;
    }

    @Override
    protected void handle() {
      // Ensure the store field is initialized.
      if (store == null) {
        store = Worker.getWorker().getStore(storeName);
      }

      // Go through the warranties and figure out who's interested in which
      // updates. While we're at it, also build a table of updates, keyed by onum.
      LongKeyMap<Binding> updatesByOnum = new LongKeyHashMap<Binding>();
      Map<RemoteWorker, WarrantyGroup> workerNotificationMap = new HashMap<>();
      Map<Binding, List<RemoteWorker>> dissemNotificationMap =
          new HashMap<Binding, List<RemoteWorker>>();

      for (Binding update : newWarranties) {
        long onum = update.onum;
        updatesByOnum.put(onum, update);

        Set<Pair<RemoteWorker, Boolean>> subscribers = subscriptions.get(onum);
        if (subscribers != null) {
          synchronized (subscribers) {
            for (Iterator<Pair<RemoteWorker, Boolean>> subscriberIt =
                subscribers.iterator(); subscriberIt.hasNext();) {
              Pair<RemoteWorker, Boolean> subscriber = subscriberIt.next();

              RemoteWorker subscribingNode = subscriber.first;
              boolean isDissem = subscriber.second;
              if (subscribingNode == worker && !isDissem) continue;

              if (isDissem) {
                List<RemoteWorker> dissems = dissemNotificationMap.get(update);
                if (dissems == null) {
                  dissems = new ArrayList<RemoteWorker>();
                  dissemNotificationMap.put(update, dissems);
                }

                dissems.add(subscribingNode);
              } else {
                WarrantyGroup refreshGroup =
                    workerNotificationMap.get(subscribingNode);
                if (refreshGroup == null) {
                  refreshGroup = new WarrantyGroup();
                  workerNotificationMap.put(subscribingNode, refreshGroup);
                }

                refreshGroup.add(update);
              }

              subscriberIt.remove();
            }
          }
        }

        if (worker != null) {
          subscribe(onum, worker, false);
        }
      }

      // Notify the workers and resubscribe them.
      for (Map.Entry<RemoteWorker, WarrantyGroup> entry : workerNotificationMap
          .entrySet()) {
        RemoteWorker worker = entry.getKey();
        WarrantyGroup warranties = entry.getValue();
        List<Long> resubscriptions = worker.notifyWarrantyRefresh(warranties);

        // Resubscribe.
        for (long onum : resubscriptions) {
          subscribe(onum, worker, false);
        }
      }

      // Map the dissemination nodes to the groups of updates that they're
      // interested in.
      Map<RemoteWorker, LongKeyMap<WarrantyGlob>> dissemUpdateMap =
          new HashMap<RemoteWorker, LongKeyMap<WarrantyGlob>>();
      for (Map.Entry<Binding, List<RemoteWorker>> entry : dissemNotificationMap
          .entrySet()) {
        Binding update = entry.getKey();
        List<RemoteWorker> dissemNodes = entry.getValue();

        // Update the object group with the new warranties and get the resulting
        // set of updated warranties in the group.
        GroupContainer groupContainer;
        try {
          groupContainer = tm.getGroupContainer(update.onum);
        } catch (AccessException e) {
          throw new InternalError(e);
        }
        groupContainer.addRefreshedWarranties(updatesByOnum);
        WarrantyGroup updateGroup = groupContainer.getWarranties();

        if (updateGroup == null) continue;

        // Encrypt the group.
        WarrantyGlob updateGlob =
            new WarrantyGlob(groupContainer.getLabel(), signingKey, updateGroup);

        // Add to the dissemUpdateMap.
        for (RemoteWorker dissemNode : dissemNodes) {
          LongKeyMap<WarrantyGlob> updates = dissemUpdateMap.get(dissemNode);
          if (updates == null) {
            updates = new LongKeyHashMap<WarrantyGlob>();
            dissemUpdateMap.put(dissemNode, updates);
          }

          updates.put(update.onum, updateGlob);
        }
      }

      // Send the updates to the dissemination nodes and resubscribe them.
      for (Map.Entry<RemoteWorker, LongKeyMap<WarrantyGlob>> entry : dissemUpdateMap
          .entrySet()) {
        RemoteWorker dissemNode = entry.getKey();
        LongKeyMap<WarrantyGlob> updates = entry.getValue();

        List<Long> resubscriptions =
            dissemNode.notifyWarrantyRefresh(storeName, updates);

        // Resubscribe.
        for (long onum : resubscriptions) {
          subscribe(onum, dissemNode, true);
        }
      }
    }
  }

  private final BlockingQueue<NotificationEvent> notificationQueue;

  /**
   * The set of nodes subscribed to each onum. The second component of each pair
   * indicates whether the node is subscribed as a dissemination node. (true =
   * dissemination, false = worker)
   */
  private final LongKeyCache<Set<Pair<RemoteWorker, Boolean>>> subscriptions;

  /**
   * The name of the store for which we are managing subscriptions.
   */
  private final String storeName;

  // Filled in lazily. Initializing this requires the worker, which won't be
  // initialized until after the subscription manager is constructed.
  private Store store = null;

  /**
   * The transaction manager corresponding to the store for which we are
   * managing subscriptions.
   */
  private final TransactionManager tm;

  /**
   * The key with which to sign outgoing update notifications.
   */
  private final PrivateKey signingKey;

  public static final boolean ENABLE_OBJECT_UPDATES = false;
  public static final boolean ENABLE_WARRANTY_REFRESHES = false;

  /**
   * @param tm
   *          The transaction manager corresponding to the store for which
   *          subscriptions are to be managed.
   */
  public SubscriptionManager(String store, TransactionManager tm,
      PrivateKey signingKey) {
    super("subscription manager for store " + store);
<<<<<<< HEAD
    this.storeName = store;
    this.notificationQueue = new ArrayBlockingQueue<NotificationEvent>(50);
    this.tm = tm;
    this.subscriptions = new LongKeyCache<Set<Pair<RemoteWorker, Boolean>>>();
    this.signingKey = signingKey;
=======
    this.store = store;
    this.notificationQueue = new ArrayBlockingQueue<>(50);
    this.tm = tm;
    this.subscriptions = new LongKeyCache<>();
>>>>>>> 870d1adb

    start();
  }

  @Override
  public void run() {
    while (true) {
      try {
        Threading.getPool().submit(notificationQueue.take());
      } catch (InterruptedException e1) {
        Logging.logIgnoredInterruptedException(e1);
      }
    }
  }

  /**
   * Subscribes the given worker to the given onum.
   *
   * @param dissemSubscribe
   *          If true, then the given subscriber will be subscribed as a
   *          dissemination node; otherwise it will be subscribed as a worker.
   */
  public void subscribe(long onum, RemoteWorker worker, boolean dissemSubscribe) {
    Set<Pair<RemoteWorker, Boolean>> subscribers = subscriptions.get(onum);
    if (subscribers == null) {
      subscribers = new HashSet<>();
      Set<Pair<RemoteWorker, Boolean>> existing =
          subscriptions.putIfAbsent(onum, subscribers);
      if (existing != null) subscribers = existing;
    }

    synchronized (subscribers) {
      subscribers.add(new Pair<>(worker, dissemSubscribe));
    }
  }

  /**
   * Notifies the subscription manager that a set of objects has been updated by a
   * particular worker.
   */
  public void notifyUpdate(LongSet onums, RemoteWorker worker) {
    if (!ENABLE_OBJECT_UPDATES) return;

    notificationQueue.offer(new ObjectUpdateEvent(onums, worker));
  }

  /**
   * Notifies the subscription manager that a new set of warranties has been
   * issued.
   * 
   * @param worker the worker, if any, that already knows about the new warranties.
   */
  public void notifyNewWarranties(Collection<Binding> newWarranties,
      RemoteWorker worker) {
    if (!ENABLE_WARRANTY_REFRESHES) return;

    if (!newWarranties.isEmpty()) {
      notificationQueue.offer(new NewWarrantyEvent(newWarranties, worker));
    }
  }
}<|MERGE_RESOLUTION|>--- conflicted
+++ resolved
@@ -379,18 +379,11 @@
   public SubscriptionManager(String store, TransactionManager tm,
       PrivateKey signingKey) {
     super("subscription manager for store " + store);
-<<<<<<< HEAD
     this.storeName = store;
-    this.notificationQueue = new ArrayBlockingQueue<NotificationEvent>(50);
-    this.tm = tm;
-    this.subscriptions = new LongKeyCache<Set<Pair<RemoteWorker, Boolean>>>();
-    this.signingKey = signingKey;
-=======
-    this.store = store;
     this.notificationQueue = new ArrayBlockingQueue<>(50);
     this.tm = tm;
     this.subscriptions = new LongKeyCache<>();
->>>>>>> 870d1adb
+    this.signingKey = signingKey;
 
     start();
   }

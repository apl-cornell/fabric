package fabric.store;

import static fabric.common.Logging.STORE_TRANSACTION_LOGGER;
import static fabric.store.db.ObjectDB.UpdateType.CREATE;
import static fabric.store.db.ObjectDB.UpdateType.WRITE;

import java.security.PrivateKey;
import java.util.ArrayList;
import java.util.Collection;
import java.util.Collections;
import java.util.List;
import java.util.logging.Level;

import fabric.common.AuthorizationUtil;
import fabric.common.ONumConstants;
import fabric.common.ObjectGroup;
import fabric.common.RWLease;
import fabric.common.SerializedObject;
import fabric.common.SerializedObjectAndTokens;
import fabric.common.VersionWarranty;
import fabric.common.WarrantyGroup;
import fabric.common.exceptions.AccessException;
import fabric.common.exceptions.InternalError;
import fabric.common.exceptions.RuntimeFetchException;
import fabric.common.net.RemoteIdentity;
import fabric.common.util.LongIterator;
import fabric.common.util.LongKeyHashMap;
import fabric.common.util.LongKeyMap;
import fabric.common.util.LongKeyMap.Entry;
import fabric.common.util.LongSet;
import fabric.common.util.Pair;
import fabric.dissemination.ObjectGlob;
import fabric.dissemination.WarrantyGlob;
import fabric.lang.security.Label;
import fabric.lang.security.Principal;
import fabric.store.db.GroupContainer;
import fabric.store.db.ObjectDB;
import fabric.store.db.ObjectDB.ExtendReadLockStatus;
import fabric.worker.AbortException;
import fabric.worker.Store;
import fabric.worker.TransactionCommitFailedException;
import fabric.worker.TransactionPrepareFailedException;
import fabric.worker.Worker;
import fabric.worker.Worker.Code;
import fabric.worker.remote.RemoteWorker;

public class TransactionManager {

  // Hack hack hack
  private static final boolean ENABLE_WARRANTY_REFRESHES = false;

  @SuppressWarnings("all")
  private static class Ugh {
    static {
      if (TransactionManager.ENABLE_WARRANTY_REFRESHES != SubscriptionManager.ENABLE_WARRANTY_REFRESHES) {
        throw new InternalError();
      }
    }
  }

  /**
   * The object database of the store for which we're managing transactions.
   */
  private final ObjectDB database;

  /**
   * The subscription manager associated with the store for which we're managing
   * transactions.
   */
  private final SubscriptionManager sm;

  public TransactionManager(ObjectDB database, PrivateKey signingKey) {
    this.database = database;
    this.sm = new SubscriptionManager(database.getName(), this, signingKey);
  }

  public final SubscriptionManager subscriptionManager() {
    return sm;
  }

  /**
   * Instructs the transaction manager that the given transaction is aborting
   */
  public void abortTransaction(Principal worker, long transactionID)
      throws AccessException {
    database.abort(transactionID, worker);
    STORE_TRANSACTION_LOGGER.log(Level.FINE, "Aborted transaction {0}",
        transactionID);
  }

  /**
   * Executes the COMMIT phase of the three-phase commit.
   */
  public void commitTransaction(RemoteIdentity<RemoteWorker> workerIdentity,
      long transactionID, long commitTime)
      throws TransactionCommitFailedException {
    try {
      database.commit(transactionID, commitTime, workerIdentity, sm);
      if (STORE_TRANSACTION_LOGGER.isLoggable(Level.FINE)) {
        STORE_TRANSACTION_LOGGER.log(Level.FINE, "Committed transaction {0}",
            Long.toHexString(transactionID));
      }
    } catch (final RuntimeException e) {
      throw new TransactionCommitFailedException(
          "something went wrong; store experienced a runtime exception during "
              + "commit: " + e.getMessage(), e);
    }
  }

  /**
   * Executes the PREPARE_WRITES phase of the three-phase commit.
   *
   * @return a minimum commit time, specifying a time after which the warranties
   *     on all modified objects will expire.
   * @throws TransactionPrepareFailedException
   *           If the transaction would cause a conflict or if the worker is
   *           insufficiently privileged to execute the transaction.
   */
  public long prepareWrites(Principal worker, PrepareWritesRequest req)
      throws TransactionPrepareFailedException {
    final long tid = req.tid;
    long commitTime = System.currentTimeMillis();

    // First, check write permissions. We do this before we attempt to do the
    // actual prepare because we want to run the permissions check in a
    // transaction outside of the worker's transaction.
    Store store = Worker.getWorker().getStore(database.getName());
    if (worker == null || worker.$getStore() != store
        || worker.$getOnum() != ONumConstants.STORE_PRINCIPAL) {
      try {
        checkPerms(worker, LongSet.EMPTY, req.writes);
      } catch (AccessException e) {
        throw new TransactionPrepareFailedException(e.getMessage());
      } catch (AbortException e) {
        throw new TransactionPrepareFailedException(e.getMessage());
      }
    }

    database.beginPrepareWrites(tid, worker);

    try {
      // This will store the set of onums of objects that were out of date.
      LongKeyMap<SerializedObjectAndTokens> versionConflicts =
          new LongKeyHashMap<>();

      // Prepare writes.
      ObjectDB.ReadPrepareResult scratchObj =
          new ObjectDB.ReadPrepareResult(null, null, null);
      for (SerializedObject o : req.writes) {
        commitTime =
            Math.max(commitTime, database.registerUpdate(scratchObj, tid,
                worker, o, versionConflicts, WRITE));
      }

      // Prepare creates.
      for (SerializedObject o : req.creates) {
        database.registerUpdate(scratchObj, tid, worker, o, versionConflicts,
            CREATE);
      }

      if (!versionConflicts.isEmpty()) {
        throw new TransactionPrepareFailedException(versionConflicts);
      }

      database.finishPrepareWrites(tid, worker);

      STORE_TRANSACTION_LOGGER.log(Level.FINE,
          "Prepared writes for transaction {0}", tid);

      return commitTime;
    } catch (TransactionPrepareFailedException e) {
      database.abortPrepareWrites(tid, worker);
      throw e;
    } catch (RuntimeException e) {
      e.printStackTrace();
      database.abortPrepareWrites(tid, worker);
      throw e;
    }
  }

  /**
   * Executes the PREPARE_READS phase of the three-phase commit.
   *
   * @param workerIdentity
   *          The worker requesting the prepare
   * @throws TransactionPrepareFailedException
   *           If the transaction would cause a conflict or if the worker is
   *           insufficiently privileged to execute the transaction.
   */
  public Pair<LongKeyMap<VersionWarranty>, LongKeyMap<RWLease>> prepareReads(
      RemoteIdentity<RemoteWorker> workerIdentity, long tid,
      LongKeyMap<Integer> reads, long commitTime)
      throws TransactionPrepareFailedException {

    Principal worker = workerIdentity.principal;

    try {
      // First, check read permissions. We do this before we attempt to do the
      // actual prepare because we want to run the permissions check in a
      // transaction outside of the worker's transaction.
      Store store = Worker.getWorker().getStore(database.getName());
      if (worker == null || worker.$getStore() != store
          || worker.$getOnum() != ONumConstants.STORE_PRINCIPAL) {
        try {
          checkPerms(worker, reads.keySet(),
              Collections.<SerializedObject> emptyList());
        } catch (AccessException e) {
          throw new TransactionPrepareFailedException(e.getMessage());
        }
      }

      // This will store the set of onums of objects that were out of date.
      LongKeyMap<SerializedObjectAndTokens> versionConflicts =
          new LongKeyHashMap<>();

      // This will store the warranties that will be sent back to the worker as
      // a result of the prepare.
      Pair<LongKeyMap<VersionWarranty>, LongKeyMap<RWLease>> prepareResult =
          new Pair<LongKeyMap<VersionWarranty>, LongKeyMap<RWLease>>(
              new LongKeyHashMap<VersionWarranty>(),
              new LongKeyHashMap<RWLease>());

      // This will store the new warranties we get.
      List<VersionWarranty.Binding> newWarranties =
          ENABLE_WARRANTY_REFRESHES ? new ArrayList<VersionWarranty.Binding>()
              : null;

      // Check reads
      final ObjectDB.ReadPrepareResult resultObj =
          new ObjectDB.ReadPrepareResult(null, null, null);
      for (LongKeyMap.Entry<Integer> entry : reads.entrySet()) {
        long onum = entry.getKey();
        int version = entry.getValue().intValue();

        // Attempt to extend the object's warranty.
        try {
          ObjectDB.ReadPrepareResult result =
              database.lockForReadPrepare(resultObj, worker, onum, version,
                  commitTime);
          switch (result.getStatus()) {
          case NEW:
            if (ENABLE_WARRANTY_REFRESHES) {
              newWarranties
                  .add(result.getWarranty().new Binding(onum, version));
            }
            //$FALL-THROUGH$
          case OLD:
<<<<<<< HEAD
            prepareResult.first.put(onum, result.getWarranty());
            // Don't bother giving back leases not owned by the worker.
            if (result.getLease().ownedByPrincipal(workerIdentity.principal)) {
              prepareResult.second.put(onum, result.getLease());
=======
            if (!result.getWarranty().expired(true)) {
              // Don't bother sending a warranty back if it's not going to be
              // valid on arrival.
              prepareResult.put(onum, result.getWarranty());
>>>>>>> 072a965d
            }
            break;

          case BAD_VERSION:
            SerializedObject obj = database.read(onum);
            result = database.refreshRead(worker, resultObj, onum);
            versionConflicts.put(onum, new SerializedObjectAndTokens(obj,
                result.getWarranty(), result.getLease()));
            continue;

          case DENIED:
            sm.notifyNewWarranties(newWarranties, null);
            throw new TransactionPrepareFailedException(versionConflicts,
                "Unable to extend warranty for object " + onum);
          }
        } catch (AccessException e) {
          sm.notifyNewWarranties(newWarranties, null);
          throw new TransactionPrepareFailedException(versionConflicts,
              e.getMessage());
        }
      }

      if (!versionConflicts.isEmpty()) {
        sm.notifyNewWarranties(newWarranties, null);
        throw new TransactionPrepareFailedException(versionConflicts);
      }

      STORE_TRANSACTION_LOGGER.log(Level.FINE, "Prepared transaction {0}", tid);
      sm.notifyNewWarranties(newWarranties, workerIdentity.node);
      return prepareResult;
    } catch (TransactionPrepareFailedException e) {
      // Roll back the transaction.
      try {
        abortTransaction(worker, tid);
      } catch (AccessException ae) {
        throw new InternalError(ae);
      }
      throw e;
    }
  }

  /**
   * Checks that the worker principal has permissions to read/write the given
   * objects. If it doesn't, an AccessException is thrown.
   */
  private void checkPerms(final Principal worker, final LongSet reads,
      final Collection<SerializedObject> writes) throws AccessException {
    // The code that does the actual checking.
    Code<AccessException> checker = new Code<AccessException>() {
      @Override
      public AccessException run() {
        Store store = Worker.getWorker().getStore(database.getName());

        for (LongIterator it = reads.iterator(); it.hasNext();) {
          long onum = it.next();

          fabric.lang.Object storeCopy =
              new fabric.lang.Object._Proxy(store, onum);

          Label label;
          try {
            label = storeCopy.get$$updateLabel();
          } catch (RuntimeFetchException e) {
            return new AccessException("Object at onum " + onum
                + " doesn't exist.");
          }

          // Check read permissions.
          if (!AuthorizationUtil.isReadPermitted(worker, label.$getStore(),
              label.$getOnum())) {
            return new AccessException("read", worker, storeCopy);
          }
        }

        for (SerializedObject o : writes) {
          long onum = o.getOnum();

          fabric.lang.Object storeCopy =
              new fabric.lang.Object._Proxy(store, onum);

          Label label;
          try {
            label = storeCopy.get$$updateLabel();
          } catch (RuntimeFetchException e) {
            return new AccessException("Object at onum " + onum
                + " doesn't exist.");
          }

          // Check write permissions.
          if (!AuthorizationUtil.isWritePermitted(worker, label.$getStore(),
              label.$getOnum())) {
            return new AccessException("write", worker, storeCopy);
          }
        }

        return null;
      }
    };

    AccessException failure = Worker.runInTopLevelTransaction(checker, true);

    if (failure != null) throw failure;
  }

  /**
   * Returns a GroupContainer containing the specified object, without
   * refreshing warranties.
   */
  GroupContainer getGroupContainer(long onum) throws AccessException {
    return getGroupContainerAndSubscribe(onum, null, false /* this argument doesn't matter */);
  }

  /**
   * Returns a GroupContainer containing the specified object. All surrogates
   * referenced by any object in the group will also be in the group. This
   * ensures that the worker will not reveal information when dereferencing
   * surrogates.
   *
   * @param subscriber
   *          If non-null, then the given worker will be subscribed to the
   *          object and the object's group's warranties will be refreshed.
   * @param dissemSubscribe
   *          True if the subscriber is a dissemination node; false if it's a
   *          worker.
   */
  GroupContainer getGroupContainerAndSubscribe(long onum,
      RemoteWorker subscriber, boolean dissemSubscribe) throws AccessException {
    GroupContainer container = database.readGroup(onum);
    if (container == null) throw new AccessException(database.getName(), onum);

    if (subscriber != null) {
      sm.subscribe(onum, subscriber, dissemSubscribe);
      container.refreshWarranties(this);
    }

    return container;
  }

  /**
   * Returns a Glob containing the specified object. All surrogates referenced
   * by any object in the group will also be in the group. This ensures that the
   * worker will not reveal information when dereferencing surrogates.
   *
   * @param subscriber
   *          If non-null, then the given worker will be subscribed to the
   *          object as a dissemination node.
   */
  public Pair<ObjectGlob, WarrantyGlob> getGlobs(long onum,
      RemoteWorker subscriber) throws AccessException {
    return getGroupContainerAndSubscribe(onum, subscriber, true).getGlobs();
  }

  /**
   * Returns an ObjectGroup containing the specified object. All surrogates
   * referenced by any object in the group will also be in the group. This
   * ensures that the worker will not reveal information when dereferencing
   * surrogates.
   *
   * @param principal
   *          The principal performing the read.
   * @param subscriber
   *          If non-null, then the given worker will be subscribed to the
   *          object as a worker.
   * @param onum
   *          The onum for an object that should be in the group.
   * @param handler
   *          Used to track read statistics.
   */
  public Pair<ObjectGroup, WarrantyGroup> getGroup(Principal principal,
      RemoteWorker subscriber, long onum) throws AccessException {
    Pair<ObjectGroup, WarrantyGroup> group =
        getGroupContainerAndSubscribe(onum, subscriber, false).getGroups(
            principal);
    if (group == null) throw new AccessException(database.getName(), onum);
    return group;
  }

  /**
   * Reads an object from the object database. No authorization checks are done
   * here.
   */
  SerializedObject read(long onum) {
    return database.read(onum);
  }

  /**
   * Refreshes the warranties on a group of objects, represented by a mapping
   * from onums to version numbers. The refresh is done by creating new
   * warranties for any objects whose warranty has expired.
   */
  public void refreshWarranties(LongKeyMap<Integer> onumsToVersions) {
    List<VersionWarranty.Binding> newWarranties =
        ENABLE_WARRANTY_REFRESHES ? new ArrayList<VersionWarranty.Binding>()
            : null;

    ObjectDB.ReadPrepareResult resultObj =
        new ObjectDB.ReadPrepareResult(null, null, null);
    for (Entry<Integer> entry : onumsToVersions.entrySet()) {
      long onum = entry.getKey();
      ObjectDB.ReadPrepareResult refreshResult =
          database.refreshRead(null, resultObj, onum);

      if (ENABLE_WARRANTY_REFRESHES) {
        if (refreshResult.getStatus() == ExtendReadLockStatus.NEW) {
          newWarranties.add(refreshResult.getWarranty().new Binding(onum, entry
              .getValue()));
        }
      }
    }

    sm.notifyNewWarranties(newWarranties, null);
  }

  /**
   * @throws AccessException
   *           if the principal is not allowed to create objects on this store.
   */
  public long[] newOnums(Principal worker, int num) throws AccessException {
    return database.newOnums(num);
  }

  /**
   * Creates new onums, bypassing authorization. This is for internal use by the
   * store.
   */
  long[] newOnums(int num) {
    return database.newOnums(num);
  }

  /**
   * Checks the given set of objects for staleness and returns a list of updates
   * for any stale objects found.
   */
  List<SerializedObjectAndTokens> checkForStaleObjects(
      RemoteIdentity<RemoteWorker> workerIdentity, LongKeyMap<Integer> versions)
      throws AccessException {
    Principal worker = workerIdentity.principal;

    // First, check read and write permissions.
    Store store = Worker.getWorker().getStore(database.getName());
    if (worker == null || worker.$getStore() != store
        || worker.$getOnum() != ONumConstants.STORE_PRINCIPAL) {
      checkPerms(worker, versions.keySet(),
          Collections.<SerializedObject> emptyList());
    }

    List<SerializedObjectAndTokens> result = new ArrayList<>();
    List<VersionWarranty.Binding> newWarranties =
        ENABLE_WARRANTY_REFRESHES ? new ArrayList<VersionWarranty.Binding>()
            : null;
    boolean success = false;

    try {
      ObjectDB.ReadPrepareResult resultObj =
          new ObjectDB.ReadPrepareResult(null, null, null);
      for (LongKeyMap.Entry<Integer> entry : versions.entrySet()) {
        long onum = entry.getKey();
        int version = entry.getValue();

        int curVersion = database.getVersion(onum);
        if (curVersion != version) {
          ObjectDB.ReadPrepareResult refreshReadResult =
              database.refreshRead(worker, resultObj, onum);
          SerializedObject obj = database.read(onum);

          result.add(new SerializedObjectAndTokens(obj, refreshReadResult
              .getWarranty(), refreshReadResult.getLease()));

          if (ENABLE_WARRANTY_REFRESHES) {
            if (refreshReadResult.getStatus() == ExtendReadLockStatus.NEW) {
              newWarranties.add(refreshReadResult.getWarranty().new Binding(
                  onum, version));
            }
          }
        }
      }
      success = true;
    } finally {
      sm.notifyNewWarranties(newWarranties,
          success ? (RemoteWorker) workerIdentity.node : null);
    }

    return result;
  }

}<|MERGE_RESOLUTION|>--- conflicted
+++ resolved
@@ -245,17 +245,15 @@
             }
             //$FALL-THROUGH$
           case OLD:
-<<<<<<< HEAD
-            prepareResult.first.put(onum, result.getWarranty());
-            // Don't bother giving back leases not owned by the worker.
-            if (result.getLease().ownedByPrincipal(workerIdentity.principal)) {
-              prepareResult.second.put(onum, result.getLease());
-=======
             if (!result.getWarranty().expired(true)) {
               // Don't bother sending a warranty back if it's not going to be
               // valid on arrival.
-              prepareResult.put(onum, result.getWarranty());
->>>>>>> 072a965d
+              prepareResult.first.put(onum, result.getWarranty());
+            }
+            if ((!result.getLease().expired(true)) &&
+                result.getLease().ownedByPrincipal(workerIdentity.principal)) {
+              // Don't bother giving back leases not owned by the worker.
+              prepareResult.second.put(onum, result.getLease());
             }
             break;
 

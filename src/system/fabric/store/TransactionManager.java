--- conflicted
+++ resolved
@@ -205,7 +205,6 @@
   }
 
   /**
-<<<<<<< HEAD
    * Returns the set of onums that observe the given onum that are on this
    * store.
    */
@@ -213,6 +212,21 @@
     LongSet result = new LongHashSet();
     result.add(onum);
     getAssociatedOnums(onum, result);
+    result.remove(onum);
+    return result;
+  }
+
+  /**
+   * Returns the set of onums that observe the given onum that are on this
+   * store.  Does not include graph reached past the given set.
+   */
+  LongSet getAssociatedOnumsExcluded(long onum, LongSet excluded)
+      throws AccessException {
+    LongSet result = new LongHashSet();
+    result.add(onum);
+    result.addAll(excluded);
+    getAssociatedOnums(onum, result);
+    result.removeAll(excluded);
     result.remove(onum);
     return result;
   }
@@ -247,7 +261,9 @@
         }
       }
     }
-=======
+  }
+
+  /**
    * Unsubscribe the given worker from updates for the given
    *
    * @param client
@@ -257,7 +273,6 @@
    */
   void unsubscribe(RemoteWorker client, LongSet unsubscribes) {
     sm.unsubscribe(client, unsubscribes);
->>>>>>> 681a70a1
   }
 
   /**

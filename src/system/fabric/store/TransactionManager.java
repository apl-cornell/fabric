package fabric.store;

import static fabric.common.Logging.SEMANTIC_WARRANTY_LOGGER;
import static fabric.common.Logging.STORE_TRANSACTION_LOGGER;
import static fabric.store.db.ObjectDB.UpdateType.CREATE;
import static fabric.store.db.ObjectDB.UpdateType.WRITE;

import java.security.PrivateKey;
import java.util.ArrayList;
import java.util.Collection;
import java.util.Collections;
import java.util.HashSet;
import java.util.HashMap;
import java.util.LinkedList;
import java.util.List;
import java.util.Map;
import java.util.Set;
import java.util.logging.Level;

import fabric.common.AuthorizationUtil;
import fabric.common.Logging;
import fabric.common.ONumConstants;
import fabric.common.ObjectGroup;
import fabric.common.SemanticWarranty;
import fabric.common.SerializedObject;
import fabric.common.SerializedObjectAndTokens;
import fabric.common.VersionWarranty;
import fabric.common.WarrantyGroup;
import fabric.common.exceptions.AccessException;
import fabric.common.exceptions.InternalError;
import fabric.common.exceptions.RuntimeFetchException;
import fabric.common.net.RemoteIdentity;
import fabric.common.util.LongIterator;
import fabric.common.util.LongKeyHashMap;
import fabric.common.util.LongKeyMap;
import fabric.common.util.LongKeyMap.Entry;
import fabric.common.util.LongSet;
import fabric.common.util.OidKeyHashMap;
import fabric.common.util.Pair;
import fabric.dissemination.ObjectGlob;
import fabric.dissemination.WarrantyGlob;
import fabric.lang.Object._Impl;
import fabric.lang.WrappedJavaInlineable;
import fabric.lang.security.Label;
import fabric.lang.security.Principal;
import fabric.store.db.GroupContainer;
import fabric.store.db.ObjectDB;
import fabric.store.db.ObjectDB.ExtendReadLockStatus;
import fabric.store.db.SemanticWarrantyTable;
import fabric.store.db.SemanticWarrantyTable.SemanticExtendStatus;
import fabric.worker.AbortException;
import fabric.worker.memoize.CallInstance;
import fabric.worker.memoize.SemanticWarrantyRequest;
import fabric.worker.memoize.WarrantiedCallResult;
import fabric.worker.transaction.ReadMap;
import fabric.worker.RemoteStore;
import fabric.worker.Store;
import fabric.worker.TransactionCommitFailedException;
import fabric.worker.TransactionPrepareFailedException;
import fabric.worker.Worker;
import fabric.worker.Worker.Code;
import fabric.worker.remote.RemoteWorker;

public class TransactionManager {

  // Hack hack hack
  private static final boolean ENABLE_WARRANTY_REFRESHES = false;

  @SuppressWarnings("all")
  private static class Ugh {
    static {
      if (TransactionManager.ENABLE_WARRANTY_REFRESHES != SubscriptionManager.ENABLE_WARRANTY_REFRESHES) {
        throw new InternalError();
      }
    }
  }

  /**
   * The object database of the store for which we're managing transactions.
   */
  private final ObjectDB database;

  /**
   * The subscription manager associated with the store for which we're managing
   * transactions.
   */
  private final SubscriptionManager sm;

  /**
   * Data for maintaining semantic warranties.
   */
  private final SemanticWarrantyTable semanticWarranties;

  public TransactionManager(ObjectDB database, PrivateKey signingKey) {
    this.database = database;
    this.sm = new SubscriptionManager(database.getName(), this, signingKey);
    this.semanticWarranties = new SemanticWarrantyTable(database);
  }

  public final SubscriptionManager subscriptionManager() {
    return sm;
  }

  /**
   * Instructs the transaction manager that the given transaction is aborting
   */
  public void abortTransaction(Principal worker, long transactionID)
      throws AccessException {
    database.abort(transactionID, worker);
    semanticWarranties.abort(transactionID);
    STORE_TRANSACTION_LOGGER.log(Level.FINE, "Aborted transaction {0}",
        transactionID);
  }

  /**
   * Executes the COMMIT phase of the three-phase commit.
   */
  public void commitTransaction(RemoteIdentity<RemoteWorker> workerIdentity,
      long transactionID, long commitTime)
      throws TransactionCommitFailedException {
    try {
      database.commit(transactionID, commitTime, workerIdentity, sm);
      if (STORE_TRANSACTION_LOGGER.isLoggable(Level.FINE)) {
        STORE_TRANSACTION_LOGGER.log(Level.FINE, "Committed transaction {0}",
            Long.toHexString(transactionID));
      }
    } catch (final RuntimeException e) {
      throw new TransactionCommitFailedException(
          "something went wrong; store experienced a runtime exception during "
              + "commit: " + e.getMessage(), e);
    }
  }

  /**
   * Executes the PREPARE_WRITES phase of the three-phase commit.
   *
   * @return a minimum commit time, specifying a time after which the warranties
   * on all modified objects will expire, and the additional reads and
   * warrantied calls the transaction needs to use to support any call updates
   * this transaction will trigger.
   * @throws TransactionPrepareFailedException
   *           If the transaction would cause a conflict or if the worker is
   *           insufficiently privileged to execute the transaction.
   */
  public long prepareWrites(RemoteIdentity<RemoteWorker> workerIdentity,
      PrepareWritesRequest req) throws TransactionPrepareFailedException {
    final long tid = req.tid;
    long commitTime = System.currentTimeMillis();

    Principal worker = workerIdentity.principal;

    // First, check write permissions. We do this before we attempt to do the
    // actual prepare because we want to run the permissions check in a
    // transaction outside of the worker's transaction.
    RemoteStore store = Worker.getWorker().getStore(database.getName());
    if (worker == null || worker.$getStore() != store
        || worker.$getOnum() != ONumConstants.STORE_PRINCIPAL) {
      try {
        checkPerms(worker, LongSet.EMPTY, req.writes);
      } catch (AccessException e) {
        semanticWarranties.abort(tid);
        throw new TransactionPrepareFailedException(e.getMessage());
      } catch (AbortException e) {
        semanticWarranties.abort(tid);
        throw new TransactionPrepareFailedException(e.getMessage());
      }
    }

    database.beginPrepareWrites(tid, worker);

    long longest = 0;
    OidKeyHashMap<Integer> addedReads = new OidKeyHashMap<>();
    Map<CallInstance, WarrantiedCallResult> addedCalls = new HashMap<>();

    try {
      // This will store the set of onums of objects that were out of date.
      LongKeyMap<SerializedObjectAndTokens> versionConflicts =
          new LongKeyHashMap<>();

      // Prepare writes.
      ObjectDB.ReadPrepareResult scratchObj =
          new ObjectDB.ReadPrepareResult(null, null);
      for (SerializedObject o : req.writes) {
        commitTime =
            Math.max(commitTime, database.registerUpdate(scratchObj, tid,
                worker, o, versionConflicts, WRITE));
      }

      // Prepare creates.
      for (SerializedObject o : req.creates) {
        database.registerUpdate(scratchObj, tid, worker, o, versionConflicts,
            CREATE);
      }

      // Double check calls.
      long currentTime = System.currentTimeMillis();
      long currentProposedTime =
          (longestWarranty == null ? 0 : longestWarranty.expiry());
      Logging.log(SEMANTIC_WARRANTY_LOGGER, Level.FINEST,
          "Checking calls for {0} that would delay longer than {1} ms",
          Long.toHexString(tid), currentProposedTime - currentTime);
      Pair<SemanticWarranty, Pair<Map<CallInstance, SemanticWarrantyRequest>, Map<CallInstance, SemanticWarrantyRequest>>> callPrepareResp =
          semanticWarranties.prepareWrites(req.writes, req.creates, tid,
              currentProposedTime, database.getName());

      SemanticWarranty longestCallWarranty = callPrepareResp.first;
      Map<CallInstance, SemanticWarrantyRequest> updates =
          callPrepareResp.second.first;
      Map<CallInstance, SemanticWarrantyRequest> newCalls =
          callPrepareResp.second.second;
      updates.putAll(newCalls);

      OidKeyHashMap<Store> addedCreates = new OidKeyHashMap<>();

      for (SemanticWarrantyRequest update : updates.values()) {
        // Register additional creates
        for (LongKeyMap<_Impl> submap : update.creates) {
          for (_Impl create : submap.values()) {
            database.registerUpdate(scratchObj, tid, worker,
                new SerializedObject(create), versionConflicts, CREATE);
            addedCreates.put(create.$getStore(), create.$getOnum(),
                create.$getStore());
          }
        }

        // Collect reads and their warranties for the worker
        for (LongKeyMap<ReadMap.Entry> submap : update.reads) {
          for (ReadMap.Entry read : submap.values()) {
            addedReads.put(store, read.getRef().onum, read.getVersionNumber());
          }
        }

        // Collect calls and their warranties for the worker
        addedCalls.putAll(update.calls);
      }

      // Remove added reads on objects we created during call updates
      for (LongKeyMap<Store> submap : addedCreates) {
        for (LongKeyMap.Entry<Store> entry : submap.entrySet()) {
          addedReads.remove(entry.getValue(), entry.getKey());
        }
      }

      // Remove added reads on objects we wrote or created in this
      // transaction...
      for (SerializedObject o : req.writes) {
        addedReads.remove(store, o.getOnum());
      }
      for (SerializedObject o : req.creates) {
        addedReads.remove(store, o.getOnum());
      }

      if (!versionConflicts.isEmpty()) {
        throw new TransactionPrepareFailedException(versionConflicts);
      }

      // Don't worry about calls we're updating or requesting.
      for (CallInstance updatingCall : updates.keySet()) {
        addedCalls.remove(updatingCall);
      }

      // Don't worry about calls we're requesting in this prepare request
      for (SemanticWarrantyRequest callRequest : req.calls) {
        addedCalls.remove(callRequest.call);
      }

<<<<<<< HEAD
      // Ugh this is ugly.
      longest = longestWarranty == null ? 0 : longestWarranty.expiry();
      if (longestCallWarranty != null
          && (longestCallWarranty.expiresAfter(longest, true))) {
        longest = longestCallWarranty.expiry();
      }

      database.finishPrepareWrites(tid, worker);
=======
      return commitTime;
>>>>>>> a71dd5fb
    } catch (TransactionPrepareFailedException e) {
      database.abortPrepareWrites(tid, worker);
      semanticWarranties.abort(tid);
      throw e;
    } catch (RuntimeException e) {
      e.printStackTrace();
      database.abortPrepareWrites(tid, worker);
      semanticWarranties.abort(tid);
      throw e;
    }

    try {
      if (addedCalls.size() != 0)
        prepareCalls(worker, tid, addedCalls, longest);
      // Don't bother if there were no reads.
      if (addedReads.get(store) != null)
        prepareReads(workerIdentity, tid, addedReads.get(store), longest);
    } catch (TransactionPrepareFailedException tpfe) {
      // Don't need to worry about calls because inprocess store doesn't
      // maintain a cache.  Need to update local cache of objects, however.
      for (SerializedObjectAndTokens conflict : tpfe.versionConflicts.values())
        store.updateCache(conflict);
      throw new TransactionPrepareFailedException(
          "Had problems with reads from call updates!");
    }

    STORE_TRANSACTION_LOGGER.log(Level.FINE,
        "Prepared writes for transaction {0}", tid);

    Logging.log(SEMANTIC_WARRANTY_LOGGER, Level.FINEST,
        "Transaction {0} prepared writes to be done in {1} ms.",
        Long.toHexString(tid), longest - System.currentTimeMillis());

    return longest;
  }

  /**
   * Executes the PREPARE_READS phase of the three-phase commit.
   *
   * @param workerIdentity
   *          The worker requesting the prepare
   * @throws TransactionPrepareFailedException
   *           If the transaction would cause a conflict or if the worker is
   *           insufficiently privileged to execute the transaction.
   */
  public LongKeyMap<VersionWarranty> prepareReads(
      RemoteIdentity<RemoteWorker> workerIdentity, long tid,
      LongKeyMap<Integer> reads, long commitTime)
      throws TransactionPrepareFailedException {

    Logging.log(SEMANTIC_WARRANTY_LOGGER, Level.FINEST,
        "Transaction {0} preparing reads to be extended for {1} ms.",
        Long.toHexString(tid), commitTime - System.currentTimeMillis());

    Principal worker = workerIdentity.principal;

    try {
      // First, check read permissions. We do this before we attempt to do the
      // actual prepare because we want to run the permissions check in a
      // transaction outside of the worker's transaction.
      Store store = Worker.getWorker().getStore(database.getName());
      if (worker == null || worker.$getStore() != store
          || worker.$getOnum() != ONumConstants.STORE_PRINCIPAL) {
        try {
          checkPerms(worker, reads.keySet(),
              Collections.<SerializedObject> emptyList());
        } catch (AccessException e) {
          throw new TransactionPrepareFailedException(e.getMessage());
        }
      }

      // This will store the set of onums of objects that were out of date.
      LongKeyMap<SerializedObjectAndTokens> versionConflicts =
          new LongKeyHashMap<>();

      // This will store the warranties that will be sent back to the worker as
      // a result of the prepare.
      LongKeyMap<VersionWarranty> prepareResult = new LongKeyHashMap<>();

      // This will store the new warranties we get.
      List<VersionWarranty.Binding> newWarranties =
          ENABLE_WARRANTY_REFRESHES ? new ArrayList<VersionWarranty.Binding>()
              : null;

      // Check reads
      final ObjectDB.ReadPrepareResult resultObj =
          new ObjectDB.ReadPrepareResult(null, null);
      for (LongKeyMap.Entry<Integer> entry : reads.entrySet()) {
        long onum = entry.getKey();
        int version = entry.getValue().intValue();

        // Attempt to extend the object's warranty.
        try {
          ObjectDB.ReadPrepareResult result =
              database.lockForReadPrepare(resultObj, worker, onum, version,
                  commitTime);
          switch (result.getStatus()) {
          case NEW:
            if (ENABLE_WARRANTY_REFRESHES) {
              newWarranties
                  .add(result.getWarranty().new Binding(onum, version));
            }
            //$FALL-THROUGH$
          case OLD:
            prepareResult.put(onum, result.getWarranty());
            break;

          case BAD_VERSION:
            SerializedObject obj = database.read(onum);
            result = database.refreshRead(resultObj, onum);
            versionConflicts.put(onum, new SerializedObjectAndTokens(obj,
                result.getWarranty()));
            Logging.log(SEMANTIC_WARRANTY_LOGGER, Level.FINEST,
                "BAD VERSION ON {0} FOR {1}: DB: {2}, US: {3}", onum,
                Long.toHexString(tid), obj.getVersion(), version);
            continue;

          case DENIED:
            sm.notifyNewWarranties(newWarranties, null);
            Logging.log(SEMANTIC_WARRANTY_LOGGER, Level.FINEST,
                "DENIED EXTENSION ON {0} FOR {1}", onum, Long.toHexString(tid));
            throw new TransactionPrepareFailedException(versionConflicts,
                "Unable to extend warranty for object " + onum);
          }
        } catch (AccessException e) {
          sm.notifyNewWarranties(newWarranties, null);
          throw new TransactionPrepareFailedException(versionConflicts,
              e.getMessage());
        }
      }

      if (!versionConflicts.isEmpty()) {
        sm.notifyNewWarranties(newWarranties, null);
        throw new TransactionPrepareFailedException(versionConflicts);
      }

      STORE_TRANSACTION_LOGGER.log(Level.FINE, "Prepared transaction {0}", tid);
      sm.notifyNewWarranties(newWarranties, workerIdentity.node);
      return prepareResult;
    } catch (TransactionPrepareFailedException e) {
      // Roll back the transaction.
      try {
        abortTransaction(worker, tid);
      } catch (AccessException ae) {
        throw new InternalError(ae);
      }
      throw e;
    }
  }

  /**
   * Executes the calls piece of the PREPARE_READS phase of the three-phase
   * commit.
   *
   * @param worker
   *          The worker requesting the prepare
   * @throws TransactionPrepareFailedException
   *           If the transaction could not successfully extend the
   *           SemanticWarranty on any of the calls
   */
  public Map<CallInstance, WarrantiedCallResult> prepareCalls(Principal worker,
      long tid, Map<CallInstance, WarrantiedCallResult> calls, long commitTime)
      throws TransactionPrepareFailedException {
    try {
      Map<CallInstance, WarrantiedCallResult> updatedWars =
          new HashMap<CallInstance, WarrantiedCallResult>();
      Map<CallInstance, WarrantiedCallResult> conflictWars =
          new HashMap<CallInstance, WarrantiedCallResult>();
      for (CallInstance call : calls.keySet()) {
        Pair<SemanticExtendStatus, WarrantiedCallResult> extResult =
            semanticWarranties.extendForReadPrepare(call, calls.get(call),
                commitTime, tid);
        switch (extResult.first) {
        case OK:
          updatedWars.put(call, extResult.second);
          break;
        case BAD_VERSION:
          conflictWars.put(call, extResult.second);
          break;
        case DENIED:
          throw new TransactionPrepareFailedException(conflictWars,
              "Could not extend for " + call);
        }
      }
      if (conflictWars.size() > 0) {
        SEMANTIC_WARRANTY_LOGGER
            .finest("Prepare Calls failed due to conflicting or stale call values!");
        long currentTime = System.currentTimeMillis();
        String msg =
            "Prepare Calls failed due to " + conflictWars.size()
                + " conflicting values:\n";
        msg += "Conflicting...\n";
        for (Map.Entry<CallInstance, WarrantiedCallResult> entry : conflictWars
            .entrySet()) {
          if (entry.getValue().getValue() instanceof WrappedJavaInlineable) {
            msg +=
                "\t" + entry.getKey() + " = "
                    + entry.getValue().getValue().$unwrap() + " ("
                    + (entry.getValue().getWarranty().expiry() - currentTime)
                    + ")\n";
          } else {
            msg +=
                "\t" + entry.getKey() + " = "
                    + entry.getValue().getValue().$getOnum() + " ("
                    + (entry.getValue().getWarranty().expiry() - currentTime)
                    + ")\n";
          }
        }
        throw new TransactionPrepareFailedException(conflictWars, msg);
      }
      SEMANTIC_WARRANTY_LOGGER.finest("Calls prepared!");
      return updatedWars;
    } catch (TransactionPrepareFailedException e) {
      try {
        abortTransaction(worker, tid);
      } catch (AccessException ae) {
        throw new InternalError(ae);
      }
      throw e;
    }
  }

  /**
   * Executes the requests piece of the PREPARE_READS phase of the three-phase
   * commit.
   *
   * @param worker
   *          The worker requesting the prepare
   */
  public Map<CallInstance, SemanticWarranty> prepareRequests(Principal worker,
      long tid, Set<SemanticWarrantyRequest> requests) {
    /* Create the associated warranties and add these calls to the warranties
     * table.
     */
    Map<CallInstance, SemanticWarranty> warranties =
        new HashMap<CallInstance, SemanticWarranty>();

    // Have to do a topologically sorted order of requests (so call dependencies
    // have warranties already).
    Map<CallInstance, Set<CallInstance>> simplifiedDepMap =
        new HashMap<CallInstance, Set<CallInstance>>();
    Map<CallInstance, SemanticWarrantyRequest> reqMap =
        new HashMap<CallInstance, SemanticWarrantyRequest>(requests.size());
    for (SemanticWarrantyRequest r : requests) {
      reqMap.put(r.call, r);
    }
    for (SemanticWarrantyRequest r : requests) {
      Set<CallInstance> depsInTable = new HashSet<CallInstance>();
      for (CallInstance c : r.calls.keySet())
        if (reqMap.containsKey(c)) depsInTable.add(c);
      simplifiedDepMap.put(r.call, depsInTable);
    }

    LinkedList<CallInstance> fringe = new LinkedList<CallInstance>();
    Set<CallInstance> nonfringe = new HashSet<CallInstance>();
    for (CallInstance k : simplifiedDepMap.keySet())
      if (simplifiedDepMap.get(k).isEmpty())
        fringe.add(k);
      else nonfringe.add(k);

    while (!fringe.isEmpty()) {
      SemanticWarrantyRequest r = reqMap.get(fringe.poll());
      Logging.log(SEMANTIC_WARRANTY_LOGGER, Level.FINEST,
          "Proposing SemanticWarranty for CallInstance {0}", r.call);

      // Get a proposal for a warranty
      SemanticWarranty proposed =
          semanticWarranties.requestWarranty(tid, r, true);
      if (proposed != null) {
        Logging.log(SEMANTIC_WARRANTY_LOGGER, Level.FINER,
            "{0} was proposed a warranty to expire in {1}", r.call.toString(),
            (proposed.expiry() - System.currentTimeMillis()));
        // Add it to the response set
        warranties.put(r.call, proposed);

        //Update fringe
        for (CallInstance c : new HashSet<CallInstance>(nonfringe)) {
          simplifiedDepMap.get(c).remove(r.call);
          if (simplifiedDepMap.get(c).isEmpty()) {
            nonfringe.remove(c);
            fringe.add(c);
          }
        }
      } else {
        // We couldn't get that warranty... so don't even bother with other
        // warranties that used it.  Oh well.
        List<CallInstance> callsToDrop = new ArrayList<CallInstance>();
        Logging.log(SEMANTIC_WARRANTY_LOGGER, Level.FINER,
            "{0} could not make a warranty.", r.call);
        callsToDrop.add(r.call);
        // Recursively remove stuff that used this.
        while (!callsToDrop.isEmpty()) {
          CallInstance callToDrop = callsToDrop.remove(0);
          for (CallInstance c : new HashSet<CallInstance>(nonfringe)) {
            if (simplifiedDepMap.get(c).contains(callToDrop)) {
              nonfringe.remove(c);
              Logging.log(SEMANTIC_WARRANTY_LOGGER, Level.FINER,
                  "{0} could not make a warranty.", c);
              callsToDrop.add(c);
            }
          }
        }
      }
    }

    return warranties;
  }

  /**
   * Checks that the worker principal has permissions to read/write the given
   * objects. If it doesn't, an AccessException is thrown.
   */
  private void checkPerms(final Principal worker, final LongSet reads,
      final Collection<SerializedObject> writes) throws AccessException {
    // The code that does the actual checking.
    Code<AccessException> checker = new Code<AccessException>() {
      @Override
      public AccessException run() {
        Store store = Worker.getWorker().getStore(database.getName());

        for (LongIterator it = reads.iterator(); it.hasNext();) {
          long onum = it.next();

          fabric.lang.Object storeCopy =
              new fabric.lang.Object._Proxy(store, onum);

          Label label;
          try {
            label = storeCopy.get$$updateLabel();
          } catch (RuntimeFetchException e) {
            return new AccessException("Object at onum " + onum
                + " doesn't exist.");
          }

          // Check read permissions.
          if (!AuthorizationUtil.isReadPermitted(worker, label.$getStore(),
              label.$getOnum())) {
            return new AccessException("read", worker, storeCopy);
          }
        }

        for (SerializedObject o : writes) {
          long onum = o.getOnum();

          fabric.lang.Object storeCopy =
              new fabric.lang.Object._Proxy(store, onum);

          Label label;
          try {
            label = storeCopy.get$$updateLabel();
          } catch (RuntimeFetchException e) {
            return new AccessException("Object at onum " + onum
                + " doesn't exist.");
          }

          // Check write permissions.
          if (!AuthorizationUtil.isWritePermitted(worker, label.$getStore(),
              label.$getOnum())) {
            return new AccessException("write", worker, storeCopy);
          }
        }

        return null;
      }
    };

    AccessException failure = Worker.runInTopLevelTransaction(checker, true);

    if (failure != null) throw failure;
  }

  /**
   * Returns a GroupContainer containing the specified object, without
   * refreshing warranties.
   */
  GroupContainer getGroupContainer(long onum) throws AccessException {
    return getGroupContainerAndSubscribe(onum, null, false /* this argument doesn't matter */);
  }

  /**
   * Returns a GroupContainer containing the specified object. All surrogates
   * referenced by any object in the group will also be in the group. This
   * ensures that the worker will not reveal information when dereferencing
   * surrogates.
   *
   * @param subscriber
   *          If non-null, then the given worker will be subscribed to the
   *          object and the object's group's warranties will be refreshed.
   * @param dissemSubscribe
   *          True if the subscriber is a dissemination node; false if it's a
   *          worker.
   */
  GroupContainer getGroupContainerAndSubscribe(long onum,
      RemoteWorker subscriber, boolean dissemSubscribe) throws AccessException {
    GroupContainer container = database.readGroup(onum);
    if (container == null) throw new AccessException(database.getName(), onum);

    if (subscriber != null) {
      sm.subscribe(onum, subscriber, dissemSubscribe);
      container.refreshWarranties(this);
    }

    return container;
  }

  /**
   * Returns a Glob containing the specified object. All surrogates referenced
   * by any object in the group will also be in the group. This ensures that the
   * worker will not reveal information when dereferencing surrogates.
   *
   * @param subscriber
   *          If non-null, then the given worker will be subscribed to the
   *          object as a dissemination node.
   */
  public Pair<ObjectGlob, WarrantyGlob> getGlobs(long onum,
      RemoteWorker subscriber) throws AccessException {
    return getGroupContainerAndSubscribe(onum, subscriber, true).getGlobs();
  }

  /**
   * Returns a WarrantiedCallResult containing the specified call's value and
   * warranty.
   *
   * @param principal
   *          The principal performing the read.
   * @param id
   *          The id for the call instance.
   */
  public WarrantiedCallResult getCall(Principal principal, CallInstance id)
      throws AccessException {
    WarrantiedCallResult result = semanticWarranties.fetchForWorker(id);
    if (result == null)
      throw new AccessException("AccessDenied, could not find call id "
          + id.toString());
    return result;
  }

  /**
   * Returns an ObjectGroup containing the specified object. All surrogates
   * referenced by any object in the group will also be in the group. This
   * ensures that the worker will not reveal information when dereferencing
   * surrogates.
   *
   * @param principal
   *          The principal performing the read.
   * @param subscriber
   *          If non-null, then the given worker will be subscribed to the
   *          object as a worker.
   * @param onum
   *          The onum for an object that should be in the group.
   * @param handler
   *          Used to track read statistics.
   */
  public Pair<ObjectGroup, WarrantyGroup> getGroup(Principal principal,
      RemoteWorker subscriber, long onum) throws AccessException {
    Pair<ObjectGroup, WarrantyGroup> group =
        getGroupContainerAndSubscribe(onum, subscriber, false).getGroups(
            principal);
    if (group == null) throw new AccessException(database.getName(), onum);
    return group;
  }

  /**
   * Reads an object from the object database. No authorization checks are done
   * here.
   */
  SerializedObject read(long onum) {
    return database.read(onum);
  }

  /**
   * Refreshes the warranties on a group of objects, represented by a mapping
   * from onums to version numbers. The refresh is done by creating new
   * warranties for any objects whose warranty has expired.
   */
  public void refreshWarranties(LongKeyMap<Integer> onumsToVersions) {
    List<VersionWarranty.Binding> newWarranties =
        ENABLE_WARRANTY_REFRESHES ? new ArrayList<VersionWarranty.Binding>()
            : null;

    ObjectDB.ReadPrepareResult resultObj =
        new ObjectDB.ReadPrepareResult(null, null);
    for (Entry<Integer> entry : onumsToVersions.entrySet()) {
      long onum = entry.getKey();
      ObjectDB.ReadPrepareResult refreshResult =
          database.refreshRead(resultObj, onum);

      if (ENABLE_WARRANTY_REFRESHES) {
        if (refreshResult.getStatus() == ExtendReadLockStatus.NEW) {
          newWarranties.add(refreshResult.getWarranty().new Binding(onum, entry
              .getValue()));
        }
      }
    }

    sm.notifyNewWarranties(newWarranties, null);
  }

  /**
   * @throws AccessException
   *           if the principal is not allowed to create objects on this store.
   */
  public long[] newOnums(Principal worker, int num) throws AccessException {
    return database.newOnums(num);
  }

  /**
   * Creates new onums, bypassing authorization. This is for internal use by the
   * store.
   */
  long[] newOnums(int num) {
    return database.newOnums(num);
  }

  /**
   * Checks the given set of objects for staleness and returns a list of updates
   * for any stale objects found.
   */
  List<SerializedObjectAndTokens> checkForStaleObjects(
      RemoteIdentity<RemoteWorker> workerIdentity, LongKeyMap<Integer> versions)
      throws AccessException {
    Principal worker = workerIdentity.principal;

    // First, check read and write permissions.
    Store store = Worker.getWorker().getStore(database.getName());
    if (worker == null || worker.$getStore() != store
        || worker.$getOnum() != ONumConstants.STORE_PRINCIPAL) {
      checkPerms(worker, versions.keySet(),
          Collections.<SerializedObject> emptyList());
    }

    List<SerializedObjectAndTokens> result = new ArrayList<>();
    List<VersionWarranty.Binding> newWarranties =
        ENABLE_WARRANTY_REFRESHES ? new ArrayList<VersionWarranty.Binding>()
            : null;
    boolean success = false;

    try {
      ObjectDB.ReadPrepareResult resultObj =
          new ObjectDB.ReadPrepareResult(null, null);
      for (LongKeyMap.Entry<Integer> entry : versions.entrySet()) {
        long onum = entry.getKey();
        int version = entry.getValue();

        int curVersion = database.getVersion(onum);
        if (curVersion != version) {
          ObjectDB.ReadPrepareResult refreshReadResult =
              database.refreshRead(resultObj, onum);
          SerializedObject obj = database.read(onum);

          result.add(new SerializedObjectAndTokens(obj, refreshReadResult
              .getWarranty()));

          if (ENABLE_WARRANTY_REFRESHES) {
            if (refreshReadResult.getStatus() == ExtendReadLockStatus.NEW) {
              newWarranties.add(refreshReadResult.getWarranty().new Binding(
                  onum, version));
            }
          }
        }
      }
      success = true;
    } finally {
      sm.notifyNewWarranties(newWarranties,
          success ? (RemoteWorker) workerIdentity.node : null);
    }

    return result;
  }

}<|MERGE_RESOLUTION|>--- conflicted
+++ resolved
@@ -168,7 +168,6 @@
 
     database.beginPrepareWrites(tid, worker);
 
-    long longest = 0;
     OidKeyHashMap<Integer> addedReads = new OidKeyHashMap<>();
     Map<CallInstance, WarrantiedCallResult> addedCalls = new HashMap<>();
 
@@ -194,14 +193,12 @@
 
       // Double check calls.
       long currentTime = System.currentTimeMillis();
-      long currentProposedTime =
-          (longestWarranty == null ? 0 : longestWarranty.expiry());
       Logging.log(SEMANTIC_WARRANTY_LOGGER, Level.FINEST,
           "Checking calls for {0} that would delay longer than {1} ms",
-          Long.toHexString(tid), currentProposedTime - currentTime);
+          Long.toHexString(tid), commitTime - currentTime);
       Pair<SemanticWarranty, Pair<Map<CallInstance, SemanticWarrantyRequest>, Map<CallInstance, SemanticWarrantyRequest>>> callPrepareResp =
           semanticWarranties.prepareWrites(req.writes, req.creates, tid,
-              currentProposedTime, database.getName());
+              commitTime, database.getName());
 
       SemanticWarranty longestCallWarranty = callPrepareResp.first;
       Map<CallInstance, SemanticWarrantyRequest> updates =
@@ -264,18 +261,12 @@
         addedCalls.remove(callRequest.call);
       }
 
-<<<<<<< HEAD
-      // Ugh this is ugly.
-      longest = longestWarranty == null ? 0 : longestWarranty.expiry();
       if (longestCallWarranty != null
-          && (longestCallWarranty.expiresAfter(longest, true))) {
-        longest = longestCallWarranty.expiry();
+          && (longestCallWarranty.expiresAfter(commitTime, true))) {
+        commitTime = longestCallWarranty.expiry();
       }
 
       database.finishPrepareWrites(tid, worker);
-=======
-      return commitTime;
->>>>>>> a71dd5fb
     } catch (TransactionPrepareFailedException e) {
       database.abortPrepareWrites(tid, worker);
       semanticWarranties.abort(tid);
@@ -289,10 +280,10 @@
 
     try {
       if (addedCalls.size() != 0)
-        prepareCalls(worker, tid, addedCalls, longest);
+        prepareCalls(worker, tid, addedCalls, commitTime);
       // Don't bother if there were no reads.
       if (addedReads.get(store) != null)
-        prepareReads(workerIdentity, tid, addedReads.get(store), longest);
+        prepareReads(workerIdentity, tid, addedReads.get(store), commitTime);
     } catch (TransactionPrepareFailedException tpfe) {
       // Don't need to worry about calls because inprocess store doesn't
       // maintain a cache.  Need to update local cache of objects, however.
@@ -307,9 +298,9 @@
 
     Logging.log(SEMANTIC_WARRANTY_LOGGER, Level.FINEST,
         "Transaction {0} prepared writes to be done in {1} ms.",
-        Long.toHexString(tid), longest - System.currentTimeMillis());
-
-    return longest;
+        Long.toHexString(tid), commitTime - System.currentTimeMillis());
+
+    return commitTime;
   }
 
   /**

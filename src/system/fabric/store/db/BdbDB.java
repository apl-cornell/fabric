package fabric.store.db;

import static com.sleepycat.je.OperationStatus.SUCCESS;
import static fabric.common.Logging.STORE_DB_LOGGER;

import java.io.ByteArrayInputStream;
import java.io.ByteArrayOutputStream;
import java.io.DataInputStream;
import java.io.DataOutputStream;
import java.io.File;
import java.io.IOException;
import java.io.ObjectInputStream;
import java.io.ObjectOutputStream;
import java.io.UnsupportedEncodingException;
import java.security.PrivateKey;
import java.util.ArrayList;
import java.util.Arrays;
import java.util.Date;
import java.util.List;
import java.util.Map.Entry;
import java.util.Random;
import java.util.SortedMap;
import java.util.TreeMap;
import java.util.logging.Level;

import com.sleepycat.bind.tuple.BooleanBinding;
import com.sleepycat.bind.tuple.LongBinding;
import com.sleepycat.je.Cursor;
import com.sleepycat.je.Database;
import com.sleepycat.je.DatabaseConfig;
import com.sleepycat.je.DatabaseEntry;
import com.sleepycat.je.DatabaseException;
import com.sleepycat.je.Environment;
import com.sleepycat.je.EnvironmentConfig;
import com.sleepycat.je.LockConflictException;
import com.sleepycat.je.LockMode;
import com.sleepycat.je.OperationStatus;
import com.sleepycat.je.Transaction;

import fabric.common.FastSerializable;
import fabric.common.Logging;
import fabric.common.ONumConstants;
import fabric.common.Resources;
import fabric.common.SerializedObject;
import fabric.common.Surrogate;
import fabric.common.SysUtil;
import fabric.common.Threading;
import fabric.common.VersionWarranty;
import fabric.common.exceptions.AccessException;
import fabric.common.exceptions.InternalError;
import fabric.common.net.RemoteIdentity;
import fabric.common.util.Cache;
import fabric.common.util.LongKeyCache;
import fabric.common.util.MutableInteger;
import fabric.common.util.MutableLong;
import fabric.common.util.OidKeyHashMap;
import fabric.common.util.Pair;
import fabric.lang.FClass;
import fabric.lang.security.Principal;
import fabric.store.SubscriptionManager;
import fabric.store.TransactionManager;
import fabric.worker.Store;
import fabric.worker.Worker;
import fabric.worker.remote.RemoteWorker;

/**
 * An ObjectDB backed by a Berkeley Database.
 */
public class BdbDB extends ObjectDB {

  private Environment env;
  private Database meta;

  /**
   * Database containing the actual serialized Fabric objects.
   */
  private Database db;

  /**
   * Database containing data for prepared but uncommitted transactions.
   */
  private Database prepared;

  /**
   * Database containing objects created by prepared transactions.
   */
  private Database preparedCreates;

  /**
   * Database containing objects modified by prepared transactions.
   */
  private Database preparedWrites;

  /**
   * Database containing the commit times for confirmed transactions
   * (uncommitted transactions for which COMMIT messages have been received).
   */
  private Database commitTimes;

  private final DatabaseEntry initializationStatus;
  private final DatabaseEntry onumCounter;

  /**
   * The BDB key under which the longest warranty is stored.
   */
  private final DatabaseEntry longestWarrantyEntry;

  private final MutableLong nextOnum;

  /**
   * To prevent touching BDB on every onum reservation request, we keep a bunch
   * of onums in reserve. If nextOnum > lastReservedOnum, it's time to touch BDB
   * again to reserve more onums.
   */
  private final MutableLong lastReservedOnum;

  /**
   * Cache: maps onums to object versions of objects that are currently stored
   * in BDB. Because Integers are interned, it doesn't make much sense to have
   * SoftReferences to Integers, so we use MutableIntegers instead.
   */
  private final LongKeyCache<MutableInteger> cachedVersions;

  /**
   * Cache: objects.
   */
  private final LongKeyCache<SerializedObject> cachedObjects;

  /**
   * Cache: maps BDB keys to prepared-transaction records.
   */
  private final Cache<ByteArray, PendingTransaction> preparedTransactions;

  /**
   * Creates a new BdbStore for the store specified. A new database will be
   * created if it does not exist.
   *
   * @param name
   *          name of store to create store for.
   */
  public BdbDB(String name, PrivateKey privateKey) {
    super(name, privateKey);

    String path = Resources.relpathRewrite("var", "bdb", name);
    new File(path).mkdirs(); // create path if it does not exist

    try {
      EnvironmentConfig conf = new EnvironmentConfig();
      conf.setAllowCreate(true);
      conf.setTransactional(true);
      conf.setCachePercent(40);
      conf.setSharedCache(true);
      env = new Environment(new File(path), conf);

      STORE_DB_LOGGER.info("Bdb env opened");

      DatabaseConfig dbconf = new DatabaseConfig();
      dbconf.setAllowCreate(true);
      dbconf.setTransactional(true);
      db = env.openDatabase(null, "store", dbconf);
      prepared = env.openDatabase(null, "prepared", dbconf);
      commitTimes = env.openDatabase(null, "commitTimes", dbconf);
      meta = env.openDatabase(null, "meta", dbconf);

      dbconf.setSortedDuplicates(true);
      preparedCreates = env.openDatabase(null, "preparedCreates", dbconf);
      preparedWrites = env.openDatabase(null, "preparedWrites", dbconf);

      STORE_DB_LOGGER.info("Bdb databases opened");
    } catch (DatabaseException e) {
      STORE_DB_LOGGER.log(Level.SEVERE, "Bdb error in <init>: ", e);
      throw new InternalError(e);
    }

    try {
      initializationStatus =
          new DatabaseEntry("initialization_status".getBytes("UTF-8"));
      onumCounter = new DatabaseEntry("onum_counter".getBytes("UTF-8"));
      longestWarrantyEntry =
          new DatabaseEntry("longest_warranty".getBytes("UTF-8"));
    } catch (UnsupportedEncodingException e) {
      throw new InternalError(e);
    }

    this.nextOnum = new MutableLong(-1);
    this.lastReservedOnum = new MutableLong(-2);
<<<<<<< HEAD
    this.cachedVersions = new LongKeyCache<MutableInteger>();
    this.cachedObjects = new LongKeyCache<SerializedObject>();
    this.preparedTransactions = new Cache<ByteArray, PendingTransaction>();
=======
    this.cachedVersions = new LongKeyCache<>();
    this.preparedTransactions = new Cache<>();
>>>>>>> 870d1adb
  }

  @Override
  protected void saveLongestWarranty() {
    STORE_DB_LOGGER.fine("Bdb saving longest warranty");

    runInBdbTransaction(new Code<Void, RuntimeException>() {
      @Override
      public Void run(Transaction txn) throws RuntimeException {
        DatabaseEntry data = new DatabaseEntry();
        LongBinding.longToEntry(longestWarranty[0].expiry(), data);

        meta.put(txn, longestWarrantyEntry, data);
        return null;
      }
    });
  }

  @Override
  public void finishPrepareWrites(long tid, Principal worker) {
    // Copy the transaction data into BDB.
    OidKeyHashMap<PendingTransaction> submap = pendingByTid.get(tid);
    final PendingTransaction pending;
    synchronized (submap) {
      pending = submap.remove(worker);
      if (submap.isEmpty()) pendingByTid.remove(tid, submap);
    }

    final DatabaseEntry key = new DatabaseEntry(toBytes(tid, worker));

    runInBdbTransaction(new Code<Void, RuntimeException>() {
      @Override
      public Void run(Transaction txn) throws RuntimeException {
        DatabaseEntry data = new DatabaseEntry(toBytesNoModData(pending));
        prepared.put(txn, key, data);

<<<<<<< HEAD
        FSSerializer<SerializedObject> serializer = new FSSerializer<>();
=======
        Serializer<SerializedObject> serializer = new Serializer<>();
>>>>>>> 870d1adb
        for (SerializedObject obj : pending.creates) {
          data.setData(serializer.toBytes(obj));
          preparedCreates.put(txn, key, data);
        }
        for (SerializedObject obj : pending.writes) {
          data.setData(serializer.toBytes(obj));
          preparedWrites.put(txn, key, data);
        }

        return null;
      }
    });

    preparedTransactions.put(new ByteArray(key.getData()), pending);
    STORE_DB_LOGGER.log(Level.FINER, "Bdb prepare success tid {0}", tid);
  }

  @Override
  public void scheduleCommit(long tid, long commitTime,
      RemoteIdentity<RemoteWorker> workerIdentity, SubscriptionManager sm) {
    scheduleCommit(tid, commitTime, workerIdentity, sm, true);
  }

  /**
   * @param logCommitTime
   *          whether to log the commit time to stable storage for recovery
   *          purposes.
   */
  private void scheduleCommit(final long tid, final long commitTime,
      final RemoteIdentity<RemoteWorker> workerIdentity,
      final SubscriptionManager sm, boolean logCommitTime) {
    if (STORE_DB_LOGGER.isLoggable(Level.FINER)) {
      long commitDelay = commitTime - System.currentTimeMillis();
      Logging.log(STORE_DB_LOGGER, Level.FINER,
          "Scheduling Bdb commit for tid {0} to run at {1} (in {2} ms)", tid,
          new Date(commitTime), commitDelay);
    }

<<<<<<< HEAD
    // Record the commit time in BDB.
    final DatabaseEntry tidBdbKey =
        new DatabaseEntry(toBytes(tid, workerIdentity.principal));
    if (logCommitTime) {
      runInBdbTransaction(new Code<Void, RuntimeException>() {
        @Override
        public Void run(Transaction txn) throws RuntimeException {
          DatabaseEntry data = new DatabaseEntry();
          LongBinding.longToEntry(commitTime, data);

          commitTimes.put(txn, tidBdbKey, data);
          return null;
        }
      });
    }

    Threading.scheduleAt(commitTime, new Runnable() {
      @Override
      public void run() {
        STORE_DB_LOGGER.log(Level.FINER, "Bdb commit begin tid {0}", tid);

        PendingTransaction pending =
            runInBdbTransaction(new Code<PendingTransaction, RuntimeException>() {
              @Override
              public PendingTransaction run(Transaction txn)
                  throws RuntimeException {
                // Remove the commit time from BDB.
                commitTimes.delete(txn, tidBdbKey);

                // Obtain the transaction record.
                PendingTransaction pending =
                    remove(workerIdentity.principal, txn, tid);

                if (pending != null) {
                  FSSerializer<SerializedObject> serializer =
                      new FSSerializer<SerializedObject>();
                  for (SerializedObject o : SysUtil.chain(pending.creates,
                      pending.writes)) {
                    long onum = o.getOnum();
                    STORE_DB_LOGGER.log(Level.FINEST,
                        "Bdb committing onum {0}", onum);

                    DatabaseEntry onumData = new DatabaseEntry();
                    LongBinding.longToEntry(onum, onumData);

                    DatabaseEntry objData =
                        new DatabaseEntry(serializer.toBytes(o));

                    db.put(txn, onumData, objData);
                  }

                  return pending;
                } else {
                  STORE_DB_LOGGER.log(Level.WARNING,
                      "Bdb commit not found tid {0}", tid);
                  throw new InternalError("Unknown transaction id " + tid);
                }
=======
    PendingTransaction pending =
        runInBdbTransaction(new Code<PendingTransaction, RuntimeException>() {
          @Override
          public PendingTransaction run(Transaction txn)
              throws RuntimeException {
            PendingTransaction pending =
                remove(workerIdentity.principal, txn, tid);

            if (pending != null) {
              Serializer<SerializedObject> serializer = new Serializer<>();
              for (SerializedObject o : SysUtil.chain(pending.creates,
                  pending.writes)) {
                long onum = o.getOnum();
                STORE_DB_LOGGER.log(Level.FINEST, "Bdb committing onum {0}",
                    onum);

                DatabaseEntry onumData = new DatabaseEntry();
                LongBinding.longToEntry(onum, onumData);

                DatabaseEntry objData =
                    new DatabaseEntry(serializer.toBytes(o));

                db.put(txn, onumData, objData);
>>>>>>> 870d1adb
              }
            });

        // Fix up caches.
        for (SerializedObject o : pending.creates) {
          long onum = o.getOnum();

          // Update caches.
          cacheVersionNumber(onum, o.getVersion());
          cachedObjects.put(onum, o);
        }

        // Fix up caches.
        for (SerializedObject o : pending.writes) {
          long onum = o.getOnum();

          // Remove any cached globs containing the old version of this object.
          notifyCommittedUpdate(sm, onum, workerIdentity.node);

          // Update caches.
          cacheVersionNumber(onum, o.getVersion());
          cachedObjects.put(onum, o);
        }

        STORE_DB_LOGGER.log(Level.FINER, "Bdb commit success tid {0}", tid);
      }
    });
  }

  @Override
  public void rollback(final long tid, final Principal worker) {
    STORE_DB_LOGGER.log(Level.FINER, "Bdb rollback begin tid {0}", tid);

    runInBdbTransaction(new Code<Void, RuntimeException>() {
      @Override
      public Void run(Transaction txn) throws RuntimeException {
        remove(worker, txn, tid);
        return null;
      }
    });

    STORE_DB_LOGGER.log(Level.FINER, "Bdb rollback success tid {0}", tid);
  }

  @Override
  public SerializedObject read(final long onum) {
    SerializedObject cached = cachedObjects.get(onum);
    if (cached != null) return cached;

    STORE_DB_LOGGER.log(Level.FINEST, "Bdb read onum {0}", onum);

    return runInBdbTransaction(new Code<SerializedObject, RuntimeException>() {
      @Override
      public SerializedObject run(Transaction txn) throws RuntimeException {
        DatabaseEntry key = new DatabaseEntry();
        LongBinding.longToEntry(onum, key);

        DatabaseEntry data = new DatabaseEntry();

        if (db.get(null, key, data, LockMode.DEFAULT) == SUCCESS) {
          SerializedObject result = toSerializedObject(data.getData());
          cacheVersionNumber(onum, result.getVersion());
          cachedObjects.put(onum, result);
          return result;
        }

        return null;
      }
    });
  }

  @Override
  public int getVersion(long onum) throws AccessException {
    MutableInteger ver = cachedVersions.get(onum);

    if (ver == null) return super.getVersion(onum);

    synchronized (ver) {
      return ver.value;
    }
  }

  @Override
  public boolean exists(final long onum) {
    return runInBdbTransaction(new Code<Boolean, RuntimeException>() {
      @Override
      public Boolean run(Transaction txn) throws RuntimeException {
        DatabaseEntry key = new DatabaseEntry();
        LongBinding.longToEntry(onum, key);

        DatabaseEntry data = new DatabaseEntry();
        if (db.get(null, key, data, LockMode.DEFAULT) == SUCCESS) {
          return true;
        }

        return false;
      }
    });
  }

  private final long ONUM_RESERVE_SIZE = 10240;

  @Override
  public long[] newOnums(final int num) {
    STORE_DB_LOGGER.fine("Bdb new onums begin");

    long[] onums = new long[num];
    synchronized (nextOnum) {
      synchronized (lastReservedOnum) {
        for (int i = 0; i < num; i++) {
          final int curI = i;
          if (nextOnum.value > lastReservedOnum.value) {
            // Reserve more onums from BDB.
            runInBdbTransaction(new Code<Void, RuntimeException>() {
              @Override
              public Void run(Transaction txn) throws RuntimeException {
                DatabaseEntry data = new DatabaseEntry();
                nextOnum.value = ONumConstants.FIRST_UNRESERVED;

                if (meta.get(txn, onumCounter, data, LockMode.DEFAULT) == SUCCESS) {
                  nextOnum.value = LongBinding.entryToLong(data);
                }

                lastReservedOnum.value =
                    nextOnum.value + ONUM_RESERVE_SIZE + num - curI - 1;

                LongBinding.longToEntry(lastReservedOnum.value + 1, data);
                meta.put(txn, onumCounter, data);

                return null;
              }
            });

            Logging.log(STORE_DB_LOGGER, Level.FINE,
                "Bdb reserved onums {0}--{1}", nextOnum, lastReservedOnum);
          }

          onums[i] = nextOnum.value++;
        }
      }
    }

    return onums;
  }

  /**
   * Clean up and close database.
   */
  @Override
  public void close() {
    try {
      if (db != null) db.close();
      if (prepared != null) prepared.close();
      if (preparedCreates != null) preparedCreates.close();
      if (preparedWrites != null) preparedWrites.close();
      if (commitTimes != null) commitTimes.close();
      if (meta != null) meta.close();
      if (env != null) env.close();
    } catch (DatabaseException e) {
      e.printStackTrace();
    }
  }

  @Override
  public boolean isInitialized() {
    STORE_DB_LOGGER.fine("Bdb is initialized begin");

    return runInBdbTransaction(new Code<Boolean, RuntimeException>() {
      @Override
      public Boolean run(Transaction txn) throws RuntimeException {
        DatabaseEntry data = new DatabaseEntry();

        if (meta.get(txn, initializationStatus, data, LockMode.DEFAULT) == SUCCESS) {
          return BooleanBinding.entryToBoolean(data);
        }

        return false;
      }
    });
  }

  @Override
  public void setInitialized() {
    STORE_DB_LOGGER.fine("Bdb set initialized begin");

    runInBdbTransaction(new Code<Void, RuntimeException>() {
      @Override
      public Void run(Transaction txn) throws RuntimeException {
        DatabaseEntry data = new DatabaseEntry();
        BooleanBinding.booleanToEntry(true, data);
        meta.put(txn, initializationStatus, data);
        return null;
      }
    });
  }

  @Override
  protected void recoverState(TransactionManager tm) {
    STORE_DB_LOGGER.fine("Bdb recovering state");

    SortedMap<Long, List<Pair<Long, Principal>>> commitSchedule =
        runInBdbTransaction(new Code<SortedMap<Long, List<Pair<Long, Principal>>>, RuntimeException>() {
          @Override
          public SortedMap<Long, List<Pair<Long, Principal>>> run(
              Transaction txn) throws RuntimeException {
            // Scan through the database of prepares to recover writeLocks,
            // writtenOnumsByTid, and warranties.
            DatabaseEntry key = new DatabaseEntry();
            DatabaseEntry data = new DatabaseEntry();
            {
              Cursor preparedCursor = prepared.openCursor(txn, null);
              while (preparedCursor.getNext(key, data, null) != OperationStatus.NOTFOUND) {
                PendingTransaction pending =
                    toPendingTransaction(data.getData());
                long tid = pending.tid;
                Principal owner = pending.owner;
                if (commitTimes.get(txn, key, data, LockMode.DEFAULT) != SUCCESS) {
                  throw new InternalError("Cannot find commit time for tid="
                      + tid + ", owner=" + owner.$getStore() + "/"
                      + owner.$getOnum());
                }
                VersionWarranty warranty =
                    new VersionWarranty(LongBinding.entryToLong(data));

                if (STORE_DB_LOGGER.isLoggable(Level.FINER)) {
                  Logging.log(STORE_DB_LOGGER, Level.FINER,
                      "Recoving state for tid={0}, owner={1}/{2} "
                          + "(commit time={3})", tid, owner.$getStore(),
                      owner.$getOnum(), new Date(warranty.expiry()));
                }

                // Loop through the updates for the current transaction.
                for (SerializedObject update : pending.creates) {
                  long onum = update.getOnum();

                  // Recover the transaction's write lock for the current update.
                  writeLocks.put(onum, tid);

                  STORE_DB_LOGGER.log(Level.FINEST, "Recovered create for {0}",
                      onum);
                }

                for (SerializedObject update : pending.writes) {
                  long onum = update.getOnum();

                  // Recover the transaction's write lock for the current update.
                  writeLocks.put(onum, tid);

                  STORE_DB_LOGGER.log(Level.FINEST, "Recovered write to {0}",
                      onum);
                  addWrittenOnumByTid(tid, owner, onum);

                  // Restore the object's warranty.
                  warrantyIssuer.put(onum, warranty);
                }
              }
              preparedCursor.close();
            }

            // Scan through the commitTimes database and build a commit schedule.
            SortedMap<Long, List<Pair<Long, Principal>>> commitSchedule =
                new TreeMap<Long, List<Pair<Long, Principal>>>();
            {
              Cursor commitTimesCursor = commitTimes.openCursor(txn, null);
              while (commitTimesCursor.getNext(key, data, null) != OperationStatus.NOTFOUND) {
                Pair<Long, Principal> tid = toTid(key.getData());
                long commitTime = LongBinding.entryToLong(data);

                List<Pair<Long, Principal>> toCommit =
                    commitSchedule.get(commitTime);
                if (toCommit == null) {
                  toCommit = new ArrayList<Pair<Long, Principal>>(2);
                  commitSchedule.put(commitTime, toCommit);
                }

                toCommit.add(tid);
              }
              commitTimesCursor.close();
            }

            // Recover the longest warranty issued and use that as the default
            // warranty.
            if (meta.get(txn, longestWarrantyEntry, data, LockMode.DEFAULT) == SUCCESS) {
              longestWarranty[0] =
                  new VersionWarranty(LongBinding.entryToLong(data));
              warrantyIssuer.setDefaultWarranty(longestWarranty[0]);
            }

            return commitSchedule;
          }
        });

    // Re-schedule commits.
    SubscriptionManager sm = tm.subscriptionManager();
    for (Entry<Long, List<Pair<Long, Principal>>> entry : commitSchedule
        .entrySet()) {
      long commitTime = entry.getKey();
      for (Pair<Long, Principal> tid : entry.getValue()) {
        scheduleCommit(tid.first, commitTime, new RemoteIdentity<RemoteWorker>(
            null, tid.second), sm, false);
      }
    }
  }

  /**
   * Removes a PendingTransaction from the prepare log and returns it. If no
   * transaction with the given transaction id is found, null is returned.
   *
   * @param worker
   *          the principal under which this action is being executed.
   * @param txn
   *          the BDB Transaction instance that should be used to perform the
   *          retrieval.
   * @param tid
   *          the transaction id.
   * @return the PendingTransaction corresponding to tid
   * @throws DatabaseException
   *           if a database error occurs
   */
  private PendingTransaction remove(Principal worker, Transaction txn, long tid)
      throws DatabaseException {
    byte[] key = toBytes(tid, worker);
    DatabaseEntry bdbKey = new DatabaseEntry(key);
    DatabaseEntry data = new DatabaseEntry();

    PendingTransaction pending =
        preparedTransactions.remove(new ByteArray(key));

    if (pending == null
        && prepared.get(txn, bdbKey, data, LockMode.DEFAULT) == SUCCESS) {
      pending = toPendingTransaction(data.getData());

      Cursor cursor = preparedCreates.openCursor(txn, null);
      for (OperationStatus result = cursor.getSearchKey(bdbKey, data, null); result == SUCCESS; result =
          cursor.getNextDup(bdbKey, data, null)) {
        pending.creates.add(toSerializedObject(data.getData()));
      }

      cursor = preparedWrites.openCursor(txn, null);
      for (OperationStatus result = cursor.getSearchKey(bdbKey, data, null); result == SUCCESS; result =
          cursor.getNextDup(bdbKey, data, null)) {
        pending.writes.add(toSerializedObject(data.getData()));
      }
      cursor.close();
    }

    if (pending == null) return null;
    prepared.delete(txn, bdbKey);
    preparedCreates.delete(txn, bdbKey);
    preparedWrites.delete(txn, bdbKey);

    unpin(pending);
    return pending;
  }

  private void cacheVersionNumber(long onum, int versionNumber) {
    MutableInteger curEntry =
        cachedVersions.putIfAbsent(onum, new MutableInteger(versionNumber));

    if (curEntry != null) {
      synchronized (curEntry) {
        curEntry.value = versionNumber;
      }
    }
  }

  private static int MAX_TX_RETRIES = 20;
  private static int MAX_TX_WAIT_AVG = 5000;
  private static final Random RAND = new Random();

  private static int randInt(int max) {
    synchronized (RAND) {
      return RAND.nextInt(max);
    }
  }

  /**
   * Executes the given code from within a BDB transaction, automatically
   * retrying as necessary with a random exponential back-off. If the given code
   * throws an exception, the transaction will be aborted.
   */
  private <T, E extends Exception> T runInBdbTransaction(Code<T, E> code)
      throws E {
    // This code is adapted from the JavaDoc for LockConflictException.
    boolean success = false;
    int backoff = 1;
    List<LockConflictException> conflicts = new ArrayList<>(MAX_TX_RETRIES);
    for (int i = 0; i < MAX_TX_RETRIES; i++) {
      int waitTime = randInt(backoff);
      if (waitTime > 0) {
        while (true) {
          try {
            Thread.sleep(waitTime);
            break;
          } catch (InterruptedException e) {
            Logging.logIgnoredInterruptedException(e);
          }
        }
      }

      if (backoff < MAX_TX_WAIT_AVG) {
        backoff *= 2;
      } else {
        backoff = 2 * MAX_TX_WAIT_AVG;
      }

      Transaction txn = null;
      try {
        txn = env.beginTransaction(null, null);
        T result = code.run(txn);
        txn.commit();
        success = true;
        return result;
      } catch (LockConflictException e) {
        conflicts.add(e);
        continue;
      } catch (DatabaseException e) {
        STORE_DB_LOGGER.log(Level.SEVERE, "Bdb error: ", e);
        throw new InternalError(e);
      } finally {
        if (!success && txn != null) txn.abort();
      }
    }

    throw new InternalError(
        "BDB transaction failed too many times. List of LockConflictExceptions "
            + "we got: " + conflicts);
  }

  private static interface Code<T, E extends Exception> {
    T run(Transaction txn) throws E;
  }

  private static byte[] toBytes(long tid, Principal worker) {
    try {
      ByteArrayOutputStream bos = new ByteArrayOutputStream();
      DataOutputStream dos = new DataOutputStream(bos);
      dos.writeLong(tid);
      if (worker != null) {
        dos.writeUTF(worker.$getStore().name());
        dos.writeLong(worker.$getOnum());
      }
      dos.flush();
      return bos.toByteArray();
    } catch (IOException e) {
      throw new InternalError(e);
    }
  }

  private static Pair<Long, Principal> toTid(byte[] data) {
    try {
      ByteArrayInputStream bis = new ByteArrayInputStream(data);
      DataInputStream dis = new DataInputStream(bis);
      long tid = dis.readLong();

      if (data.length < 10) return new Pair<Long, Principal>(tid, null);
      Store store = Worker.getWorker().getStore(dis.readUTF());
      long onum = dis.readLong();
      Principal owner = new Principal._Proxy(store, onum);
      return new Pair<Long, Principal>(tid, owner);
    } catch (IOException e) {
      throw new InternalError();
    }
  }

  private static byte[] toBytesNoModData(PendingTransaction pending) {
    return new Serializer<PendingTransaction>() {
      @Override
      public void write(PendingTransaction pending, ObjectOutputStream out)
          throws IOException {
        pending.writeNoModData(out);
      }
    }.toBytes(pending);
  }

  private static PendingTransaction toPendingTransaction(byte[] data) {
    try {
      ByteArrayInputStream bis = new ByteArrayInputStream(data);
      ObjectInputStream ois = new ObjectInputStream(bis);
      return new PendingTransaction(ois);
    } catch (IOException e) {
      throw new InternalError(e);
    }
  }

  private static SerializedObject toSerializedObject(byte[] data) {
    try {
      ByteArrayInputStream bis = new ByteArrayInputStream(data);
      ObjectInputStream ois = new ObjectInputStream(bis);
      return new SerializedObject(ois);
    } catch (IOException e) {
      throw new InternalError(e);
    }
  }

  /**
   * Utility class for serializing objects. This avoids creating a new
   * ObjectOutputStream for each object serialized, while maintaining the
   * illusion that each object is serialized with a fresh ObjectOutputStream.
   * This illusion allows each object to be deserialized separately.
   */
  private static abstract class Serializer<T> {
    private final ByteArrayOutputStream bos;
    private final ObjectOutputStream oos;
    private static final byte[] HEADER;

    static {
      // Save the header that ObjectOutputStream writes upon its initialization.
      try {
        ByteArrayOutputStream bos = new ByteArrayOutputStream();
        ObjectOutputStream oos = new ObjectOutputStream(bos);
        oos.flush();
        HEADER = bos.toByteArray();
      } catch (IOException e) {
        throw new InternalError(e);
      }
    }

    public Serializer() {
      try {
        this.bos = new ByteArrayOutputStream();
        this.oos = new ObjectOutputStream(bos);
        oos.flush();
      } catch (IOException e) {
        throw new InternalError(e);
      }
    }

    public final byte[] toBytes(T obj) {
      try {
        bos.reset();
        bos.write(HEADER);
        write(obj, oos);
        oos.flush();
        return bos.toByteArray();
      } catch (IOException e) {
        throw new InternalError(e);
      }
    }

    public abstract void write(T obj, ObjectOutputStream out)
        throws IOException;
  }

  /**
   * Utility class for serializing FastSerializable objects. This avoids
   * creating a new ObjectOutputStream for each object serialized, while
   * maintaining the illusion that each object is serialized with a fresh
   * ObjectOutputStream. This allows each object to be deserialized separately.
   */
  private static class FSSerializer<FS extends FastSerializable> extends
      Serializer<FS> {
    @Override
    public void write(FS obj, ObjectOutputStream out) throws IOException {
      obj.write(out);
    }
  }

  /**
   * Dumps the contents of a BDB object database to stdout.
   */
  public static void main(String[] args) {
    if (args.length != 1) {
      System.err.println("Usage: fabric.store.db.BdbDB STORE_NAME");
      System.err.println();
      System.err.println("  Dumps a BDB object database in CSV format.");
      return;
    }

    BdbDB db = new BdbDB(args[0], null);
    Cursor cursor = db.db.openCursor(null, null);
    DatabaseEntry key = new DatabaseEntry();
    DatabaseEntry value = new DatabaseEntry();

    System.out.println("onum,class name,version number,update label onum,"
        + "access label onum");
    while (cursor.getNext(key, value, null) == OperationStatus.SUCCESS) {
      SerializedObject obj = toSerializedObject(value.getData());
      long onum = obj.getOnum();
      String className = obj.getClassName();
      int version = obj.getVersion();
      long updateLabelOnum = obj.getUpdateLabelOnum();
      long accessPolicyOnum = obj.getAccessPolicyOnum();
      String extraInfo = "";
      try {
        // Get extra information on surrogates and FClasses.
        // This code depends on the serialization format of those classes, and
        // is therefore rather fragile.
        if (Surrogate.class.getName().equals(className)) {
          ObjectInputStream ois =
              new ObjectInputStream(obj.getSerializedDataStream());
          extraInfo = ",ref=" + ois.readUTF() + "/" + ois.readLong();
        } else if (FClass.class.getName().equals(className)) {
          ObjectInputStream ois =
              new ObjectInputStream(obj.getSerializedDataStream());
          extraInfo = ",name=" + ois.readObject();
        }
      } catch (IOException e) {
        e.printStackTrace();
      } catch (ClassNotFoundException e) {
        e.printStackTrace();
      }
      System.out.println(onum + "," + className + "," + version + ","
          + updateLabelOnum + "," + accessPolicyOnum + extraInfo);
    }
  }

  private static class ByteArray {
    private final byte[] data;

    public ByteArray(byte[] data) {
      this.data = data;
    }

    @Override
    public boolean equals(Object obj) {
      if (!(obj instanceof ByteArray)) return false;

      byte[] data = ((ByteArray) obj).data;
      return Arrays.equals(data, ((ByteArray) obj).data);
    }

    @Override
    public int hashCode() {
      return Arrays.hashCode(data);
    }

  }
}<|MERGE_RESOLUTION|>--- conflicted
+++ resolved
@@ -184,14 +184,9 @@
 
     this.nextOnum = new MutableLong(-1);
     this.lastReservedOnum = new MutableLong(-2);
-<<<<<<< HEAD
-    this.cachedVersions = new LongKeyCache<MutableInteger>();
-    this.cachedObjects = new LongKeyCache<SerializedObject>();
-    this.preparedTransactions = new Cache<ByteArray, PendingTransaction>();
-=======
     this.cachedVersions = new LongKeyCache<>();
+    this.cachedObjects = new LongKeyCache<>();
     this.preparedTransactions = new Cache<>();
->>>>>>> 870d1adb
   }
 
   @Override
@@ -228,11 +223,7 @@
         DatabaseEntry data = new DatabaseEntry(toBytesNoModData(pending));
         prepared.put(txn, key, data);
 
-<<<<<<< HEAD
         FSSerializer<SerializedObject> serializer = new FSSerializer<>();
-=======
-        Serializer<SerializedObject> serializer = new Serializer<>();
->>>>>>> 870d1adb
         for (SerializedObject obj : pending.creates) {
           data.setData(serializer.toBytes(obj));
           preparedCreates.put(txn, key, data);
@@ -271,7 +262,6 @@
           new Date(commitTime), commitDelay);
     }
 
-<<<<<<< HEAD
     // Record the commit time in BDB.
     final DatabaseEntry tidBdbKey =
         new DatabaseEntry(toBytes(tid, workerIdentity.principal));
@@ -307,7 +297,7 @@
 
                 if (pending != null) {
                   FSSerializer<SerializedObject> serializer =
-                      new FSSerializer<SerializedObject>();
+                      new FSSerializer<>();
                   for (SerializedObject o : SysUtil.chain(pending.creates,
                       pending.writes)) {
                     long onum = o.getOnum();
@@ -329,31 +319,6 @@
                       "Bdb commit not found tid {0}", tid);
                   throw new InternalError("Unknown transaction id " + tid);
                 }
-=======
-    PendingTransaction pending =
-        runInBdbTransaction(new Code<PendingTransaction, RuntimeException>() {
-          @Override
-          public PendingTransaction run(Transaction txn)
-              throws RuntimeException {
-            PendingTransaction pending =
-                remove(workerIdentity.principal, txn, tid);
-
-            if (pending != null) {
-              Serializer<SerializedObject> serializer = new Serializer<>();
-              for (SerializedObject o : SysUtil.chain(pending.creates,
-                  pending.writes)) {
-                long onum = o.getOnum();
-                STORE_DB_LOGGER.log(Level.FINEST, "Bdb committing onum {0}",
-                    onum);
-
-                DatabaseEntry onumData = new DatabaseEntry();
-                LongBinding.longToEntry(onum, onumData);
-
-                DatabaseEntry objData =
-                    new DatabaseEntry(serializer.toBytes(o));
-
-                db.put(txn, onumData, objData);
->>>>>>> 870d1adb
               }
             });
 

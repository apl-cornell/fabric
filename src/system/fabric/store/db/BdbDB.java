package fabric.store.db;

import static com.sleepycat.je.OperationStatus.SUCCESS;
import static fabric.common.Logging.STORE_DB_LOGGER;

import java.io.ByteArrayInputStream;
import java.io.ByteArrayOutputStream;
import java.io.DataInputStream;
import java.io.DataOutputStream;
import java.io.File;
import java.io.IOException;
import java.io.ObjectInputStream;
import java.io.ObjectOutputStream;
import java.io.UnsupportedEncodingException;
import java.util.ArrayList;
import java.util.Arrays;
import java.util.Date;
import java.util.List;
import java.util.Map.Entry;
import java.util.SortedMap;
import java.util.TreeMap;
import java.util.logging.Level;

import com.sleepycat.je.Cursor;
import com.sleepycat.je.Database;
import com.sleepycat.je.DatabaseConfig;
import com.sleepycat.je.DatabaseEntry;
import com.sleepycat.je.DatabaseException;
import com.sleepycat.je.Environment;
import com.sleepycat.je.EnvironmentConfig;
import com.sleepycat.je.LockMode;
import com.sleepycat.je.OperationStatus;
import com.sleepycat.je.Transaction;

import fabric.common.FastSerializable;
import fabric.common.ONumConstants;
import fabric.common.Resources;
import fabric.common.SerializedObject;
import fabric.common.Surrogate;
import fabric.common.Threading;
import fabric.common.VersionWarranty;
import fabric.common.exceptions.AccessException;
import fabric.common.exceptions.InternalError;
import fabric.common.util.Cache;
import fabric.common.util.LongKeyCache;
import fabric.common.util.OidKeyHashMap;
import fabric.common.util.Pair;
import fabric.lang.FClass;
import fabric.lang.security.Principal;
import fabric.store.SubscriptionManager;
import fabric.store.TransactionManager;
import fabric.worker.Store;
import fabric.worker.Worker;

/**
 * An ObjectDB backed by a Berkeley Database.
 */
public class BdbDB extends ObjectDB {

  private Environment env;
  private Database meta;

  /**
   * Database containing the actual serialized Fabric objects.
   */
  private Database db;

  /**
   * Database containing data for prepared but uncommitted transactions.
   */
  private Database prepared;

  /**
   * Database containing the commit times for confirmed transactions
   * (uncommitted transactions for which COMMIT messages have been received).
   */
  private Database commitTimes;

  private final DatabaseEntry initializationStatus;
  private final DatabaseEntry onumCounter;

  /**
   * The BDB key under which the longest warranty is stored.
   */
  private final DatabaseEntry longestWarrantyEntry;

  private long nextOnum;

  /**
   * To prevent touching BDB on every onum reservation request, we keep a bunch
   * of onums in reserve. If nextOnum > lastReservedOnum, it's time to touch BDB
   * again to reserve more onums.
   */
  private long lastReservedOnum;

  /**
   * Cache: maps onums to object versions of objects that are currently stored
   * in BDB.
   */
  private final LongKeyCache<Integer> cachedVersions;

  /**
   * Cache: objects.
   */
  private final LongKeyCache<SerializedObject> cachedObjects;

  /**
   * Cache: maps BDB keys to prepared-transaction records.
   */
  private final Cache<ByteArray, PendingTransaction> preparedTransactions;

  /**
   * Creates a new BdbStore for the store specified. A new database will be
   * created if it does not exist.
   * 
   * @param name
   *          name of store to create store for.
   */
  public BdbDB(String name) {
    super(name);

    String path = Resources.relpathRewrite("var", "bdb", name);
    new File(path).mkdirs(); // create path if it does not exist

    try {
      EnvironmentConfig conf = new EnvironmentConfig();
      conf.setAllowCreate(true);
      conf.setTransactional(true);
      env = new Environment(new File(path), conf);

      STORE_DB_LOGGER.info("Bdb env opened");

      DatabaseConfig dbconf = new DatabaseConfig();
      dbconf.setAllowCreate(true);
      dbconf.setTransactional(true);
      db = env.openDatabase(null, "store", dbconf);
      prepared = env.openDatabase(null, "prepared", dbconf);
      commitTimes = env.openDatabase(null, "commitTimes", dbconf);
      meta = env.openDatabase(null, "meta", dbconf);

      STORE_DB_LOGGER.info("Bdb databases opened");
    } catch (DatabaseException e) {
      STORE_DB_LOGGER.log(Level.SEVERE, "Bdb error in <init>: ", e);
      throw new InternalError(e);
    }

    try {
      initializationStatus =
          new DatabaseEntry("initialization_status".getBytes("UTF-8"));
      onumCounter = new DatabaseEntry("onum_counter".getBytes("UTF-8"));
      longestWarrantyEntry =
          new DatabaseEntry("longest_warranty".getBytes("UTF-8"));
    } catch (UnsupportedEncodingException e) {
      throw new InternalError(e);
    }

    this.nextOnum = -1;
    this.lastReservedOnum = -2;
    this.cachedVersions = new LongKeyCache<Integer>();
    this.cachedObjects = new LongKeyCache<SerializedObject>();
    this.preparedTransactions = new Cache<ByteArray, PendingTransaction>();
  }

  @Override
  protected void saveLongestWarranty() {
    STORE_DB_LOGGER.fine("Bdb saving longest warranty");

    try {
      Transaction txn = env.beginTransaction(null, null);
      DatabaseEntry data = new DatabaseEntry(toBytes(longestWarranty.expiry()));
      meta.put(txn, longestWarrantyEntry, data);
      txn.commit();
    } catch (DatabaseException e) {
      STORE_DB_LOGGER
          .log(Level.SEVERE, "Bdb error in saveLongestWarranty: ", e);
      throw new InternalError(e);
    }
  }

  @Override
  public void finishPrepareWrites(long tid, Principal worker) {
    // Copy the transaction data into BDB.
    OidKeyHashMap<PendingTransaction> submap = pendingByTid.get(tid);
    PendingTransaction pending = submap.remove(worker);
    if (submap.isEmpty()) pendingByTid.remove(tid);

    try {
      Transaction txn = env.beginTransaction(null, null);
      byte[] key = toBytes(tid, worker);
      DatabaseEntry data = new DatabaseEntry(toBytes(pending));
      prepared.put(txn, new DatabaseEntry(key), data);
      txn.commit();

      preparedTransactions.put(new ByteArray(key), pending);
      STORE_DB_LOGGER.finer("Bdb prepare success tid " + tid);
    } catch (DatabaseException e) {
      STORE_DB_LOGGER.log(Level.SEVERE, "Bdb error in finishPrepare: ", e);
      throw new InternalError(e);
    }
  }

  @Override
<<<<<<< HEAD
  public void scheduleCommit(long tid, long commitTime,
      Principal workerPrincipal, SubscriptionManager sm) {
    scheduleCommit(tid, commitTime, workerPrincipal, sm, true);
  }
=======
  public void commit(long tid, Principal workerPrincipal, SubscriptionManager sm) {
    STORE_DB_LOGGER.finer("Bdb commit begin tid " + tid);

    try {
      Transaction txn = env.beginTransaction(null, null);
      PendingTransaction pending = remove(workerPrincipal, txn, tid);

      if (pending != null) {
        Serializer serializer = new Serializer();
        for (SerializedObject o : pending.modData) {
          long onum = o.getOnum();
          STORE_DB_LOGGER.finest("Bdb committing onum " + onum);
          DatabaseEntry onumData = new DatabaseEntry(toBytes(onum));
          DatabaseEntry objData = new DatabaseEntry(serializer.toBytes(o));
          db.put(txn, onumData, objData);

          // Remove any cached globs containing the old version of this object.
          notifyCommittedUpdate(sm, toLong(onumData.getData()));

          // Update the version-number cache.
          cachedVersions.put(onum, o.getVersion());
        }
>>>>>>> 86e35adb

  /**
   * @param logCommitTime
   *          whether to log the commit time to stable storage for recovery
   *          purposes.
   */
  private void scheduleCommit(final long tid, long commitTime,
      final Principal workerPrincipal, final SubscriptionManager sm,
      boolean logCommitTime) {
    long commitDelay = commitTime - System.currentTimeMillis();
    STORE_DB_LOGGER
        .finer("Scheduling Bdb commit for tid " + tid + " to run at "
            + new Date(commitTime) + " (in " + commitDelay + " ms)");

    // Record the commit time in BDB.
    final DatabaseEntry tidBdbKey =
        new DatabaseEntry(toBytes(tid, workerPrincipal));
    if (logCommitTime) {
      try {
        Transaction txn = env.beginTransaction(null, null);
        DatabaseEntry data = new DatabaseEntry(toBytes(commitTime));
        commitTimes.put(txn, tidBdbKey, data);
        txn.commit();
      } catch (DatabaseException e) {
        STORE_DB_LOGGER.log(Level.SEVERE, "Bdb error in scheduleCommit: ", e);
        throw new InternalError(e);
      }
    }

    Threading.scheduleAt(commitTime, new Runnable() {
      @Override
      public void run() {
        synchronized (BdbDB.this) {
          STORE_DB_LOGGER.finer("Bdb commit begin tid " + tid);

          try {
            Transaction txn = env.beginTransaction(null, null);

            // Remove the commit time from BDB.
            commitTimes.delete(txn, tidBdbKey);

            // Obtain the transaction record.
            PendingTransaction pending = remove(workerPrincipal, txn, tid);

            if (pending != null) {
              for (Pair<SerializedObject, UpdateType> update : pending.modData) {
                SerializedObject o = update.first;
                long onum = o.getOnum();
                STORE_DB_LOGGER.finest("Bdb committing onum " + onum);
                DatabaseEntry onumData = new DatabaseEntry(toBytes(onum));
                DatabaseEntry objData = new DatabaseEntry(toBytes(o));
                db.put(txn, onumData, objData);

                // Remove any cached globs containing the old version of this object.
                notifyCommittedUpdate(sm, toLong(onumData.getData()));

                // Update caches.
                cachedVersions.put(onum, o.getVersion());
                cachedObjects.put(onum, o);
              }

              txn.commit();
              STORE_DB_LOGGER.finer("Bdb commit success tid " + tid);
            } else {
              txn.abort();
              STORE_DB_LOGGER.warning("Bdb commit not found tid " + tid);
              throw new InternalError("Unknown transaction id " + tid);
            }
          } catch (DatabaseException e) {
            // Problem. Clear out caches.
            cachedVersions.clear();
            cachedObjects.clear();

            STORE_DB_LOGGER.log(Level.SEVERE, "Bdb error in commit: ", e);
            throw new InternalError(e);
          }
        }
      }
    });
  }

  @Override
  public void rollback(long tid, Principal worker) {
    STORE_DB_LOGGER.finer("Bdb rollback begin tid " + tid);

    try {
      Transaction txn = env.beginTransaction(null, null);
      remove(worker, txn, tid);
      txn.commit();
      STORE_DB_LOGGER.finer("Bdb rollback success tid " + tid);
    } catch (DatabaseException e) {
      STORE_DB_LOGGER.log(Level.SEVERE, "Bdb error in rollback: ", e);
      throw new InternalError(e);
    }
  }

  @Override
  public SerializedObject read(long onum) {
    if (cachedObjects.containsKey(onum)) {
      SerializedObject cached = cachedObjects.get(onum);
      if (cached != null) return cached;
    }

    STORE_DB_LOGGER.finest("Bdb read onum " + onum);
    DatabaseEntry key = new DatabaseEntry(toBytes(onum));
    DatabaseEntry data = new DatabaseEntry();

    try {
      if (db.get(null, key, data, LockMode.DEFAULT) == SUCCESS) {
        SerializedObject result = toSerializedObject(data.getData());
        if (result != null) {
          cachedVersions.put(onum, result.getVersion());
          cachedObjects.put(onum, result);
        }

        return result;
      }
    } catch (DatabaseException e) {
      STORE_DB_LOGGER.log(Level.SEVERE, "Bdb error in read: ", e);
      throw new InternalError(e);
    }

    return null;
  }

  @Override
  public int getVersion(long onum) throws AccessException {
    Integer ver = cachedVersions.get(onum);
    if (ver != null) return ver;

    return super.getVersion(onum);
  }

  @Override
  public boolean exists(long onum) {
    DatabaseEntry key = new DatabaseEntry(toBytes(onum));
    DatabaseEntry data = new DatabaseEntry();

    try {
      if (writeLocks.get(onum) != null
          || db.get(null, key, data, LockMode.DEFAULT) == SUCCESS) {
        return true;
      }
    } catch (DatabaseException e) {
      STORE_DB_LOGGER.log(Level.SEVERE, "Bdb error in exists: ", e);
      throw new InternalError(e);
    }

    return false;
  }

  private final long ONUM_RESERVE_SIZE = 10240;

  @Override
  public long[] newOnums(int num) {
    STORE_DB_LOGGER.fine("Bdb new onums begin");

    try {
      long[] onums = new long[num];
      for (int i = 0; i < num; i++) {
        if (nextOnum > lastReservedOnum) {
          // Reserve more onums from BDB.
          Transaction txn = env.beginTransaction(null, null);
          DatabaseEntry data = new DatabaseEntry();
          nextOnum = ONumConstants.FIRST_UNRESERVED;

          if (meta.get(txn, onumCounter, data, LockMode.DEFAULT) == SUCCESS) {
            nextOnum = toLong(data.getData());
          }

          lastReservedOnum = nextOnum + ONUM_RESERVE_SIZE + num - i - 1;

          data.setData(toBytes(lastReservedOnum + 1));
          meta.put(txn, onumCounter, data);
          txn.commit();

          STORE_DB_LOGGER.fine("Bdb reserved onums " + nextOnum + "--"
              + lastReservedOnum);
        }

        onums[i] = nextOnum++;
      }

      return onums;
    } catch (DatabaseException e) {
      STORE_DB_LOGGER.log(Level.SEVERE, "Bdb error in newOnums: ", e);
      throw new InternalError(e);
    }
  }

  /**
   * Clean up and close database.
   */
  @Override
  public void close() {
    try {
      if (db != null) db.close();
      if (prepared != null) prepared.close();
      if (commitTimes != null) commitTimes.close();
      if (meta != null) meta.close();
      if (env != null) env.close();
    } catch (DatabaseException e) {
      e.printStackTrace();
    }
  }

  @Override
  public boolean isInitialized() {
    STORE_DB_LOGGER.fine("Bdb is initialized begin");

    try {
      Transaction txn = env.beginTransaction(null, null);
      DatabaseEntry data = new DatabaseEntry();
      boolean result = false;

      if (meta.get(txn, initializationStatus, data, LockMode.DEFAULT) == SUCCESS) {
        result = toBoolean(data.getData());
      }

      txn.commit();

      return result;
    } catch (DatabaseException e) {
      STORE_DB_LOGGER.log(Level.SEVERE, "Bdb error in isInitialized: ", e);
      throw new InternalError(e);
    }
  }

  @Override
  public void setInitialized() {
    STORE_DB_LOGGER.fine("Bdb set initialized begin");

    try {
      Transaction txn = env.beginTransaction(null, null);
      DatabaseEntry data = new DatabaseEntry(toBytes(true));
      meta.put(txn, initializationStatus, data);
      txn.commit();
    } catch (DatabaseException e) {
      STORE_DB_LOGGER.log(Level.SEVERE, "Bdb error in isInitialized: ", e);
      throw new InternalError(e);
    }
  }

  @Override
  protected void recoverState(TransactionManager tm) {
    STORE_DB_LOGGER.fine("Bdb recovering state");

    try {
      // Scan through the database of prepares to recover writeLocks,
      // writtenOnumsByTid, and warranties.
      Transaction txn = env.beginTransaction(null, null);
      DatabaseEntry key = new DatabaseEntry();
      DatabaseEntry data = new DatabaseEntry();
      {
        Cursor preparedCursor = prepared.openCursor(txn, null);
        while (preparedCursor.getNext(key, data, null) != OperationStatus.NOTFOUND) {
          PendingTransaction pending = toPendingTransaction(data.getData());
          long tid = pending.tid;
          Principal owner = pending.owner;
          if (commitTimes.get(txn, key, data, LockMode.DEFAULT) != SUCCESS) {
            throw new InternalError("Cannot find commit time for tid=" + tid
                + ", owner=" + owner.$getStore() + "/" + owner.$getOnum());
          }
          VersionWarranty warranty =
              new VersionWarranty(toLong(data.getData()));

          STORE_DB_LOGGER.finer("Recoving state for tid=" + tid + ", owner="
              + owner.$getStore() + "/" + owner.$getOnum() + " (commit time="
              + new Date(warranty.expiry()) + ")");

          // Loop through the updates for the current transaction.
          for (Pair<SerializedObject, UpdateType> update : pending.modData) {
            long onum = update.first.getOnum();

            // Recover the transaction's write lock for the current update.
            writeLocks.put(onum, tid);

            if (update.second == UpdateType.WRITE) {
              STORE_DB_LOGGER.finest("Recovered write to " + onum);
              addWrittenOnumByTid(tid, owner, onum);

              // Restore the object's warranty.
              versionWarrantyTable.put(onum, warranty);
            } else {
              STORE_DB_LOGGER.finest("Recovered create for " + onum);
            }
          }
        }
        preparedCursor.close();
      }

      // Scan through the commitTimes database and build a commit schedule.
      SortedMap<Long, List<Pair<Long, Principal>>> commitSchedule =
          new TreeMap<Long, List<Pair<Long, Principal>>>();
      {
        Cursor commitTimesCursor = commitTimes.openCursor(txn, null);
        while (commitTimesCursor.getNext(key, data, null) != OperationStatus.NOTFOUND) {
          Pair<Long, Principal> tid = toTid(key.getData());
          long commitTime = toLong(data.getData());

          List<Pair<Long, Principal>> toCommit = commitSchedule.get(commitTime);
          if (toCommit == null) {
            toCommit = new ArrayList<Pair<Long, Principal>>(2);
            commitSchedule.put(commitTime, toCommit);
          }

          toCommit.add(tid);
        }
        commitTimesCursor.close();
      }

      // Recover the longest warranty issued and use that as the default
      // warranty.
      if (meta.get(txn, longestWarrantyEntry, data, LockMode.DEFAULT) == SUCCESS) {
        longestWarranty = new VersionWarranty(toLong(data.getData()));
        versionWarrantyTable.setDefaultWarranty(longestWarranty);
      }

      txn.commit();

      // Re-schedule commits.
      SubscriptionManager sm = tm.subscriptionManager();
      for (Entry<Long, List<Pair<Long, Principal>>> entry : commitSchedule
          .entrySet()) {
        long commitTime = entry.getKey();
        for (Pair<Long, Principal> tid : entry.getValue()) {
          scheduleCommit(tid.first, commitTime, tid.second, sm, false);
        }
      }
    } catch (DatabaseException e) {
      STORE_DB_LOGGER.log(Level.SEVERE, "Bdb error in recoverState: ", e);
      throw new InternalError(e);
    }
  }

  /**
   * Removes a PendingTransaction from the prepare log and returns it. If no
   * transaction with the given transaction id is found, null is returned.
   * 
   * @param worker
   *          the principal under which this action is being executed.
   * @param txn
   *          the BDB Transaction instance that should be used to perform the
   *          retrieval.
   * @param tid
   *          the transaction id.
   * @return the PendingTransaction corresponding to tid
   * @throws DatabaseException
   *           if a database error occurs
   */
  private PendingTransaction remove(Principal worker, Transaction txn, long tid)
      throws DatabaseException {
    byte[] key = toBytes(tid, worker);
    DatabaseEntry bdbKey = new DatabaseEntry(key);
    DatabaseEntry data = new DatabaseEntry();

    PendingTransaction pending =
        preparedTransactions.remove(new ByteArray(key));

    if (pending == null
        && prepared.get(txn, bdbKey, data, LockMode.DEFAULT) == SUCCESS)
      pending = toPendingTransaction(data.getData());

    if (pending == null) return null;
    prepared.delete(txn, bdbKey);

    unpin(pending);
    return pending;
  }

  private static byte[] toBytes(boolean b) {
    byte[] result = { (byte) (b ? 1 : 0) };
    return result;
  }

  private static boolean toBoolean(byte[] data) {
    return data[0] == 1;
  }

  private static byte[] toBytes(long i) {
    byte[] data = new byte[8];

    for (int j = 0; j < 8; j++) {
      data[7 - j] = (byte) (i & 0xff);
      i = i >>> 8;
    }

    return data;
  }

  private static byte[] toBytes(long tid, Principal worker) {
    try {
      ByteArrayOutputStream bos = new ByteArrayOutputStream();
      DataOutputStream dos = new DataOutputStream(bos);
      dos.writeLong(tid);
      if (worker != null) {
        dos.writeUTF(worker.$getStore().name());
        dos.writeLong(worker.$getOnum());
      }
      dos.flush();
      return bos.toByteArray();
    } catch (IOException e) {
      throw new InternalError(e);
    }
  }

  private static Pair<Long, Principal> toTid(byte[] data) {
    try {
      ByteArrayInputStream bis = new ByteArrayInputStream(data);
      DataInputStream dis = new DataInputStream(bis);
      long tid = dis.readLong();

      if (data.length < 10) return new Pair<Long, Principal>(tid, null);
      Store store = Worker.getWorker().getStore(dis.readUTF());
      long onum = dis.readLong();
      Principal owner = new Principal._Proxy(store, onum);
      return new Pair<Long, Principal>(tid, owner);
    } catch (IOException e) {
      throw new InternalError();
    }
  }

  private static long toLong(byte[] data) {
    long i = 0;

    for (int j = 0; j < 8; j++) {
      i = i << 8;
      i = i | (data[j] & 0xff);
    }

    return i;
  }

  private static byte[] toBytes(FastSerializable obj) {
    return new Serializer().toBytes(obj);
  }

  private static PendingTransaction toPendingTransaction(byte[] data) {
    try {
      ByteArrayInputStream bis = new ByteArrayInputStream(data);
      ObjectInputStream ois = new ObjectInputStream(bis);
      return new PendingTransaction(ois);
    } catch (IOException e) {
      throw new InternalError(e);
    }
  }

  private static SerializedObject toSerializedObject(byte[] data) {
    try {
      ByteArrayInputStream bis = new ByteArrayInputStream(data);
      ObjectInputStream ois = new ObjectInputStream(bis);
      return new SerializedObject(ois);
    } catch (IOException e) {
      throw new InternalError(e);
    }
  }

  /**
   * Utility class for serializing FastSerializable objects. This avoids
   * creating a new ObjectOutputStream for each object serialized, while
   * maintaining the illusion that each object is serialized with a fresh
   * ObjectOutputStream. This allows each object to be deserialized separately.
   */
  private static class Serializer {
    private final ByteArrayOutputStream bos;
    private final ObjectOutputStream oos;
    private static final byte[] HEADER;

    static {
      // Save the header that ObjectOutputStream writes upon its initialization.
      try {
        ByteArrayOutputStream bos = new ByteArrayOutputStream();
        ObjectOutputStream oos = new ObjectOutputStream(bos);
        oos.flush();
        HEADER = bos.toByteArray();
      } catch (IOException e) {
        throw new InternalError(e);
      }
    }

    public Serializer() {
      try {
        this.bos = new ByteArrayOutputStream();
        this.oos = new ObjectOutputStream(bos);
        oos.flush();
      } catch (IOException e) {
        throw new InternalError(e);
      }
    }

    public byte[] toBytes(FastSerializable obj) {
      try {
        bos.reset();
        bos.write(HEADER);
        obj.write(oos);
        oos.flush();
        return bos.toByteArray();
      } catch (IOException e) {
        throw new InternalError(e);
      }
    }
  }

  /**
   * Dumps the contents of a BDB object database to stdout.
   */
  public static void main(String[] args) {
    if (args.length != 1) {
      System.err.println("Usage: fabric.store.db.BdbDB STORE_NAME");
      System.err.println();
      System.err.println("  Dumps a BDB object database in CSV format.");
      return;
    }

    BdbDB db = new BdbDB(args[0]);
    Cursor cursor = db.db.openCursor(null, null);
    DatabaseEntry key = new DatabaseEntry();
    DatabaseEntry value = new DatabaseEntry();

    System.out.println("onum,class name,version number,update label onum,"
        + "access label onum");
    while (cursor.getNext(key, value, null) == OperationStatus.SUCCESS) {
      SerializedObject obj = toSerializedObject(value.getData());
      long onum = obj.getOnum();
      String className = obj.getClassName();
      int version = obj.getVersion();
      long updateLabelOnum = obj.getUpdateLabelOnum();
      long accessPolicyOnum = obj.getAccessPolicyOnum();
      String extraInfo = "";
      try {
        // Get extra information on surrogates and FClasses.
        // This code depends on the serialization format of those classes, and
        // is therefore rather fragile.
        if (Surrogate.class.getName().equals(className)) {
          ObjectInputStream ois =
              new ObjectInputStream(obj.getSerializedDataStream());
          extraInfo = ",ref=" + ois.readUTF() + "/" + ois.readLong();
        } else if (FClass.class.getName().equals(className)) {
          ObjectInputStream ois =
              new ObjectInputStream(obj.getSerializedDataStream());
          extraInfo = ",name=" + ois.readObject();
        }
      } catch (IOException e) {
        e.printStackTrace();
      } catch (ClassNotFoundException e) {
        e.printStackTrace();
      }
      System.out.println(onum + "," + className + "," + version + ","
          + updateLabelOnum + "," + accessPolicyOnum + extraInfo);
    }
  }

  private static class ByteArray {
    private final byte[] data;

    public ByteArray(byte[] data) {
      this.data = data;
    }

    @Override
    public boolean equals(Object obj) {
      if (!(obj instanceof ByteArray)) return false;

      byte[] data = ((ByteArray) obj).data;
      return Arrays.equals(data, ((ByteArray) obj).data);
    }

    @Override
    public int hashCode() {
      return Arrays.hashCode(data);
    }

  }
}<|MERGE_RESOLUTION|>--- conflicted
+++ resolved
@@ -200,35 +200,10 @@
   }
 
   @Override
-<<<<<<< HEAD
   public void scheduleCommit(long tid, long commitTime,
       Principal workerPrincipal, SubscriptionManager sm) {
     scheduleCommit(tid, commitTime, workerPrincipal, sm, true);
   }
-=======
-  public void commit(long tid, Principal workerPrincipal, SubscriptionManager sm) {
-    STORE_DB_LOGGER.finer("Bdb commit begin tid " + tid);
-
-    try {
-      Transaction txn = env.beginTransaction(null, null);
-      PendingTransaction pending = remove(workerPrincipal, txn, tid);
-
-      if (pending != null) {
-        Serializer serializer = new Serializer();
-        for (SerializedObject o : pending.modData) {
-          long onum = o.getOnum();
-          STORE_DB_LOGGER.finest("Bdb committing onum " + onum);
-          DatabaseEntry onumData = new DatabaseEntry(toBytes(onum));
-          DatabaseEntry objData = new DatabaseEntry(serializer.toBytes(o));
-          db.put(txn, onumData, objData);
-
-          // Remove any cached globs containing the old version of this object.
-          notifyCommittedUpdate(sm, toLong(onumData.getData()));
-
-          // Update the version-number cache.
-          cachedVersions.put(onum, o.getVersion());
-        }
->>>>>>> 86e35adb
 
   /**
    * @param logCommitTime
@@ -274,12 +249,13 @@
             PendingTransaction pending = remove(workerPrincipal, txn, tid);
 
             if (pending != null) {
+              Serializer serializer = new Serializer();
               for (Pair<SerializedObject, UpdateType> update : pending.modData) {
                 SerializedObject o = update.first;
                 long onum = o.getOnum();
                 STORE_DB_LOGGER.finest("Bdb committing onum " + onum);
                 DatabaseEntry onumData = new DatabaseEntry(toBytes(onum));
-                DatabaseEntry objData = new DatabaseEntry(toBytes(o));
+                DatabaseEntry objData = new DatabaseEntry(serializer.toBytes(o));
                 db.put(txn, onumData, objData);
 
                 // Remove any cached globs containing the old version of this object.

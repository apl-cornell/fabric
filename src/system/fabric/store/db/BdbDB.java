package fabric.store.db;

import static com.sleepycat.je.OperationStatus.SUCCESS;
import static fabric.common.Logging.STORE_DB_LOGGER;

import java.io.ByteArrayInputStream;
import java.io.ByteArrayOutputStream;
import java.io.DataInputStream;
import java.io.DataOutputStream;
import java.io.File;
import java.io.IOException;
import java.io.ObjectInputStream;
import java.io.ObjectOutputStream;
import java.io.UnsupportedEncodingException;
import java.util.ArrayList;
import java.util.Arrays;
import java.util.Date;
import java.util.List;
import java.util.Map.Entry;
import java.util.SortedMap;
import java.util.TreeMap;
import java.util.logging.Level;

import com.sleepycat.bind.tuple.BooleanBinding;
import com.sleepycat.bind.tuple.LongBinding;
import com.sleepycat.je.Cursor;
import com.sleepycat.je.Database;
import com.sleepycat.je.DatabaseConfig;
import com.sleepycat.je.DatabaseEntry;
import com.sleepycat.je.DatabaseException;
import com.sleepycat.je.Environment;
import com.sleepycat.je.EnvironmentConfig;
import com.sleepycat.je.LockMode;
import com.sleepycat.je.OperationStatus;
import com.sleepycat.je.Transaction;

import fabric.common.FastSerializable;
import fabric.common.ONumConstants;
import fabric.common.Resources;
import fabric.common.SerializedObject;
import fabric.common.Surrogate;
import fabric.common.Threading;
import fabric.common.VersionWarranty;
import fabric.common.exceptions.AccessException;
import fabric.common.exceptions.InternalError;
import fabric.common.util.Cache;
import fabric.common.util.LongKeyCache;
import fabric.common.util.OidKeyHashMap;
import fabric.common.util.Pair;
import fabric.lang.FClass;
import fabric.lang.security.Principal;
import fabric.store.SubscriptionManager;
import fabric.store.TransactionManager;
import fabric.worker.Store;
import fabric.worker.Worker;

/**
 * An ObjectDB backed by a Berkeley Database.
 */
public class BdbDB extends ObjectDB {

  private Environment env;
  private Database meta;

  /**
   * Database containing the actual serialized Fabric objects.
   */
  private Database db;

  /**
<<<<<<< HEAD
   * Database containing data for prepared but uncommitted transactions.
=======
   * Database containing prepared transactions.
>>>>>>> 307266dc
   */
  private Database prepared;

  /**
<<<<<<< HEAD
   * Database containing the commit times for confirmed transactions
   * (uncommitted transactions for which COMMIT messages have been received).
   */
  private Database commitTimes;
=======
   * Database containing objects modified by prepared transactions.
   */
  private Database preparedWrites;
>>>>>>> 307266dc

  private final DatabaseEntry initializationStatus;
  private final DatabaseEntry onumCounter;

  /**
   * The BDB key under which the longest warranty is stored.
   */
  private final DatabaseEntry longestWarrantyEntry;

  private long nextOnum;

  /**
   * To prevent touching BDB on every onum reservation request, we keep a bunch
   * of onums in reserve. If nextOnum > lastReservedOnum, it's time to touch BDB
   * again to reserve more onums.
   */
  private long lastReservedOnum;

  /**
   * Cache: maps onums to object versions of objects that are currently stored
   * in BDB.
   */
  private final LongKeyCache<Integer> cachedVersions;

  /**
   * Cache: objects.
   */
  private final LongKeyCache<SerializedObject> cachedObjects;

  /**
   * Cache: maps BDB keys to prepared-transaction records.
   */
  private final Cache<ByteArray, PendingTransaction> preparedTransactions;

  /**
   * Creates a new BdbStore for the store specified. A new database will be
   * created if it does not exist.
   * 
   * @param name
   *          name of store to create store for.
   */
  public BdbDB(String name) {
    super(name);

    String path = Resources.relpathRewrite("var", "bdb", name);
    new File(path).mkdirs(); // create path if it does not exist

    try {
      EnvironmentConfig conf = new EnvironmentConfig();
      conf.setAllowCreate(true);
      conf.setTransactional(true);
      env = new Environment(new File(path), conf);

      STORE_DB_LOGGER.info("Bdb env opened");

      DatabaseConfig dbconf = new DatabaseConfig();
      dbconf.setAllowCreate(true);
      dbconf.setTransactional(true);
      db = env.openDatabase(null, "store", dbconf);
      prepared = env.openDatabase(null, "prepared", dbconf);
      commitTimes = env.openDatabase(null, "commitTimes", dbconf);
      meta = env.openDatabase(null, "meta", dbconf);

<<<<<<< HEAD
=======
      dbconf.setSortedDuplicates(true);
      preparedWrites = env.openDatabase(null, "preparedWrites", dbconf);

      initRwCount();

>>>>>>> 307266dc
      STORE_DB_LOGGER.info("Bdb databases opened");
    } catch (DatabaseException e) {
      STORE_DB_LOGGER.log(Level.SEVERE, "Bdb error in <init>: ", e);
      throw new InternalError(e);
    }

    try {
      initializationStatus =
          new DatabaseEntry("initialization_status".getBytes("UTF-8"));
      onumCounter = new DatabaseEntry("onum_counter".getBytes("UTF-8"));
      longestWarrantyEntry =
          new DatabaseEntry("longest_warranty".getBytes("UTF-8"));
    } catch (UnsupportedEncodingException e) {
      throw new InternalError(e);
    }

    this.nextOnum = -1;
    this.lastReservedOnum = -2;
    this.cachedVersions = new LongKeyCache<Integer>();
    this.cachedObjects = new LongKeyCache<SerializedObject>();
    this.preparedTransactions = new Cache<ByteArray, PendingTransaction>();
  }

  @Override
  protected void saveLongestWarranty() {
    STORE_DB_LOGGER.fine("Bdb saving longest warranty");

    try {
      Transaction txn = env.beginTransaction(null, null);

      DatabaseEntry data = new DatabaseEntry();
      LongBinding.longToEntry(longestWarranty.expiry(), data);

      meta.put(txn, longestWarrantyEntry, data);
      txn.commit();
    } catch (DatabaseException e) {
      STORE_DB_LOGGER
          .log(Level.SEVERE, "Bdb error in saveLongestWarranty: ", e);
      throw new InternalError(e);
    }
  }

  @Override
  public void finishPrepareWrites(long tid, Principal worker) {
    // Copy the transaction data into BDB.
    OidKeyHashMap<PendingTransaction> submap = pendingByTid.get(tid);
    PendingTransaction pending = submap.remove(worker);
    if (submap.isEmpty()) pendingByTid.remove(tid);

    try {
      Transaction txn = env.beginTransaction(null, null);
      DatabaseEntry key = new DatabaseEntry(toBytes(tid, worker));
      DatabaseEntry data = new DatabaseEntry(toBytesNoModData(pending));
      prepared.put(txn, key, data);

      Serializer<SerializedObject> serializer =
          new Serializer<SerializedObject>();
      for (SerializedObject obj : pending.modData) {
        data.setData(serializer.toBytes(obj));
        preparedWrites.put(txn, key, data);
      }
      txn.commit();

      preparedTransactions.put(new ByteArray(key.getData()), pending);
      STORE_DB_LOGGER.finer("Bdb prepare success tid " + tid);
    } catch (DatabaseException e) {
      STORE_DB_LOGGER.log(Level.SEVERE, "Bdb error in finishPrepare: ", e);
      throw new InternalError(e);
    }
  }

  @Override
<<<<<<< HEAD
  public void scheduleCommit(long tid, long commitTime,
      Principal workerPrincipal, SubscriptionManager sm) {
    scheduleCommit(tid, commitTime, workerPrincipal, sm, true);
  }
=======
  public void commit(long tid, Principal workerPrincipal, SubscriptionManager sm) {
    STORE_DB_LOGGER.finer("Bdb commit begin tid " + tid);

    try {
      Transaction txn = env.beginTransaction(null, null);
      PendingTransaction pending = remove(workerPrincipal, txn, tid);

      if (pending != null) {
        Serializer<SerializedObject> serializer =
            new Serializer<SerializedObject>();
        for (SerializedObject o : pending.modData) {
          long onum = o.getOnum();
          STORE_DB_LOGGER.finest("Bdb committing onum " + onum);

          DatabaseEntry onumData = new DatabaseEntry();
          LongBinding.longToEntry(onum, onumData);

          DatabaseEntry objData = new DatabaseEntry(serializer.toBytes(o));

          db.put(txn, onumData, objData);
>>>>>>> 307266dc

  /**
   * @param logCommitTime
   *          whether to log the commit time to stable storage for recovery
   *          purposes.
   */
  private void scheduleCommit(final long tid, long commitTime,
      final Principal workerPrincipal, final SubscriptionManager sm,
      boolean logCommitTime) {
    long commitDelay = commitTime - System.currentTimeMillis();
    STORE_DB_LOGGER
        .finer("Scheduling Bdb commit for tid " + tid + " to run at "
            + new Date(commitTime) + " (in " + commitDelay + " ms)");

    // Record the commit time in BDB.
    final DatabaseEntry tidBdbKey =
        new DatabaseEntry(toBytes(tid, workerPrincipal));
    if (logCommitTime) {
      try {
        Transaction txn = env.beginTransaction(null, null);

        DatabaseEntry data = new DatabaseEntry();
        LongBinding.longToEntry(commitTime, data);

        commitTimes.put(txn, tidBdbKey, data);
        txn.commit();
      } catch (DatabaseException e) {
        STORE_DB_LOGGER.log(Level.SEVERE, "Bdb error in scheduleCommit: ", e);
        throw new InternalError(e);
      }
    }

    Threading.scheduleAt(commitTime, new Runnable() {
      @Override
      public void run() {
        synchronized (BdbDB.this) {
          STORE_DB_LOGGER.finer("Bdb commit begin tid " + tid);

          try {
            Transaction txn = env.beginTransaction(null, null);

            // Remove the commit time from BDB.
            commitTimes.delete(txn, tidBdbKey);

            // Obtain the transaction record.
            PendingTransaction pending = remove(workerPrincipal, txn, tid);

            if (pending != null) {
              Serializer serializer = new Serializer();
              for (Pair<SerializedObject, UpdateType> update : pending.modData) {
                SerializedObject o = update.first;
                long onum = o.getOnum();
                STORE_DB_LOGGER.finest("Bdb committing onum " + onum);

                DatabaseEntry onumData = new DatabaseEntry();
                LongBinding.longToEntry(onum, onumData);

                DatabaseEntry objData =
                    new DatabaseEntry(serializer.toBytes(o));

                db.put(txn, onumData, objData);

                // Remove any cached globs containing the old version of this object.
                notifyCommittedUpdate(sm, onum);

                // Update caches.
                cachedVersions.put(onum, o.getVersion());
                cachedObjects.put(onum, o);
              }

              txn.commit();
              STORE_DB_LOGGER.finer("Bdb commit success tid " + tid);
            } else {
              txn.abort();
              STORE_DB_LOGGER.warning("Bdb commit not found tid " + tid);
              throw new InternalError("Unknown transaction id " + tid);
            }
          } catch (DatabaseException e) {
            // Problem. Clear out caches.
            cachedVersions.clear();
            cachedObjects.clear();

            STORE_DB_LOGGER.log(Level.SEVERE, "Bdb error in commit: ", e);
            throw new InternalError(e);
          }
        }
      }
    });
  }

  @Override
  public void rollback(long tid, Principal worker) {
    STORE_DB_LOGGER.finer("Bdb rollback begin tid " + tid);

    try {
      Transaction txn = env.beginTransaction(null, null);
      remove(worker, txn, tid);
      txn.commit();
      STORE_DB_LOGGER.finer("Bdb rollback success tid " + tid);
    } catch (DatabaseException e) {
      STORE_DB_LOGGER.log(Level.SEVERE, "Bdb error in rollback: ", e);
      throw new InternalError(e);
    }
  }

  @Override
  public SerializedObject read(long onum) {
    if (cachedObjects.containsKey(onum)) {
      SerializedObject cached = cachedObjects.get(onum);
      if (cached != null) return cached;
    }

    STORE_DB_LOGGER.finest("Bdb read onum " + onum);
    DatabaseEntry key = new DatabaseEntry();
    LongBinding.longToEntry(onum, key);

    DatabaseEntry data = new DatabaseEntry();

    try {
      if (db.get(null, key, data, LockMode.DEFAULT) == SUCCESS) {
        SerializedObject result = toSerializedObject(data.getData());
        if (result != null) {
          cachedVersions.put(onum, result.getVersion());
          cachedObjects.put(onum, result);
        }

        return result;
      }
    } catch (DatabaseException e) {
      STORE_DB_LOGGER.log(Level.SEVERE, "Bdb error in read: ", e);
      throw new InternalError(e);
    }

    return null;
  }

  @Override
  public int getVersion(long onum) throws AccessException {
    Integer ver = cachedVersions.get(onum);
    if (ver != null) return ver;

    return super.getVersion(onum);
  }

  @Override
  public boolean exists(long onum) {
    DatabaseEntry key = new DatabaseEntry();
    LongBinding.longToEntry(onum, key);

    DatabaseEntry data = new DatabaseEntry();

    try {
      if (writeLocks.get(onum) != null
          || db.get(null, key, data, LockMode.DEFAULT) == SUCCESS) {
        return true;
      }
    } catch (DatabaseException e) {
      STORE_DB_LOGGER.log(Level.SEVERE, "Bdb error in exists: ", e);
      throw new InternalError(e);
    }

    return false;
  }

  private final long ONUM_RESERVE_SIZE = 10240;

  @Override
  public long[] newOnums(int num) {
    STORE_DB_LOGGER.fine("Bdb new onums begin");

    try {
      long[] onums = new long[num];
      for (int i = 0; i < num; i++) {
        if (nextOnum > lastReservedOnum) {
          // Reserve more onums from BDB.
          Transaction txn = env.beginTransaction(null, null);
          DatabaseEntry data = new DatabaseEntry();
          nextOnum = ONumConstants.FIRST_UNRESERVED;

          if (meta.get(txn, onumCounter, data, LockMode.DEFAULT) == SUCCESS) {
            nextOnum = LongBinding.entryToLong(data);
          }

          lastReservedOnum = nextOnum + ONUM_RESERVE_SIZE + num - i - 1;

          LongBinding.longToEntry(lastReservedOnum + 1, data);
          meta.put(txn, onumCounter, data);
          txn.commit();

          STORE_DB_LOGGER.fine("Bdb reserved onums " + nextOnum + "--"
              + lastReservedOnum);
        }

        onums[i] = nextOnum++;
      }

      return onums;
    } catch (DatabaseException e) {
      STORE_DB_LOGGER.log(Level.SEVERE, "Bdb error in newOnums: ", e);
      throw new InternalError(e);
    }
  }

  /**
   * Clean up and close database.
   */
  @Override
  public void close() {
    try {
      if (db != null) db.close();
      if (prepared != null) prepared.close();
<<<<<<< HEAD
      if (commitTimes != null) commitTimes.close();
=======
      if (preparedWrites != null) preparedWrites.close();
>>>>>>> 307266dc
      if (meta != null) meta.close();
      if (env != null) env.close();
    } catch (DatabaseException e) {
      e.printStackTrace();
    }
  }

  @Override
  public boolean isInitialized() {
    STORE_DB_LOGGER.fine("Bdb is initialized begin");

    try {
      Transaction txn = env.beginTransaction(null, null);
      DatabaseEntry data = new DatabaseEntry();
      boolean result = false;

      if (meta.get(txn, initializationStatus, data, LockMode.DEFAULT) == SUCCESS) {
        result = BooleanBinding.entryToBoolean(data);
      }

      txn.commit();

      return result;
    } catch (DatabaseException e) {
      STORE_DB_LOGGER.log(Level.SEVERE, "Bdb error in isInitialized: ", e);
      throw new InternalError(e);
    }
  }

  @Override
  public void setInitialized() {
    STORE_DB_LOGGER.fine("Bdb set initialized begin");

    try {
      Transaction txn = env.beginTransaction(null, null);
      DatabaseEntry data = new DatabaseEntry();
      BooleanBinding.booleanToEntry(true, data);
      meta.put(txn, initializationStatus, data);
      txn.commit();
    } catch (DatabaseException e) {
      STORE_DB_LOGGER.log(Level.SEVERE, "Bdb error in isInitialized: ", e);
      throw new InternalError(e);
    }
  }

  @Override
  protected void recoverState(TransactionManager tm) {
    STORE_DB_LOGGER.fine("Bdb recovering state");

    try {
      // Scan through the database of prepares to recover writeLocks,
      // writtenOnumsByTid, and warranties.
      Transaction txn = env.beginTransaction(null, null);
      DatabaseEntry key = new DatabaseEntry();
      DatabaseEntry data = new DatabaseEntry();
      {
        Cursor preparedCursor = prepared.openCursor(txn, null);
        while (preparedCursor.getNext(key, data, null) != OperationStatus.NOTFOUND) {
          PendingTransaction pending = toPendingTransaction(data.getData());
          long tid = pending.tid;
          Principal owner = pending.owner;
          if (commitTimes.get(txn, key, data, LockMode.DEFAULT) != SUCCESS) {
            throw new InternalError("Cannot find commit time for tid=" + tid
                + ", owner=" + owner.$getStore() + "/" + owner.$getOnum());
          }
          VersionWarranty warranty =
              new VersionWarranty(LongBinding.entryToLong(data));

          STORE_DB_LOGGER.finer("Recoving state for tid=" + tid + ", owner="
              + owner.$getStore() + "/" + owner.$getOnum() + " (commit time="
              + new Date(warranty.expiry()) + ")");

          // Loop through the updates for the current transaction.
          for (Pair<SerializedObject, UpdateType> update : pending.modData) {
            long onum = update.first.getOnum();

            // Recover the transaction's write lock for the current update.
            writeLocks.put(onum, tid);

            if (update.second == UpdateType.WRITE) {
              STORE_DB_LOGGER.finest("Recovered write to " + onum);
              addWrittenOnumByTid(tid, owner, onum);

              // Restore the object's warranty.
              versionWarrantyTable.put(onum, warranty);
            } else {
              STORE_DB_LOGGER.finest("Recovered create for " + onum);
            }
          }
        }
        preparedCursor.close();
      }

      // Scan through the commitTimes database and build a commit schedule.
      SortedMap<Long, List<Pair<Long, Principal>>> commitSchedule =
          new TreeMap<Long, List<Pair<Long, Principal>>>();
      {
        Cursor commitTimesCursor = commitTimes.openCursor(txn, null);
        while (commitTimesCursor.getNext(key, data, null) != OperationStatus.NOTFOUND) {
          Pair<Long, Principal> tid = toTid(key.getData());
          long commitTime = LongBinding.entryToLong(data);

          List<Pair<Long, Principal>> toCommit = commitSchedule.get(commitTime);
          if (toCommit == null) {
            toCommit = new ArrayList<Pair<Long, Principal>>(2);
            commitSchedule.put(commitTime, toCommit);
          }

          toCommit.add(tid);
        }
        commitTimesCursor.close();
      }

      // Recover the longest warranty issued and use that as the default
      // warranty.
      if (meta.get(txn, longestWarrantyEntry, data, LockMode.DEFAULT) == SUCCESS) {
        longestWarranty = new VersionWarranty(LongBinding.entryToLong(data));
        versionWarrantyTable.setDefaultWarranty(longestWarranty);
      }

      txn.commit();

      // Re-schedule commits.
      SubscriptionManager sm = tm.subscriptionManager();
      for (Entry<Long, List<Pair<Long, Principal>>> entry : commitSchedule
          .entrySet()) {
        long commitTime = entry.getKey();
        for (Pair<Long, Principal> tid : entry.getValue()) {
          scheduleCommit(tid.first, commitTime, tid.second, sm, false);
        }
      }
    } catch (DatabaseException e) {
      STORE_DB_LOGGER.log(Level.SEVERE, "Bdb error in recoverState: ", e);
      throw new InternalError(e);
    }
  }

  /**
   * Removes a PendingTransaction from the prepare log and returns it. If no
   * transaction with the given transaction id is found, null is returned.
   * 
   * @param worker
   *          the principal under which this action is being executed.
   * @param txn
   *          the BDB Transaction instance that should be used to perform the
   *          retrieval.
   * @param tid
   *          the transaction id.
   * @return the PendingTransaction corresponding to tid
   * @throws DatabaseException
   *           if a database error occurs
   */
  private PendingTransaction remove(Principal worker, Transaction txn, long tid)
      throws DatabaseException {
    byte[] key = toBytes(tid, worker);
    DatabaseEntry bdbKey = new DatabaseEntry(key);
    DatabaseEntry data = new DatabaseEntry();

    PendingTransaction pending =
        preparedTransactions.remove(new ByteArray(key));

    if (pending == null
        && prepared.get(txn, bdbKey, data, LockMode.DEFAULT) == SUCCESS) {
      pending = toPendingTransaction(data.getData());

      Cursor cursor = preparedWrites.openCursor(txn, null);
      for (OperationStatus result = cursor.getSearchKey(bdbKey, data, null); result == SUCCESS; result =
          cursor.getNextDup(bdbKey, data, null)) {
        pending.modData.add(toSerializedObject(data.getData()));
      }
      cursor.close();
    }

    if (pending == null) return null;
    prepared.delete(txn, bdbKey);
    preparedWrites.delete(txn, bdbKey);

    unpin(pending);
    return pending;
  }

  private static byte[] toBytes(long tid, Principal worker) {
    try {
      ByteArrayOutputStream bos = new ByteArrayOutputStream();
      DataOutputStream dos = new DataOutputStream(bos);
      dos.writeLong(tid);
      if (worker != null) {
        dos.writeUTF(worker.$getStore().name());
        dos.writeLong(worker.$getOnum());
      }
      dos.flush();
      return bos.toByteArray();
    } catch (IOException e) {
      throw new InternalError(e);
    }
  }

<<<<<<< HEAD
  private static Pair<Long, Principal> toTid(byte[] data) {
    try {
      ByteArrayInputStream bis = new ByteArrayInputStream(data);
      DataInputStream dis = new DataInputStream(bis);
      long tid = dis.readLong();

      if (data.length < 10) return new Pair<Long, Principal>(tid, null);
      Store store = Worker.getWorker().getStore(dis.readUTF());
      long onum = dis.readLong();
      Principal owner = new Principal._Proxy(store, onum);
      return new Pair<Long, Principal>(tid, owner);
    } catch (IOException e) {
      throw new InternalError();
    }
  }

  private static byte[] toBytes(FastSerializable obj) {
    return new Serializer().toBytes(obj);
=======
  private static byte[] toBytesNoModData(PendingTransaction pending) {
    return new Serializer<PendingTransaction>() {
      @Override
      public void write(PendingTransaction pending, ObjectOutputStream out)
          throws IOException {
        pending.writeNoModData(out);
      }
    }.toBytes(pending);
>>>>>>> 307266dc
  }

  private static PendingTransaction toPendingTransaction(byte[] data) {
    try {
      ByteArrayInputStream bis = new ByteArrayInputStream(data);
      ObjectInputStream ois = new ObjectInputStream(bis);
      return new PendingTransaction(ois);
    } catch (IOException e) {
      throw new InternalError(e);
    }
  }

  private static SerializedObject toSerializedObject(byte[] data) {
    try {
      ByteArrayInputStream bis = new ByteArrayInputStream(data);
      ObjectInputStream ois = new ObjectInputStream(bis);
      return new SerializedObject(ois);
    } catch (IOException e) {
      throw new InternalError(e);
    }
  }

  /**
   * Utility class for serializing FastSerializable objects. This avoids
   * creating a new ObjectOutputStream for each object serialized, while
   * maintaining the illusion that each object is serialized with a fresh
   * ObjectOutputStream. This allows each object to be deserialized separately.
   */
  private static class Serializer<FS extends FastSerializable> {
    private final ByteArrayOutputStream bos;
    private final ObjectOutputStream oos;
    private static final byte[] HEADER;

    static {
      // Save the header that ObjectOutputStream writes upon its initialization.
      try {
        ByteArrayOutputStream bos = new ByteArrayOutputStream();
        ObjectOutputStream oos = new ObjectOutputStream(bos);
        oos.flush();
        HEADER = bos.toByteArray();
      } catch (IOException e) {
        throw new InternalError(e);
      }
    }

    public Serializer() {
      try {
        this.bos = new ByteArrayOutputStream();
        this.oos = new ObjectOutputStream(bos);
        oos.flush();
      } catch (IOException e) {
        throw new InternalError(e);
      }
    }

    public final byte[] toBytes(FS obj) {
      try {
        bos.reset();
        bos.write(HEADER);
        write(obj, oos);
        oos.flush();
        return bos.toByteArray();
      } catch (IOException e) {
        throw new InternalError(e);
      }
    }

    public void write(FS obj, ObjectOutputStream out) throws IOException {
      obj.write(out);
    }
  }

  /**
   * Dumps the contents of a BDB object database to stdout.
   */
  public static void main(String[] args) {
    if (args.length != 1) {
      System.err.println("Usage: fabric.store.db.BdbDB STORE_NAME");
      System.err.println();
      System.err.println("  Dumps a BDB object database in CSV format.");
      return;
    }

    BdbDB db = new BdbDB(args[0]);
    Cursor cursor = db.db.openCursor(null, null);
    DatabaseEntry key = new DatabaseEntry();
    DatabaseEntry value = new DatabaseEntry();

    System.out.println("onum,class name,version number,update label onum,"
        + "access label onum");
    while (cursor.getNext(key, value, null) == OperationStatus.SUCCESS) {
      SerializedObject obj = toSerializedObject(value.getData());
      long onum = obj.getOnum();
      String className = obj.getClassName();
      int version = obj.getVersion();
      long updateLabelOnum = obj.getUpdateLabelOnum();
      long accessPolicyOnum = obj.getAccessPolicyOnum();
      String extraInfo = "";
      try {
        // Get extra information on surrogates and FClasses.
        // This code depends on the serialization format of those classes, and
        // is therefore rather fragile.
        if (Surrogate.class.getName().equals(className)) {
          ObjectInputStream ois =
              new ObjectInputStream(obj.getSerializedDataStream());
          extraInfo = ",ref=" + ois.readUTF() + "/" + ois.readLong();
        } else if (FClass.class.getName().equals(className)) {
          ObjectInputStream ois =
              new ObjectInputStream(obj.getSerializedDataStream());
          extraInfo = ",name=" + ois.readObject();
        }
      } catch (IOException e) {
        e.printStackTrace();
      } catch (ClassNotFoundException e) {
        e.printStackTrace();
      }
      System.out.println(onum + "," + className + "," + version + ","
          + updateLabelOnum + "," + accessPolicyOnum + extraInfo);
    }
  }

  private static class ByteArray {
    private final byte[] data;

    public ByteArray(byte[] data) {
      this.data = data;
    }

    @Override
    public boolean equals(Object obj) {
      if (!(obj instanceof ByteArray)) return false;

      byte[] data = ((ByteArray) obj).data;
      return Arrays.equals(data, ((ByteArray) obj).data);
    }

    @Override
    public int hashCode() {
      return Arrays.hashCode(data);
    }

  }
}<|MERGE_RESOLUTION|>--- conflicted
+++ resolved
@@ -68,25 +68,20 @@
   private Database db;
 
   /**
-<<<<<<< HEAD
    * Database containing data for prepared but uncommitted transactions.
-=======
-   * Database containing prepared transactions.
->>>>>>> 307266dc
    */
   private Database prepared;
 
   /**
-<<<<<<< HEAD
+   * Database containing objects modified by prepared transactions.
+   */
+  private Database preparedWrites;
+
+  /**
    * Database containing the commit times for confirmed transactions
    * (uncommitted transactions for which COMMIT messages have been received).
    */
   private Database commitTimes;
-=======
-   * Database containing objects modified by prepared transactions.
-   */
-  private Database preparedWrites;
->>>>>>> 307266dc
 
   private final DatabaseEntry initializationStatus;
   private final DatabaseEntry onumCounter;
@@ -150,14 +145,9 @@
       commitTimes = env.openDatabase(null, "commitTimes", dbconf);
       meta = env.openDatabase(null, "meta", dbconf);
 
-<<<<<<< HEAD
-=======
       dbconf.setSortedDuplicates(true);
       preparedWrites = env.openDatabase(null, "preparedWrites", dbconf);
 
-      initRwCount();
-
->>>>>>> 307266dc
       STORE_DB_LOGGER.info("Bdb databases opened");
     } catch (DatabaseException e) {
       STORE_DB_LOGGER.log(Level.SEVERE, "Bdb error in <init>: ", e);
@@ -213,9 +203,8 @@
       DatabaseEntry data = new DatabaseEntry(toBytesNoModData(pending));
       prepared.put(txn, key, data);
 
-      Serializer<SerializedObject> serializer =
-          new Serializer<SerializedObject>();
-      for (SerializedObject obj : pending.modData) {
+      ModDataSerializer serializer = new ModDataSerializer();
+      for (Pair<SerializedObject, UpdateType> obj : pending.modData) {
         data.setData(serializer.toBytes(obj));
         preparedWrites.put(txn, key, data);
       }
@@ -230,33 +219,10 @@
   }
 
   @Override
-<<<<<<< HEAD
   public void scheduleCommit(long tid, long commitTime,
       Principal workerPrincipal, SubscriptionManager sm) {
     scheduleCommit(tid, commitTime, workerPrincipal, sm, true);
   }
-=======
-  public void commit(long tid, Principal workerPrincipal, SubscriptionManager sm) {
-    STORE_DB_LOGGER.finer("Bdb commit begin tid " + tid);
-
-    try {
-      Transaction txn = env.beginTransaction(null, null);
-      PendingTransaction pending = remove(workerPrincipal, txn, tid);
-
-      if (pending != null) {
-        Serializer<SerializedObject> serializer =
-            new Serializer<SerializedObject>();
-        for (SerializedObject o : pending.modData) {
-          long onum = o.getOnum();
-          STORE_DB_LOGGER.finest("Bdb committing onum " + onum);
-
-          DatabaseEntry onumData = new DatabaseEntry();
-          LongBinding.longToEntry(onum, onumData);
-
-          DatabaseEntry objData = new DatabaseEntry(serializer.toBytes(o));
-
-          db.put(txn, onumData, objData);
->>>>>>> 307266dc
 
   /**
    * @param logCommitTime
@@ -305,7 +271,8 @@
             PendingTransaction pending = remove(workerPrincipal, txn, tid);
 
             if (pending != null) {
-              Serializer serializer = new Serializer();
+              FSSerializer<SerializedObject> serializer =
+                  new FSSerializer<SerializedObject>();
               for (Pair<SerializedObject, UpdateType> update : pending.modData) {
                 SerializedObject o = update.first;
                 long onum = o.getOnum();
@@ -468,11 +435,8 @@
     try {
       if (db != null) db.close();
       if (prepared != null) prepared.close();
-<<<<<<< HEAD
+      if (preparedWrites != null) preparedWrites.close();
       if (commitTimes != null) commitTimes.close();
-=======
-      if (preparedWrites != null) preparedWrites.close();
->>>>>>> 307266dc
       if (meta != null) meta.close();
       if (env != null) env.close();
     } catch (DatabaseException e) {
@@ -641,7 +605,7 @@
       Cursor cursor = preparedWrites.openCursor(txn, null);
       for (OperationStatus result = cursor.getSearchKey(bdbKey, data, null); result == SUCCESS; result =
           cursor.getNextDup(bdbKey, data, null)) {
-        pending.modData.add(toSerializedObject(data.getData()));
+        pending.modData.add(toModData(data.getData()));
       }
       cursor.close();
     }
@@ -670,7 +634,6 @@
     }
   }
 
-<<<<<<< HEAD
   private static Pair<Long, Principal> toTid(byte[] data) {
     try {
       ByteArrayInputStream bis = new ByteArrayInputStream(data);
@@ -687,9 +650,6 @@
     }
   }
 
-  private static byte[] toBytes(FastSerializable obj) {
-    return new Serializer().toBytes(obj);
-=======
   private static byte[] toBytesNoModData(PendingTransaction pending) {
     return new Serializer<PendingTransaction>() {
       @Override
@@ -698,7 +658,6 @@
         pending.writeNoModData(out);
       }
     }.toBytes(pending);
->>>>>>> 307266dc
   }
 
   private static PendingTransaction toPendingTransaction(byte[] data) {
@@ -722,12 +681,12 @@
   }
 
   /**
-   * Utility class for serializing FastSerializable objects. This avoids
-   * creating a new ObjectOutputStream for each object serialized, while
-   * maintaining the illusion that each object is serialized with a fresh
-   * ObjectOutputStream. This allows each object to be deserialized separately.
-   */
-  private static class Serializer<FS extends FastSerializable> {
+   * Utility class for serializing objects. This avoids creating a new
+   * ObjectOutputStream for each object serialized, while maintaining the
+   * illusion that each object is serialized with a fresh ObjectOutputStream.
+   * This illusion allows each object to be deserialized separately.
+   */
+  private static abstract class Serializer<T> {
     private final ByteArrayOutputStream bos;
     private final ObjectOutputStream oos;
     private static final byte[] HEADER;
@@ -754,7 +713,7 @@
       }
     }
 
-    public final byte[] toBytes(FS obj) {
+    public final byte[] toBytes(T obj) {
       try {
         bos.reset();
         bos.write(HEADER);
@@ -766,8 +725,46 @@
       }
     }
 
+    public abstract void write(T obj, ObjectOutputStream out)
+        throws IOException;
+  }
+
+  /**
+   * Utility class for serializing FastSerializable objects. This avoids
+   * creating a new ObjectOutputStream for each object serialized, while
+   * maintaining the illusion that each object is serialized with a fresh
+   * ObjectOutputStream. This allows each object to be deserialized separately.
+   */
+  private static class FSSerializer<FS extends FastSerializable> extends
+      Serializer<FS> {
+    @Override
     public void write(FS obj, ObjectOutputStream out) throws IOException {
       obj.write(out);
+    }
+  }
+
+  private static class ModDataSerializer extends
+      Serializer<Pair<SerializedObject, UpdateType>> {
+    @Override
+    public void write(Pair<SerializedObject, UpdateType> obj,
+        ObjectOutputStream out) throws IOException {
+      obj.first.write(out);
+      out.writeBoolean(obj.second == UpdateType.CREATE);
+    }
+  }
+
+  private static Pair<SerializedObject, UpdateType> toModData(byte[] data) {
+    try {
+      ByteArrayInputStream bis = new ByteArrayInputStream(data);
+      ObjectInputStream ois = new ObjectInputStream(bis);
+
+      SerializedObject obj = new SerializedObject(ois);
+      UpdateType updateType =
+          ois.readBoolean() ? UpdateType.CREATE : UpdateType.WRITE;
+
+      return new Pair<SerializedObject, UpdateType>(obj, updateType);
+    } catch (IOException e) {
+      throw new InternalError(e);
     }
   }
 

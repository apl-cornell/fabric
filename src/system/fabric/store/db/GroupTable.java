--- conflicted
+++ resolved
@@ -120,14 +120,10 @@
 
     // Clean out entries in globIDByOnum that refer to the entry we're removing.
     for (LongIterator it = entry.first.onums.iterator(); it.hasNext();) {
-<<<<<<< HEAD
-      globIDByOnum.remove(it.next());
-=======
       long onum = it.next();
       Long otherGlobID = globIDByOnum.get(onum);
       if (otherGlobID != null && otherGlobID == globID)
         globIDByOnum.remove(onum);
->>>>>>> 0f39d3fd
     }
 
     return entry.first.get();

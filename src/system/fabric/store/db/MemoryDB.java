--- conflicted
+++ resolved
@@ -89,9 +89,9 @@
   }
 
   @Override
-<<<<<<< HEAD
   public void scheduleCommit(final long tid, long commitTime,
-      final RemoteIdentity workerIdentity, final SubscriptionManager sm) {
+      final RemoteIdentity<RemoteWorker> workerIdentity,
+      final SubscriptionManager sm) {
     long commitDelay = commitTime - System.currentTimeMillis();
     STORE_DB_LOGGER.finer("Scheduling commit for tid " + tid + " to run at "
         + new Date(commitTime) + " (in " + commitDelay + " ms)");
@@ -108,25 +108,11 @@
 
           if (update.second == UpdateType.WRITE) {
             // Remove any cached globs containing the old version of this object.
-            notifyCommittedUpdate(sm, o.getOnum(),
-                (RemoteWorker) workerIdentity.node);
+            notifyCommittedUpdate(sm, o.getOnum(), workerIdentity.node);
           }
         }
       }
     });
-=======
-  public void commit(long tid, RemoteIdentity<RemoteWorker> workerIdentity,
-      SubscriptionManager sm) throws AccessException {
-    PendingTransaction tx = remove(workerIdentity.principal, tid);
-
-    // merge in the objects
-    for (SerializedObject o : tx.modData) {
-      objectTable.put(o.getOnum(), o);
-
-      // Remove any cached globs containing the old version of this object.
-      notifyCommittedUpdate(sm, o.getOnum(), workerIdentity.node);
-    }
->>>>>>> 255dfc1d
   }
 
   @Override

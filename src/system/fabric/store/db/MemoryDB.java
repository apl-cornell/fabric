package fabric.store.db;

import static fabric.common.Logging.STORE_DB_LOGGER;

import java.io.IOException;
import java.io.ObjectInputStream;
import java.io.ObjectOutputStream;
import java.security.PrivateKey;

import fabric.common.ONumConstants;
import fabric.common.Resources;
import fabric.common.SerializedObject;
import fabric.common.Threading;
import fabric.common.exceptions.AccessException;
import fabric.common.exceptions.InternalError;
import fabric.common.util.LongKeyHashMap;
import fabric.common.util.LongKeyMap;
import fabric.common.util.MutableLong;
import fabric.common.util.OidKeyHashMap;
import fabric.common.util.Pair;
import fabric.lang.security.Principal;
import fabric.store.SubscriptionManager;
import fabric.store.TransactionManager;

/**
 * <p>
 * An in-memory implementation of the ObjectDB. This class assumes there will be
 * no failures and hopefully will provide very high performance at the cost of
 * no fault tolerance whatsoever. This class does have a simple facility for
 * loading and saving the database to a file.
 * </p>
 * <p>
 * This class is not thread-safe. Only the <code>TransactionManager</code>
 * should directly interact with this class. The <code>TransactionManager</code>
 * 's thread safety ensures safe usage of this class.
 * </p>
 */
public class MemoryDB extends ObjectDB {

  /**
   * Whether the database has been initialized.
   */
  private boolean isInitialized;

  /**
   * The next free onum.
   */
  private final MutableLong nextOnum;

  /**
   * Maps onums to SerializedObjects.
   */
  private LongKeyMap<SerializedObject> objectTable;

  /**
   * Opens the store contained in file "var/storeName" if it exists, or an empty
   * store otherwise.
   * 
   * @param name
   *          name of store to create database for.
   */
  public MemoryDB(String name, PrivateKey privateKey) {
    super(name, privateKey);
    this.isInitialized = false;
    long nextOnum = ONumConstants.FIRST_UNRESERVED;

    try {
      ObjectInputStream oin =
          new ObjectInputStream(Resources.readFile("var", name));

      this.isInitialized = oin.readBoolean();

      nextOnum = oin.readLong();

      int size = oin.readInt();
      this.objectTable = new LongKeyHashMap<SerializedObject>(size);
      for (int i = 0; i < size; i++)
        this.objectTable.put(oin.readLong(), new SerializedObject(oin));
    } catch (Exception e) {
      // TODO: distinguish invalid files from nonexistent
      this.objectTable = new LongKeyHashMap<SerializedObject>();
    }

    this.nextOnum = new MutableLong(nextOnum);
    STORE_DB_LOGGER.info("MemDB loaded");
  }

  @Override
  public void finishPrepareWrites(long tid, Principal worker) {
    // TODO Implement me!
  }

  @Override
  public void scheduleCommit(final long tid, long commitTime,
      final Principal workerPrincipal, final SubscriptionManager sm) {
    Threading.scheduleAt(commitTime, new Runnable() {
      @Override
      public void run() {
        try {
          PendingTransaction tx = remove(workerPrincipal, tid);

          // merge in the objects
          for (Pair<SerializedObject, UpdateType> update : tx.modData) {
            SerializedObject o = update.first;
            synchronized (objectTable) {
              objectTable.put(o.getOnum(), o);
            }

            // Remove any cached globs containing the old version of this object.
            notifyCommittedUpdate(sm, o.getOnum());
          }
        } catch (AccessException e) {
          throw new InternalError(e);
        }
      }
    });
  }

  @Override
  public void rollback(long tid, Principal worker) throws AccessException {
    remove(worker, tid);
  }

  @Override
  public SerializedObject read(long onum) {
    synchronized (objectTable) {
      return objectTable.get(onum);
    }
  }

  @Override
  public boolean exists(long onum) {
<<<<<<< HEAD
    synchronized (writeLocks) {
      if (writeLocks.get(onum) != null) return true;
    }
=======
    if (rwLocks.get(onum) != null) return true;
>>>>>>> 71297c16

    synchronized (objectTable) {
      return objectTable.containsKey(onum);
    }
  }

  @Override
  public long[] newOnums(int num) {
    final long[] result = new long[num < 0 ? 0 : num];

    synchronized (nextOnum) {
      for (int i = 0; i < num; i++)
        result[i] = nextOnum.value++;
    }

    return result;
  }

  @Override
  public void close() throws IOException {
    // XXX TODO Save prepared txs to stable storage, implement finishPrepareWrites().

    ObjectOutputStream oout =
        new ObjectOutputStream(Resources.writeFile("var", name));
    oout.writeBoolean(isInitialized);

    synchronized (nextOnum) {
      synchronized (objectTable) {
        oout.writeLong(nextOnum.value);

        oout.writeInt(this.objectTable.size());
        for (LongKeyMap.Entry<SerializedObject> entry : this.objectTable
            .entrySet()) {
          oout.writeLong(entry.getKey());
          entry.getValue().write(oout);
        }
      }
    }

    oout.flush();
    oout.close();
  }

  /**
   * Helper method to check permissions and update the pending object table for
   * a commit or roll-back.
   */
  private PendingTransaction remove(Principal worker, long tid)
      throws AccessException {
    PendingTransaction tx;
    synchronized (pendingByTid) {
      OidKeyHashMap<PendingTransaction> submap = pendingByTid.get(tid);

      synchronized (submap) {
        tx = submap.remove(worker);
        if (submap.isEmpty()) pendingByTid.remove(tid);
      }
    }

    if (tx == null)
      throw new AccessException("Invalid transaction id: " + tid);

    // XXX Check if the worker acts for the owner.

    unpin(tx);
    return tx;
  }

  @Override
  protected boolean isInitialized() {
    return this.isInitialized;
  }

  @Override
  protected void setInitialized() {
    this.isInitialized = true;
  }

  @Override
  protected void saveLongestWarranty() {
    // TODO Implement me!
  }

  @Override
  protected void recoverState(TransactionManager tm) {
    // TODO Implement me!
  }

}

/*
 * vim: ts=2 sw=2 et cindent cino=\:0
 */<|MERGE_RESOLUTION|>--- conflicted
+++ resolved
@@ -130,13 +130,7 @@
 
   @Override
   public boolean exists(long onum) {
-<<<<<<< HEAD
-    synchronized (writeLocks) {
-      if (writeLocks.get(onum) != null) return true;
-    }
-=======
-    if (rwLocks.get(onum) != null) return true;
->>>>>>> 71297c16
+    if (writeLocks.get(onum) != null) return true;
 
     synchronized (objectTable) {
       return objectTable.containsKey(onum);

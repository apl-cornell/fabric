package fabric.store.db;

import static fabric.common.Logging.STORE_DB_LOGGER;

import java.io.IOException;
import java.io.ObjectInputStream;
import java.io.ObjectOutputStream;
import java.security.PrivateKey;
import java.util.Date;

import fabric.common.ONumConstants;
import fabric.common.Resources;
import fabric.common.SerializedObject;
import fabric.common.Threading;
import fabric.common.exceptions.AccessException;
import fabric.common.net.RemoteIdentity;
import fabric.common.util.ConcurrentLongKeyHashMap;
import fabric.common.util.ConcurrentLongKeyMap;
import fabric.common.util.LongKeyMap;
import fabric.common.util.MutableLong;
import fabric.common.util.OidKeyHashMap;
import fabric.common.util.Pair;
import fabric.lang.security.Principal;
import fabric.store.SubscriptionManager;
<<<<<<< HEAD
import fabric.store.TransactionManager;
=======
import fabric.worker.remote.RemoteWorker;
>>>>>>> fbe703e3

/**
 * An in-memory implementation of the ObjectDB. This class assumes there will be
 * no failures and hopefully will provide very high performance at the cost of
 * no fault tolerance whatsoever. This class has a simple facility for loading
 * and saving the database to a file. During the save process, no workers should
 * be actively preparing or committing transactions, and all prepared
 * transactions should have been either committed or aborted.
 */
public class MemoryDB extends ObjectDB {

  /**
   * Whether the database has been initialized.
   */
  private boolean isInitialized;

  /**
   * The next free onum.
   */
  private final MutableLong nextOnum;

  /**
   * Maps onums to SerializedObjects.
   */
  private ConcurrentLongKeyMap<SerializedObject> objectTable;

  /**
   * Opens the store contained in file "var/storeName" if it exists, or an empty
   * store otherwise.
   * 
   * @param name
   *          name of store to create database for.
   */
  public MemoryDB(String name, PrivateKey privateKey) {
    super(name, privateKey);
    this.isInitialized = false;
    long nextOnum = ONumConstants.FIRST_UNRESERVED;

    try {
      ObjectInputStream oin =
          new ObjectInputStream(Resources.readFile("var", name));

      this.isInitialized = oin.readBoolean();

      nextOnum = oin.readLong();

      int size = oin.readInt();
      this.objectTable = new ConcurrentLongKeyHashMap<SerializedObject>(size);
      for (int i = 0; i < size; i++)
        this.objectTable.put(oin.readLong(), new SerializedObject(oin));
    } catch (Exception e) {
      // TODO: distinguish invalid files from nonexistent
      this.objectTable = new ConcurrentLongKeyHashMap<SerializedObject>();
    }

    this.nextOnum = new MutableLong(nextOnum);
    STORE_DB_LOGGER.info("MemDB loaded");
  }

  @Override
  public void finishPrepareWrites(long tid, Principal worker) {
    // TODO Implement me!
  }

  @Override
<<<<<<< HEAD
  public void scheduleCommit(final long tid, long commitTime,
      final Principal workerPrincipal, final SubscriptionManager sm) {
    long commitDelay = commitTime - System.currentTimeMillis();
    STORE_DB_LOGGER.finer("Scheduling commit for tid " + tid + " to run at "
        + new Date(commitTime) + " (in " + commitDelay + " ms)");

    Threading.scheduleAt(commitTime, new Runnable() {
      @Override
      public void run() {
        PendingTransaction tx = remove(workerPrincipal, tid);

        // merge in the objects
        for (Pair<SerializedObject, UpdateType> update : tx.modData) {
          SerializedObject o = update.first;
          objectTable.put(o.getOnum(), o);

          // Remove any cached globs containing the old version of this object.
          notifyCommittedUpdate(sm, o.getOnum());
        }
      }
    });
=======
  public void commit(long tid, RemoteIdentity workerIdentity,
      SubscriptionManager sm) throws AccessException {
    PendingTransaction tx = remove(workerIdentity.principal, tid);

    // merge in the objects
    for (SerializedObject o : tx.modData) {
      objectTable.put(o.getOnum(), o);

      // Remove any cached globs containing the old version of this object.
      notifyCommittedUpdate(sm, o.getOnum(), (RemoteWorker) workerIdentity.node);
    }
>>>>>>> fbe703e3
  }

  @Override
  public void rollback(long tid, Principal worker) throws AccessException {
    remove(worker, tid);
  }

  @Override
  public SerializedObject read(long onum) {
    return objectTable.get(onum);
  }

  @Override
  public boolean exists(long onum) {
    return objectTable.containsKey(onum);
  }

  @Override
  public long[] newOnums(int num) {
    final long[] result = new long[num < 0 ? 0 : num];

    synchronized (nextOnum) {
      for (int i = 0; i < num; i++)
        result[i] = nextOnum.value++;
    }

    return result;
  }

  @Override
  public void close() throws IOException {
    // XXX TODO Save prepared txs to stable storage, implement finishPrepareWrites().

    ObjectOutputStream oout =
        new ObjectOutputStream(Resources.writeFile("var", name));
    oout.writeBoolean(isInitialized);

    synchronized (nextOnum) {
      oout.writeLong(nextOnum.value);

      oout.writeInt(this.objectTable.size());
      for (LongKeyMap.Entry<SerializedObject> entry : this.objectTable
          .entrySet()) {
        oout.writeLong(entry.getKey());
        entry.getValue().write(oout);
      }
    }

    oout.flush();
    oout.close();
  }

  /**
   * Helper method to check permissions and update the pending object table for
   * a commit or roll-back.
   */
  private PendingTransaction remove(Principal worker, long tid) {
    OidKeyHashMap<PendingTransaction> submap = pendingByTid.get(tid);
    if (submap == null) return null;

    PendingTransaction tx;
    synchronized (submap) {
      tx = submap.remove(worker);
      if (submap.isEmpty()) pendingByTid.remove(tid, submap);
    }

    if (tx == null) return null;

    // XXX Check if the worker acts for the owner.

    unpin(tx);
    return tx;
  }

  @Override
  protected boolean isInitialized() {
    return this.isInitialized;
  }

  @Override
  protected void setInitialized() {
    this.isInitialized = true;
  }

  @Override
  protected void saveLongestWarranty() {
    // TODO Implement me!
  }

  @Override
  protected void recoverState(TransactionManager tm) {
    // TODO Implement me!
  }

}

/*
 * vim: ts=2 sw=2 et cindent cino=\:0
 */<|MERGE_RESOLUTION|>--- conflicted
+++ resolved
@@ -22,11 +22,8 @@
 import fabric.common.util.Pair;
 import fabric.lang.security.Principal;
 import fabric.store.SubscriptionManager;
-<<<<<<< HEAD
 import fabric.store.TransactionManager;
-=======
 import fabric.worker.remote.RemoteWorker;
->>>>>>> fbe703e3
 
 /**
  * An in-memory implementation of the ObjectDB. This class assumes there will be
@@ -92,9 +89,8 @@
   }
 
   @Override
-<<<<<<< HEAD
   public void scheduleCommit(final long tid, long commitTime,
-      final Principal workerPrincipal, final SubscriptionManager sm) {
+      final RemoteIdentity workerIdentity, final SubscriptionManager sm) {
     long commitDelay = commitTime - System.currentTimeMillis();
     STORE_DB_LOGGER.finer("Scheduling commit for tid " + tid + " to run at "
         + new Date(commitTime) + " (in " + commitDelay + " ms)");
@@ -102,7 +98,7 @@
     Threading.scheduleAt(commitTime, new Runnable() {
       @Override
       public void run() {
-        PendingTransaction tx = remove(workerPrincipal, tid);
+        PendingTransaction tx = remove(workerIdentity.principal, tid);
 
         // merge in the objects
         for (Pair<SerializedObject, UpdateType> update : tx.modData) {
@@ -110,23 +106,11 @@
           objectTable.put(o.getOnum(), o);
 
           // Remove any cached globs containing the old version of this object.
-          notifyCommittedUpdate(sm, o.getOnum());
+          notifyCommittedUpdate(sm, o.getOnum(),
+              (RemoteWorker) workerIdentity.node);
         }
       }
     });
-=======
-  public void commit(long tid, RemoteIdentity workerIdentity,
-      SubscriptionManager sm) throws AccessException {
-    PendingTransaction tx = remove(workerIdentity.principal, tid);
-
-    // merge in the objects
-    for (SerializedObject o : tx.modData) {
-      objectTable.put(o.getOnum(), o);
-
-      // Remove any cached globs containing the old version of this object.
-      notifyCommittedUpdate(sm, o.getOnum(), (RemoteWorker) workerIdentity.node);
-    }
->>>>>>> fbe703e3
   }
 
   @Override

package fabric.store.db;

import static fabric.common.Logging.HOTOS_LOGGER;

import java.io.DataOutput;
import java.io.IOException;
import java.io.ObjectInputStream;
import java.security.PrivateKey;
import java.util.ArrayList;
import java.util.Collection;
import java.util.Iterator;
import java.util.List;
import java.util.logging.Level;

import javax.security.auth.x500.X500Principal;

import fabric.common.FastSerializable;
import fabric.common.Logging;
import fabric.common.ONumConstants;
import fabric.common.RWLease;
import fabric.common.SerializedObject;
import fabric.common.SerializedObjectAndTokens;
import fabric.common.SysUtil;
import fabric.common.VersionWarranty;
import fabric.common.exceptions.AccessException;
import fabric.common.exceptions.InternalError;
import fabric.common.net.RemoteIdentity;
import fabric.common.util.ConcurrentLongKeyHashMap;
import fabric.common.util.ConcurrentLongKeyMap;
import fabric.common.util.LongHashSet;
import fabric.common.util.LongIterator;
import fabric.common.util.LongKeyMap;
import fabric.common.util.LongSet;
import fabric.common.util.OidKeyHashMap;
import fabric.common.util.Pair;
import fabric.lang.security.NodePrincipal;
import fabric.lang.security.Principal;
import fabric.store.SubscriptionManager;
import fabric.store.TransactionManager;
import fabric.worker.Store;
import fabric.worker.TransactionPrepareFailedException;
import fabric.worker.Worker;
import fabric.worker.remote.RemoteWorker;

/**
 * <p>
 * An ObjectDB encapsulates the persistent state of the Store. It is responsible
 * for storing and retrieving objects, and also for checking permissions.
 * </p>
 * <p>
 * The ObjectDB interface is designed to support a three-phase commit protocol.
 * Consequently to insert or modify an object, users must first call the
 * beginPrepareWrites() method, registerUpdate() for each inserted or modified
 * object, followed by finishPrepareWrites(). These objects will be stored, but
 * will remain unavailable until after the commit() method is called.
 * </p>
 * <p>
 * In general, implementations of ObjectDB are not thread-safe. Only
 * TransactionManager should be interacting directly with ObjectDB
 * implementations; it is responsible for ensuring safe use of ObjectDB.
 * </p>
 * <p>
 * All ObjectDB implementations should provide a constructor which takes the
 * name of the store and its private key, and opens the appropriate back-end
 * database if it exists, or creates it if it doesn't exist.
 * </p>
 */
public abstract class ObjectDB {
  private static final int INITIAL_OBJECT_VERSION_NUMBER = 1;

  // Hack hack hack
  private static final boolean ENABLE_WARRANTY_REFRESHES = false;

  @SuppressWarnings("all")
  private static class Ugh {
    static {
      if (ObjectDB.ENABLE_WARRANTY_REFRESHES != SubscriptionManager.ENABLE_WARRANTY_REFRESHES) {
        throw new InternalError();
      }
    }
  }

  /**
   * The store's name.
   */
  protected final String name;

  /**
   * The store's object grouper.
   */
  private final ObjectGrouper objectGrouper;

  public static enum UpdateType {
    CREATE, WRITE
  }

  /**
   * The data stored for a partially prepared transaction.
   */
  protected static final class PendingTransaction implements FastSerializable,
      Iterable<Long> {
    public final long tid;
    public final Principal owner;

    /**
     * Objects that have been created.
     */
    public final Collection<SerializedObject> creates;

    /**
     * Objects that have been modified.
     */
    public final Collection<SerializedObject> writes;

    PendingTransaction(long tid, Principal owner) {
      this.tid = tid;
      this.owner = owner;
      this.creates = new ArrayList<>();
      this.writes = new ArrayList<>();
    }

    /**
     * Deserialization constructor.
     */
    public PendingTransaction(ObjectInputStream in) throws IOException {
      this.tid = in.readLong();

      if (in.readBoolean()) {
        Store store = Worker.getWorker().getStore(in.readUTF());
        this.owner = new Principal._Proxy(store, in.readLong());
      } else {
        this.owner = null;
      }

      int createsSize = in.readInt();
      this.creates = new ArrayList<>(createsSize);

      int writesSize = in.readInt();
      this.writes = new ArrayList<>(writesSize);

      if (in.readBoolean()) {
        for (int i = 0; i < createsSize; i++)
          creates.add(new SerializedObject(in));

        for (int i = 0; i < writesSize; i++)
          writes.add(new SerializedObject(in));
      }
    }

    /**
     * Returns an iterator of onums involved in this transaction.
     */
    @Override
    public Iterator<Long> iterator() {
      return new Iterator<Long>() {
        private Iterator<SerializedObject> createIt = creates.iterator();
        private Iterator<SerializedObject> writeIt = writes.iterator();

        @Override
        public boolean hasNext() {
          return createIt.hasNext() || writeIt.hasNext();
        }

        @Override
        public Long next() {
          if (createIt.hasNext()) return createIt.next().getOnum();
          return writeIt.next().getOnum();
        }

        @Override
        public void remove() {
          throw new UnsupportedOperationException();
        }
      };
    }

    /**
     * Serializes this object out to the given output stream.
     */
    @Override
    public void write(DataOutput out) throws IOException {
      writeCommon(out);

      // Indicate that contents of modData will follow.
      out.writeBoolean(true);

      for (SerializedObject obj : SysUtil.chain(creates, writes))
        obj.write(out);
    }

    /**
     * Serializes this PendingTransaction out to the given output stream, whilst
     * omitting data about the objects that have been modified or created.
     */
    void writeNoModData(DataOutput out) throws IOException {
      writeCommon(out);

      // Indicate that contents of modData will not follow.
      out.writeBoolean(false);
    }

    /**
     * Writes everything but contents of modData.
     */
    private void writeCommon(DataOutput out) throws IOException {
      out.writeLong(tid);

      out.writeBoolean(owner != null);
      if (owner != null) {
        out.writeUTF(owner.$getStore().name());
        out.writeLong(owner.$getOnum());
      }

      out.writeInt(creates.size());
      out.writeInt(writes.size());
    }
  }

  /**
   * <p>
   * The table of partially prepared transactions. Note that this does not need
   * to be saved to stable storage, since we only need to persist transactions
   * that are fully prepared.
   * </p>
   * <p>
   * Maps tids to principal oids to PendingTransactions.
   * </p>
   */
  protected final ConcurrentLongKeyMap<OidKeyHashMap<PendingTransaction>> pendingByTid;

  /**
   * <p>
   * A ref cell containing a warranty that will expire after all warranties
   * issued thus far. The ref cell is used as a mutex for accessing its value.
   * </p>
   * <p>
   * This should be saved to stable storage and restored when starting up.
   * </p>
   */
  protected final VersionWarranty[] longestWarranty;

  /**
   * The table containing the version warranties that we've issued.
   */
  protected final LongKeyWarrantyIssuer<VersionWarranty> warrantyIssuer;

  /**
   * The table containing the object leases we've issued.
   */
  protected final LongKeyLeaseIssuer<RWLease> leaseIssuer;

  /**
   * The table containing the access metrics for each object.
   */
  protected final LongKeyAccessMetrics accessMetrics;

  /**
   * <p>
   * Tracks the write locks for each onum. Maps each onum to the tid for the
   * lock holder.
   * </p>
   * <p>
   * This should be recomputed from the set of prepared transactions when
   * restoring from stable storage.
   * </p>
   */
  protected final ConcurrentLongKeyMap<Long> writeLocks;

  /**
   * <p>
   * Tracks the set of onums written by each transaction that has been prepared,
   * but for which a commit message has yet to be received.
   * </p>
   * <p>
   * Maps TIDs to principal oids to sets of onums.
   * </p>
   * <p>
   * This should be recomputed from the set of prepared transactions when
   * restoring from stable storage.
   * </p>
   */
  protected final ConcurrentLongKeyMap<OidKeyHashMap<LongSet>> writtenOnumsByTid;

  protected ObjectDB(String name, PrivateKey privateKey) {
    this.name = name;
    this.pendingByTid = new ConcurrentLongKeyHashMap<>();
    this.writeLocks = new ConcurrentLongKeyHashMap<>();
    this.writtenOnumsByTid = new ConcurrentLongKeyHashMap<>();
    this.objectGrouper = new ObjectGrouper(this, privateKey);
    this.longestWarranty = new VersionWarranty[] { new VersionWarranty(0) };
    this.accessMetrics = new LongKeyAccessMetrics();
    this.warrantyIssuer =
        new LongKeyWarrantyIssuer<>(new VersionWarranty(0), this.accessMetrics);
    this.leaseIssuer =
        new LongKeyLeaseIssuer<>(new RWLease(0), this.accessMetrics);
  }

  /**
   * Opens a transaction so it can be write-prepared.
   *
   * @param worker
   *          the worker under whose authority the transaction is running.
   */
  public final void beginPrepareWrites(long tid, Principal worker) {
    // Ensure pendingByTid has a submap for the given TID.
    while (true) {
      OidKeyHashMap<PendingTransaction> submap = new OidKeyHashMap<>();
      OidKeyHashMap<PendingTransaction> existingSubmap =
          pendingByTid.putIfAbsent(tid, submap);
      if (existingSubmap != null) submap = existingSubmap;

      synchronized (submap) {
        submap.put(worker, new PendingTransaction(tid, worker));
      }

      // Ensure the submap wasn't removed out from under us.
      if (pendingByTid.get(tid) == submap) return;
    }
  }

  /**
   * Result status when trying to extend a read lock (warranty or otherwise) on
   * an object.
   */
  public static enum ExtendReadLockStatus {
    /**
     * Indicates that a new warranty was created to satisfy an extend-warranty
     * request.
     */
    NEW,

    /**
     * Indicates that the existing warranty satisfied an extend-warranty
     * request.
     */
    OLD,

    /**
     * Indicates that the object version in an extend-warranty request is
     * out-of-date.
     */
    BAD_VERSION,

    /**
     * Indicates that an extend-warranty request was denied.
     */
    DENIED
  }

  /**
   * Utility class for packaging all of the values returned when read preparing
   * an object for some commit time.
   */
  public static class ReadPrepareResult {
    /**
     * Status of result of read prepare.
     */
    protected ExtendReadLockStatus status;

    /**
     * Warranty now associated with the object.
     */
    protected VersionWarranty warranty;

    public ReadPrepareResult(ExtendReadLockStatus status,
        VersionWarranty warranty) {
      this.status = status;
      this.warranty = warranty;
    }

    /**
     * @return the status
     */
    public ExtendReadLockStatus getStatus() {
      return status;
    }

    /**
     * @return the warranty
     */
    public VersionWarranty getWarranty() {
      return warranty;
    }
  }

  /**
   * Attempts to extend the warranty on a particular version of an object, owing
   * to a read prepare.
   *
   * @return a result status and the new warranty (if the status is OK).
   * @throws AccessException if no object exists at the given onum.
   */
  public final ReadPrepareResult extendWarrantyForReadPrepare(
      ReadPrepareResult resultObj, Principal worker, long onum, int version,
      long commitTime) throws AccessException {
    // First, check the object's popularity status. If it is too
    // unpopular, don't bother notifying the warranty issuer about the read
    // prepare, and don't extend beyond the requested commit time.
    SerializedObject obj = read(onum);
    if (obj == null) throw new AccessException(name, onum);
    boolean unpopular = obj.getUnpopularity() > 2;
    if (unpopular) {
      obj.incrementUnpopularity(accessMetrics);
    } else {
      accessMetrics.notifyReadPrepare(onum);
    }

    final boolean extendBeyondCommitTime = !unpopular;
    ReadPrepareResult newWarranty =
        extendWarranty(resultObj, onum, commitTime, true,
            extendBeyondCommitTime, false);

    if (newWarranty == EXTEND_WARRANTY_DENIED) return EXTEND_WARRANTY_DENIED;
    if (version != getVersion(onum)) return EXTEND_WARRANTY_BAD_VERSION;
    return newWarranty;
  }

  private static ReadPrepareResult EXTEND_WARRANTY_DENIED =
      new ReadPrepareResult(ExtendReadLockStatus.DENIED, null);

  private static ReadPrepareResult EXTEND_WARRANTY_BAD_VERSION =
      new ReadPrepareResult(ExtendReadLockStatus.BAD_VERSION, null);

  /**
   * Registers that a transaction has created or written to an object. This
   * update will not become visible in the store until after commit() is called
   * for the transaction.
   *
   * @param tid
   *          the identifier for the transaction preparing the create/write.
   * @param worker
   *          the worker preparing the create/write.
   * @param obj
   *          the modified object.
   * @param versionConflicts
   *          a map containing the transaction's version-conflict information.
   *          If the object modified was out of date, then a new entry will be
   *          added to this map, binding the object's onum to its current
   *          version.
   * @param create
   *          whether the object was newly created by the transaction.
   *
   * @return the object's existing warranty.
   */
  public final VersionWarranty registerUpdate(ReadPrepareResult scratchObj,
      long tid, Principal worker, SerializedObject obj,
      LongKeyMap<SerializedObjectAndTokens> versionConflicts,
      UpdateType updateType) throws TransactionPrepareFailedException {
    long onum = obj.getOnum();

    // First, lock the object.
    try {
      lockForWrite(onum, tid);
    } catch (UnableToLockException e) {
      throw new TransactionPrepareFailedException(versionConflicts, "Object "
          + onum + " has been locked by an uncommitted transaction.");
    }

    // Record the updated object. Doing so will also register that the
    // transaction has updated the object.
    OidKeyHashMap<PendingTransaction> submap = pendingByTid.get(tid);

    switch (updateType) {
    case CREATE:
      synchronized (submap) {
        submap.get(worker).creates.add(obj);
      }

      // Make sure the onum doesn't already exist in the database.
      if (exists(onum)) {
        throw new TransactionPrepareFailedException(versionConflicts, "Object "
            + onum + " already exists.");
      }

      // Set the object's initial version number.
      obj.setVersion(INITIAL_OBJECT_VERSION_NUMBER);
      return VersionWarranty.EXPIRED_WARRANTY;

    case WRITE:
      synchronized (submap) {
        submap.get(worker).writes.add(obj);
      }

      // Notify the warranty issuer.
      accessMetrics.notifyWritePrepare(onum, worker);

      // Register the update.
      addWrittenOnumByTid(tid, worker, onum);

      // Read the old copy from the database.
      SerializedObject storeCopy = read(onum);

      // Check version numbers.
      int storeVersion = storeCopy.getVersion();
      int workerVersion = obj.getVersion();
      if (storeVersion != workerVersion) {
        ReadPrepareResult refreshWarrantyResult =
            refreshWarranty(scratchObj, onum);
        // TODO: Actually get lease from protocol
        versionConflicts.put(onum, new SerializedObjectAndTokens(storeCopy,
<<<<<<< HEAD
            refreshWarrantyResult.second, new RWLease(0)));
=======
            refreshWarrantyResult.warranty));
>>>>>>> 28188aac
        return VersionWarranty.EXPIRED_WARRANTY;
      }

      // Obtain existing warranty.
      VersionWarranty warranty = getWarranty(onum);

      if (HOTOS_LOGGER.isLoggable(Level.FINE)) {
        Logging.log(HOTOS_LOGGER, Level.FINE,
            "writing {0}, warranty expires in {1} ms", onum, warranty.expiry()
                - System.currentTimeMillis());
      }

      // Update the version number on the prepared copy of the object.
      obj.setVersion(storeVersion + 1);

      return warranty;
    }

    throw new fabric.common.exceptions.InternalError("Unknown update type: "
        + updateType);
  }

  protected void addWrittenOnumByTid(long tid, Principal worker, long onum) {
    // Get the submap corresponding to the given TID, creating the submap if
    // necessary.
    OidKeyHashMap<LongSet> submap = new OidKeyHashMap<>();
    OidKeyHashMap<LongSet> existingSubmap =
        writtenOnumsByTid.putIfAbsent(tid, submap);
    if (existingSubmap != null) submap = existingSubmap;

    LongSet set;
    synchronized (submap) {
      set = submap.get(worker);
      if (set == null) {
        set = new LongHashSet();
        submap.put(worker, set);
      }
    }

    synchronized (set) {
      set.add(onum);
    }
  }

  private LongSet removeWrittenOnumsByTid(long tid, Principal worker) {
    OidKeyHashMap<LongSet> writtenOnumsSubmap = writtenOnumsByTid.get(tid);
    if (writtenOnumsSubmap == null) return null;

    LongSet result;
    synchronized (writtenOnumsSubmap) {
      result = writtenOnumsSubmap.remove(worker);
      if (writtenOnumsSubmap.isEmpty()) {
        writtenOnumsByTid.remove(tid, writtenOnumsSubmap);
      }
    }

    return result;
  }

  /**
   * Registers a write lock for the given TID.
   *
   * @throws UnableToLockException
   *          when a conflicting lock is held.
   */
  private void lockForWrite(long onum, long tid) throws UnableToLockException {
    if (writeLocks.putIfAbsent(onum, tid) != null) {
      throw new UnableToLockException();
    }
  }

  /**
   * Rolls back a partially prepared transaction. (i.e., one for which
   * finishPrepareWrites() has yet to be called.)
   */
  public final void abortPrepareWrites(long tid, Principal worker) {
    OidKeyHashMap<PendingTransaction> submap = pendingByTid.get(tid);

    synchronized (submap) {
      unpin(submap.remove(worker));
      if (submap.isEmpty()) pendingByTid.remove(tid, submap);
    }

    removeWrittenOnumsByTid(tid, worker);
  }

  /**
   * <p>
   * Notifies the database that the given transaction is finished preparing. The
   * transaction is not considered to be prepared until this is called. After
   * calling this method, there should not be any further calls to
   * registerUpdate() for the given transaction. This method
   * MUST be called before calling commit().
   * </p>
   * <p>
   * Upon receiving this call, the object database should save the prepared
   * transaction to stable storage so that it can be recovered in case of
   * failure.
   * </p>
   */
  public abstract void finishPrepareWrites(long tid, Principal worker);

  /**
   * Causes the objects prepared in transaction [tid] to be committed. The
   * changes will be visible to read after the given commit time.
   *
   * @param tid
   *          the transaction id
   * @param commitTime
   *          the time after which the commit should take effect.
   * @param workerIdentity
   *          the remote worker that is performing the commit
   */
  public final void commit(long tid, long commitTime,
      RemoteIdentity<RemoteWorker> workerIdentity, SubscriptionManager sm) {
    // Extend the version warranties for the updated objects.
    List<VersionWarranty.Binding> newWarranties =
        ENABLE_WARRANTY_REFRESHES ? new ArrayList<VersionWarranty.Binding>()
            : null;
    try {
      LongSet onums = removeWrittenOnumsByTid(tid, workerIdentity.principal);
      if (onums != null) {
        ReadPrepareResult resultObj = new ReadPrepareResult(null, null);
        for (LongIterator it = onums.iterator(); it.hasNext();) {
          long onum = it.next();
          ReadPrepareResult extendResult =
              extendWarranty(resultObj, onum, commitTime, true, false, true);
          if (ENABLE_WARRANTY_REFRESHES) {
            if (extendResult.status == ExtendReadLockStatus.NEW) {
              try {
                newWarranties.add(extendResult.warranty.new Binding(onum,
                    getVersion(onum)));
              } catch (AccessException e) {
                throw new InternalError(e);
              }
            }
          }
        }
      }

      scheduleCommit(tid, commitTime, workerIdentity, sm);
    } finally {
      sm.notifyNewWarranties(newWarranties, workerIdentity.node);
    }
  }

  /**
   * Schedules a transaction for commit.
   *
   * @param tid
   *          the transaction id
   * @param commitTime
   *          the time after which the commit should take effect.
   * @param workerIdentity
   *          the remote worker that is performing the commit
   */
  protected abstract void scheduleCommit(long tid, long commitTime,
      RemoteIdentity<RemoteWorker> workerIdentity, SubscriptionManager sm);

  /**
   * Causes the objects prepared in transaction [tid] to be discarded.
   *
   * @param tid
   *          the transaction id
   * @param worker
   *          the principal requesting the rollback
   * @throws AccessException
   *           if the principal differs from the caller of prepare()
   */
  public final void abort(long tid, Principal worker) throws AccessException {
    rollback(tid, worker);
    removeWrittenOnumsByTid(tid, worker);
  }

  protected abstract void rollback(long tid, Principal worker)
      throws AccessException;

  /**
   * Returns the object stored at a particular onum.
   *
   * @param onum
   *          the identifier
   * @return the object or null if no object exists at the given onum
   */
  public abstract SerializedObject read(long onum);

  /**
   * Returns a GroupContainer for the object stored at a particular onum.
   */
  public final GroupContainer readGroup(long onum) {
    return objectGrouper.getGroup(onum);
  }

  /**
   * Returns the version warranty for the object stored at the given onum.
   *
   * @return the version warranty. If no warranty has been issued, a really old
   *       warranty will be returned.
   */
  public final VersionWarranty getWarranty(long onum) {
    return warrantyIssuer.get(onum);
  }

  private void updateLongestWarranty(VersionWarranty warranty) {
    synchronized (longestWarranty) {
      if (warranty.expiresAfter(longestWarranty[0])) {
        // Fudge longestWarranty so we don't continually touch disk when we create
        // a sequence of warranties whose expiries increase with real time.
        longestWarranty[0] = new VersionWarranty(warranty.expiry() + 30 * 1000);
        saveLongestWarranty();
      }
    }
  }

  /**
   * Saves the warranty in <code>longestWarranty</code> to stable storage. On
   * recovery, this value will be used as the default warranty.
   */
  protected abstract void saveLongestWarranty();

  /**
   * Extends the version warranty of an object, if necessary and possible. The
   * object's resulting warranty is returned.
   *
   * @param onum the onum of the object whose warranty is to be extended.
   * @param minExpiry if the existing warranty already extends beyond this time,
   *          just return it without extending it.
   * @param minExpiryStrict whether to use strict comparisons when comparing the
   *          existing warranty with minExpiry. If this is false, clock skew
   *          will be taken into account.
   * @param extendBeyondMinExpiry if this is true and the existing warranty
   *          isn't sufficiently long to cover minExpiry, then the warranty will
   *          be extended beyond minExpiry, if possible, according to what the
   *          warrantyIssuer gives us.
   * @param ignoreWriteLocks if true, then write locks will be ignored when
   *          determining whether it is possible to extend the warranty.
   *
   * @return the resulting warranty, and whether it was extended. If the current
   *          warranty does not meet minExpiry and could not be renewed,
   *          EXTEND_WARRANTY_DENIED is returned.
   */
  private ReadPrepareResult extendWarranty(ReadPrepareResult result, long onum,
      long minExpiry, boolean minExpiryStrict, boolean extendBeyondMinExpiry,
      boolean ignoreWriteLocks) {
    while (true) {
      // Get the object's current warranty and determine whether it needs to be
      // extended.
      VersionWarranty curWarranty = warrantyIssuer.get(onum);
      if (minExpiryStrict) {
        if (curWarranty.expiresAfterStrict(minExpiry)) {
          result.status = ExtendReadLockStatus.OLD;
          result.warranty = curWarranty;
          return result;
        }
      } else {
        if (curWarranty.expiresAfter(minExpiry, false)) {
          result.status = ExtendReadLockStatus.OLD;
          result.warranty = curWarranty;
          return result;
        }
      }

      // Need to extend warranty.
      if (!ignoreWriteLocks && isWritten(onum)) {
        // Unable to extend.
        return EXTEND_WARRANTY_DENIED;
      }

      // Extend the object's warranty.
      long expiry = minExpiry;
      if (extendBeyondMinExpiry) {
        expiry = warrantyIssuer.suggestWarranty(onum, minExpiry);
      }
      VersionWarranty newWarranty = new VersionWarranty(expiry);
      if (expiry > System.currentTimeMillis()) {
        if (!warrantyIssuer.replace(onum, curWarranty, newWarranty)) continue;

        updateLongestWarranty(newWarranty);
      }

      result.status = ExtendReadLockStatus.NEW;
      result.warranty = newWarranty;
      return result;
    }
  }

  /**
   * Returns any existing version warranty on the object stored at the given
   * onum, if the warranty is still valid. Otherwise, attempts to create and
   * return a new version warranty for the object. If the object is
   * write-locked, then a new warranty cannot be created, and the existing one
   * is returned.
   */
  public ReadPrepareResult refreshWarranty(ReadPrepareResult resultObj,
      long onum) {
    ReadPrepareResult result =
        extendWarranty(resultObj, onum, System.currentTimeMillis(), false,
            true, false);
    if (result == EXTEND_WARRANTY_DENIED) {
      return new ReadPrepareResult(ExtendReadLockStatus.OLD,
          warrantyIssuer.get(onum));
    }

    return result;
  }

  /**
   * Returns the version number on the object stored at a particular onum.
   *
   * @throws AccessException
   *           if no object exists at the given onum.
   */
  public int getVersion(long onum) throws AccessException {
    SerializedObject obj = read(onum);
    if (obj == null) throw new AccessException(name, onum);

    return obj.getVersion();
  }

  /**
   * Performs operations in response to a committed object update. Removes from
   * cache the glob associated with the onum and notifies the subscription
   * manager of the update.
   *
   * @param onum
   *          the onum of the object that was updated.
   * @param worker
   *          the worker that performed the update.
   */
  protected final void notifyCommittedUpdate(SubscriptionManager sm, long onum,
      RemoteWorker worker) {
    // Remove from the glob table the glob associated with the onum.
    LongSet groupOnums = objectGrouper.removeGroup(onum);

    // Notify the warranty issuer.
    accessMetrics.notifyWriteCommit(onum);

    if (SubscriptionManager.ENABLE_OBJECT_UPDATES) {
      LongSet updatedOnums = new LongHashSet();
      updatedOnums.add(onum);
      if (groupOnums != null) {
        for (LongIterator onumIt = groupOnums.iterator(); onumIt.hasNext();) {
          long relatedOnum = onumIt.next();
          if (relatedOnum == onum) continue;

          updatedOnums.add(relatedOnum);
        }
      }

      // Notify the subscription manager that the group has been updated.
      sm.notifyUpdate(updatedOnums, worker);
    }
  }

  /**
   * Determines whether an onum has outstanding uncommitted changes.
   *
   * @param onum
   *          the object number in question
   * @return true if the object has been changed by a transaction that hasn't
   *         been committed or rolled back.
   */
  public final boolean isWritten(long onum) {
    return writeLocks.get(onum) != null;
  }

  /**
   * Adjusts writeLocks to account for the fact that the given transaction is
   * about to be committed or aborted.
   */
  protected final void unpin(PendingTransaction tx) {
    for (SerializedObject update : SysUtil.chain(tx.creates, tx.writes)) {
      long onum = update.getOnum();
      writeLocks.remove(onum, tx.tid);
    }
  }

  /**
   * <p>
   * Returns a set of onums that aren't currently occupied. The ObjectDB may
   * return the same onum more than once from this method, althogh doing so
   * would encourage collisions. There is no assumption of unpredictability or
   * randomness about the returned ids.
   * </p>
   * <p>
   * The returned onums should be packed in the lower 48 bits. We assume that
   * the object database is never full, and can always provide new onums
   * </p>
   *
   * @param num
   *          the number of onums to return
   * @return num fresh onums
   */
  public abstract long[] newOnums(int num);

  /**
   * Checks whether an object with the corresponding onum exists, in either
   * prepared or committed form.
   *
   * @param onum
   *          the onum of to check
   * @return true if an object exists for onum
   */
  public abstract boolean exists(long onum);

  /**
   * Returns the name of this store.
   */
  public final String getName() {
    return name;
  }

  /**
   * Gracefully shuts down the object database.
   *
   * @throws IOException
   */
  public abstract void close() throws IOException;

  /**
   * Determines whether the object database has been initialized.
   */
  protected abstract boolean isInitialized();

  /**
   * Sets a flag to indicate that the object database has been initialized.
   */
  protected abstract void setInitialized();

  /**
   * Ensures that the object database has been properly initialized. This
   * creates, for example, the name-service map and the store's principal, if
   * they do not already exist in the database.
   */
  public final void ensureInit(TransactionManager tm) {
    if (isInitialized()) {
      recoverState(tm);
      return;
    }

    final Store store = Worker.getWorker().getStore(name);

    Worker.runInSubTransaction(new Worker.Code<Void>() {
      @SuppressWarnings("deprecation")
      @Override
      public Void run() {
        // No need to initialize global constants here, as those objects will be
        // supplied by the workers' local store.
        String principalName = new X500Principal("CN=" + name).getName();
        NodePrincipal._Impl principal =
            (NodePrincipal._Impl) new NodePrincipal._Impl(store)
                .fabric$lang$security$NodePrincipal$(principalName).fetch();
        principal.$forceRenumber(ONumConstants.STORE_PRINCIPAL);

        // Create the label {store->_; store<-_} for the root map.
        // XXX above not done. HashMap needs to be parameterized on labels.
        fabric.util.HashMap._Impl map =
            (fabric.util.HashMap._Impl) new fabric.util.HashMap._Impl(store)
                .fabric$util$HashMap$().fetch();
        map.$forceRenumber(ONumConstants.ROOT_MAP);

        return null;
      }
    });

    setInitialized();
  }

  /**
   * Recovers the object database's in-memory state from stable storage.
   */
  protected abstract void recoverState(TransactionManager tm);
}<|MERGE_RESOLUTION|>--- conflicted
+++ resolved
@@ -498,11 +498,7 @@
             refreshWarranty(scratchObj, onum);
         // TODO: Actually get lease from protocol
         versionConflicts.put(onum, new SerializedObjectAndTokens(storeCopy,
-<<<<<<< HEAD
-            refreshWarrantyResult.second, new RWLease(0)));
-=======
-            refreshWarrantyResult.warranty));
->>>>>>> 28188aac
+            refreshWarrantyResult.warranty, new RWLease(0)));
         return VersionWarranty.EXPIRED_WARRANTY;
       }
 

package fabric.store.db;

import static fabric.common.Logging.STORE_TRANSACTION_LOGGER;

import java.io.DataOutput;
import java.io.IOException;
import java.io.ObjectInputStream;
import java.security.PrivateKey;
import java.util.ArrayList;
import java.util.Collection;
import java.util.HashMap;
import java.util.Iterator;
import java.util.List;
import java.util.Map;
import java.util.Set;
import java.util.logging.Level;

import javax.security.auth.x500.X500Principal;

import fabric.common.FastSerializable;
import fabric.common.ONumConstants;
import fabric.common.SerializedObject;
import fabric.common.SysUtil;
import fabric.common.Threading;
import fabric.common.exceptions.AccessException;
import fabric.common.net.RemoteIdentity;
import fabric.common.util.ConcurrentLongKeyHashMap;
import fabric.common.util.ConcurrentLongKeyMap;
import fabric.common.util.LongHashSet;
import fabric.common.util.LongIterator;
import fabric.common.util.LongKeyMap;
import fabric.common.util.LongSet;
import fabric.common.util.Oid;
import fabric.common.util.OidKeyHashMap;
import fabric.common.util.Pair;
import fabric.lang.security.NodePrincipal;
import fabric.lang.security.Principal;
import fabric.store.InProcessStore;
import fabric.store.SubscriptionManager;
import fabric.worker.LocalStore;
import fabric.worker.RemoteStore;
import fabric.worker.Store;
import fabric.worker.TransactionPrepareFailedException;
import fabric.worker.Worker;
import fabric.worker.metrics.ExpiryExtension;
import fabric.worker.remote.RemoteWorker;

/**
 * <p>
 * An ObjectDB encapsulates the persistent state of the Store. It is responsible
 * for storing and retrieving objects, and also for checking permissions.
 * </p>
 * <p>
 * The ObjectDB interface is designed to support a two-phase commit protocol.
 * Consequently to insert or modify an object, users must first call the
 * prepare() method, passing in the set of objects to update. These objects will
 * be stored, but will remain unavailable until the commit() method is called
 * with the returned transaction identifier.
 * </p>
 * <p>
 * In general, implementations of ObjectDB are not thread-safe. Only
 * TransactionManager should be interacting directly with ObjectDB
 * implementations; it is responsible for ensuring safe use of ObjectDB.
 * </p>
 * <p>
 * All ObjectDB implementations should provide a constructor which takes the
 * name of the store and its private key, and opens the appropriate back-end
 * database if it exists, or creates it if it doesn't exist.
 * </p>
 */
public abstract class ObjectDB {
  private static final int INITIAL_OBJECT_VERSION_NUMBER = 1;
  /**
   * The store's name.
   */
  protected final String name;

  /**
   * The store's object grouper.
   */
  private final ObjectGrouper objectGrouper;

  public static enum UpdateMode {
    CREATE, WRITE
  }

  /**
   * The data stored for a partially prepared transaction.
   */
  protected static final class PendingTransaction
      implements FastSerializable, Iterable<Long> {
    public final long tid;
    public final Principal owner;
    public final Collection<Long> reads;

    /**
     * Objects that have been created.
     */
    public final Collection<SerializedObject> creates;

    /**
     * Objects that have been modified.
     */
    public final Collection<SerializedObject> writes;

    /**
     * Extensions to apply
     */
    public final Collection<ExpiryExtension> extensions;

    /**
     * Extensions that this will trigger.
     * Pair is first onums on the store to be extended, second the onums for
     * values here that should be shipped with the extension message.
     */
    public final Map<Store, Pair<LongSet, LongSet>> extensionsTriggered;

    PendingTransaction(long tid, Principal owner) {
      this.tid = tid;
      this.owner = owner;
      this.reads = new ArrayList<>();
      this.creates = new ArrayList<>();
      this.writes = new ArrayList<>();
      this.extensions = new ArrayList<>();
      this.extensionsTriggered = new HashMap<>();
    }

    /**
     * Deserialization constructor.
     */
    public PendingTransaction(ObjectInputStream in) throws IOException {
      this.tid = in.readLong();

      if (in.readBoolean()) {
        Store store = Worker.getWorker().getStore(in.readUTF());
        this.owner = new Principal._Proxy(store, in.readLong());
      } else {
        this.owner = null;
      }

      int size = in.readInt();
      this.reads = new ArrayList<>(size);
      for (int i = 0; i < size; i++)
        reads.add(in.readLong());

      int createsSize = in.readInt();
      this.creates = new ArrayList<>(createsSize);

      int writesSize = in.readInt();
      this.writes = new ArrayList<>(writesSize);

      int extensionsSize = in.readInt();
      this.extensions = new ArrayList<>(extensionsSize);

      int extensionsTriggeredSize = in.readInt();
      this.extensionsTriggered = new HashMap<>();

      if (in.readBoolean()) {
        for (int i = 0; i < createsSize; i++)
          creates.add(new SerializedObject(in));

        for (int i = 0; i < writesSize; i++)
          writes.add(new SerializedObject(in));

        for (int i = 0; i < extensionsSize; i++) {
          extensions.add(new ExpiryExtension(in));
        }

        for (int i = 0; i < extensionsTriggeredSize; i++) {
          Store s = Worker.getWorker().getStore(in.readUTF());
          int onumsSize = in.readInt();
          int updatesSize = in.readInt();
          extensionsTriggered.put(s, new Pair<LongSet, LongSet>(
              new LongHashSet(onumsSize), new LongHashSet(updatesSize)));
          for (int j = 0; j < onumsSize; j++) {
            extensionsTriggered.get(s).first.add(in.readLong());
          }
          for (int j = 0; j < updatesSize; j++) {
            extensionsTriggered.get(s).second.add(in.readLong());
          }
        }
      }
    }

    /**
     * Returns an iterator of onums involved in this transaction.
     */
    @Override
    public Iterator<Long> iterator() {
      return new Iterator<Long>() {
        private Iterator<Long> readIt = reads.iterator();
        private Iterator<SerializedObject> createIt = creates.iterator();
        private Iterator<SerializedObject> writeIt = writes.iterator();
        private Iterator<ExpiryExtension> extensionsIt = extensions.iterator();

        @Override
        public boolean hasNext() {
          return readIt.hasNext() || createIt.hasNext() || writeIt.hasNext()
              || extensionsIt.hasNext();
        }

        @Override
        public Long next() {
          if (readIt.hasNext()) return readIt.next();
          if (createIt.hasNext()) return createIt.next().getOnum();
          if (writeIt.hasNext()) return writeIt.next().getOnum();
          return extensionsIt.next().onum;
        }

        @Override
        public void remove() {
          throw new UnsupportedOperationException();
        }
      };
    }

    /**
     * Serializes this object out to the given output stream.
     */
    @Override
    public void write(DataOutput out) throws IOException {
      writeCommon(out);

      // Indicate that contents of modData will follow.
      out.writeBoolean(true);

      for (SerializedObject obj : creates)
        obj.write(out);

      for (SerializedObject obj : writes)
        obj.write(out);

      for (ExpiryExtension extension : extensions) {
        extension.write(out);
      }

      for (Store s : extensionsTriggered.keySet()) {
        out.writeUTF(s.name());
        Pair<LongSet, LongSet> sub = extensionsTriggered.get(s);
        out.writeInt(sub.first.size());
        out.writeInt(sub.second.size());
        for (LongIterator it = sub.first.iterator(); it.hasNext();) {
          out.writeLong(it.next());
        }
        for (LongIterator it = sub.second.iterator(); it.hasNext();) {
          out.writeLong(it.next());
        }
      }
    }

    /**
     * Serializes this PendingTransaction out to the given output stream, whilst
     * omitting data about the objects that have been modified or created.
     */
    void writeNoModData(DataOutput out) throws IOException {
      writeCommon(out);

      // Indicate that contents of modData will not follow.
      out.writeBoolean(false);
    }

    /**
     * Writes everything but contents of modData.
     */
    private void writeCommon(DataOutput out) throws IOException {
      out.writeLong(tid);

      out.writeBoolean(owner != null);
      if (owner != null) {
        out.writeUTF(owner.$getStore().name());
        out.writeLong(owner.$getOnum());
      }

      out.writeInt(reads.size());
      for (Long onum : reads)
        out.writeLong(onum);

      out.writeInt(creates.size());
      out.writeInt(writes.size());
      out.writeInt(extensions.size());
      out.writeInt(extensionsTriggered.size());
    }
  }

  /**
   * <p>
   * The table of partially prepared transactions. Note that this does not need
   * to be saved to stable storage, since we only need to persist transactions
   * that are fully prepared.
   * </p>
   * <p>
   * Maps tids to principal oids to PendingTransactions.
   * </p>
   */
  protected final ConcurrentLongKeyMap<OidKeyHashMap<PendingTransaction>> pendingByTid;

  /**
   * Maps onums to ObjectLocks. This should be recomputed from the set of
   * prepared transactions when restoring from stable storage.
   */
  protected final ConcurrentLongKeyMap<ObjectLocks> rwLocks;

  protected ObjectDB(String name, PrivateKey privateKey) {
    this.name = name;
    this.pendingByTid = new ConcurrentLongKeyHashMap<>();
    this.rwLocks = new ConcurrentLongKeyHashMap<>();
    this.objectGrouper = new ObjectGrouper(this, privateKey);
  }

  /**
   * Opens a new transaction.
   *
   * @param worker
   *          the worker under whose authority the transaction is running.
   * @throws AccessException
   *           if the worker has insufficient privileges.
   */
  public final void beginTransaction(long tid, Principal worker)
      throws AccessException {
    // Ensure pendingByTid has a submap for the given TID.
    while (true) {
      OidKeyHashMap<PendingTransaction> submap = new OidKeyHashMap<>();
      OidKeyHashMap<PendingTransaction> existingSubmap =
          pendingByTid.putIfAbsent(tid, submap);
      if (existingSubmap != null) submap = existingSubmap;

      synchronized (submap) {
        submap.put(worker, new PendingTransaction(tid, worker));
      }

      // Ensure the submap wasn't removed out from under us.
      if (pendingByTid.get(tid) == submap) return;
    }
  }

  /**
   * Prepares a read against the database.
   *
   * @param tid
   *          the identifier for the transaction preparing the read.
   * @param worker
   *          the worker preparing the read.
   * @param onum
   *          the object number that was read.
   * @param version
   *          the version that was read.
   * @param versionConflicts
   *          a map containing the transaction's version-conflict information.
   *          If the object read was out of date, then a new entry will be added
   *          to this map, binding the object's onum to its current version.
   */
  public final void prepareRead(long tid, Principal worker, long onum,
      int version, long expiry, LongKeyMap<SerializedObject> versionConflicts,
      LongKeyMap<Long> longerContracts)
      throws TransactionPrepareFailedException {
    // First, lock the object.
    try {
      objectLocksFor(onum).lockForRead(tid, worker);
    } catch (UnableToLockException e) {
      throw new TransactionPrepareFailedException(versionConflicts,
          longerContracts, read(onum).getClassName() + " " + onum
              + " has been write-locked by an uncommitted transaction.");
    }

    // Register that the transaction has locked the object.
    OidKeyHashMap<PendingTransaction> submap = pendingByTid.get(tid);

    synchronized (submap) {
      submap.get(worker).reads.add(onum);
    }

    // Check version numbers.
    int curVersion;
    long curExpiry;
    try {
      curVersion = getVersion(onum);
      curExpiry = getExpiry(onum);
    } catch (AccessException e) {
      throw new TransactionPrepareFailedException(versionConflicts,
          longerContracts, e.getMessage());
    }

    if (curVersion != version) {
      versionConflicts.put(onum, read(onum));
    } else if (curExpiry > expiry) {
      longerContracts.put(onum, curExpiry);
    }
  }

  /**
   * Prepares a create/write against the database.
   *
   * @param tid
   *          the identifier for the transaction preparing the create/write.
   * @param worker
   *          the worker preparing the create/write.
   * @param obj
   *          the modified object.
   * @param versionConflicts
   *          a map containing the transaction's version-conflict information.
   *          If the object modified was out of date, then a new entry will be
   *          added to this map, binding the object's onum to its current
   *          version.
   */
  public final void prepareUpdate(long tid, Principal worker,
      SerializedObject obj, LongKeyMap<SerializedObject> versionConflicts,
      LongKeyMap<Long> longerContracts, UpdateMode mode)
      throws TransactionPrepareFailedException {
    long onum = obj.getOnum();

    // First, lock the object.
    try {
      objectLocksFor(onum).lockForWrite(tid);
    } catch (UnableToLockException e) {
      throw new TransactionPrepareFailedException(versionConflicts,
          longerContracts, obj.getClassName() + " " + onum
              + " has been locked by an uncommitted transaction.");
    }

    // Record the updated object. Doing so will also register that the
    // transaction has locked the object.
    OidKeyHashMap<PendingTransaction> submap = pendingByTid.get(tid);

    switch (mode) {
    case CREATE:
      synchronized (submap) {
        submap.get(worker).creates.add(obj);
      }

      // Make sure the onum doesn't already exist in the database.
      if (exists(onum)) {
        throw new TransactionPrepareFailedException(versionConflicts,
            longerContracts, "Object " + onum + " already exists.");
      }

      // Set the object's initial version number.
      obj.setVersion(INITIAL_OBJECT_VERSION_NUMBER);
      return;

    case WRITE:
      synchronized (submap) {
        submap.get(worker).writes.add(obj);
      }

      // Read the old copy from the database.
      SerializedObject storeCopy = read(onum);

      // Check version numbers.
      int storeVersion = storeCopy.getVersion();
      int workerVersion = obj.getVersion();
      if (storeVersion != workerVersion) {
        versionConflicts.put(onum, storeCopy);
        return;
      }

      // Update the version number on the prepared copy of the object
      obj.setVersion(storeVersion + 1);
      return;
    }

    throw new InternalError("Unknown update mode.");
  }

  /**
   * Prepares an extension against the database.
   *
   * @param tid
   *          the identifier for the transaction preparing the create/write.
   * @param worker
   *          the worker preparing the create/write.
   * @param extension
   *          the modified object.
   * @param versionConflicts
   *          a map containing the transaction's version-conflict information.
   *          If the object modified was out of date, then a new entry will be
   *          added to this map, binding the object's onum to its current
   *          version.
   * @param longerContracts
   *          the running set of contracts to send back to the worker which have
   *          a later expiry than the worker has.
   */
  public final void prepareExtension(long tid, Principal worker,
      ExpiryExtension extension, LongKeyMap<SerializedObject> versionConflicts,
      LongKeyMap<Long> longerContracts)
      throws TransactionPrepareFailedException {
    long onum = extension.onum;

    // First, read lock the object
    try {
      objectLocksFor(onum).lockForSoftWrite(tid);
      objectLocksFor(onum).lockForRead(tid, worker);
    } catch (UnableToLockException e) {
      throw new TransactionPrepareFailedException(versionConflicts,
          longerContracts,
          "Object " + onum + " has been locked by an uncommitted transaction.");
    }

    // Record the updated object. Doing so will also register that the
    // transaction has locked the object.
    OidKeyHashMap<PendingTransaction> submap = pendingByTid.get(tid);

    synchronized (submap) {
      // Act as both a read and an extension.
      submap.get(worker).reads.add(onum);
      submap.get(worker).extensions.add(extension);
    }

    // Check version numbers.
    SerializedObject storeCopy = read(onum);
    int storeVersion = storeCopy.getVersion();
    int workerVersion = extension.version;
    if (storeVersion != workerVersion) {
      versionConflicts.put(onum, storeCopy);
      return;
    }

    // Check if this is a "real" extension, otherwise we skip it.
    long curExpiry = storeCopy.getExpiry();
    if (curExpiry >= extension.expiry) {
      if (curExpiry > extension.expiry) {
        longerContracts.put(onum, curExpiry);
      }
      // Only a read, demote from an extension.
      synchronized (submap) {
        submap.get(worker).extensions.remove(extension);
      }
      objectLocksFor(onum).unlockForSoftWrite(tid);
      return;
    }
  }

  /**
   * Prepares an extension against the database.
   *
   * @param tid
   *          the identifier for the transaction preparing the create/write.
   * @param worker
   *          the worker preparing the create/write.
   */
  public final void prepareDelayedExtensions(long tid, Principal worker,
      LongKeyMap<Set<Oid>> extensionsTriggered, LongSet delayedExtensions) {
    // Record the extension triggering object, updating maps of triggered values
    // to updates. Doing so will also register that the transaction has locked
    // the object.
    OidKeyHashMap<PendingTransaction> submap = pendingByTid.get(tid);
    for (LongIterator it = extensionsTriggered.keySet().iterator(); it
        .hasNext();) {
      long onum = it.next();
      for (Oid o : extensionsTriggered.get(onum)) {
        synchronized (submap) {
          if (!submap.get(worker).extensionsTriggered.containsKey(o.store)) {
            submap.get(worker).extensionsTriggered.put(o.store,
                new Pair<LongSet, LongSet>(new LongHashSet(),
                    new LongHashSet()));
          }
          submap.get(worker).extensionsTriggered.get(o.store).first.add(o.onum);
          submap.get(worker).extensionsTriggered.get(o.store).second.add(onum);
        }
      }
    }
    // Add the extensions to trigger on this store with no trigger objects.
    for (LongIterator it = delayedExtensions.iterator(); it.hasNext();) {
      Store curStore = Worker.getWorker().getStore(Worker.getWorkerName());
      if (!submap.get(worker).extensionsTriggered.containsKey(curStore)) {
        submap.get(worker).extensionsTriggered.put(curStore,
            new Pair<LongSet, LongSet>(new LongHashSet(), new LongHashSet()));
      }
      submap.get(worker).extensionsTriggered.get(curStore).first.add(it.next());
    }
  }

  /**
   * Obtains the ObjectLocks for a given onum, creating one if it doesn't
   * already exist.
   */
  private ObjectLocks objectLocksFor(long onum) {
    ObjectLocks newLocks = new ObjectLocks();
    ObjectLocks curLocks = rwLocks.putIfAbsent(onum, newLocks);

    if (curLocks != null) return curLocks;
    return newLocks;
  }

  /**
   * Rolls back a partially prepared transaction. (i.e., one for which
   * finishPrepare() has yet to be called.)
   */
  public final void abortPrepare(long tid, Principal worker) {
    OidKeyHashMap<PendingTransaction> submap = pendingByTid.get(tid);

    synchronized (submap) {
      unpin(submap.remove(worker));
      if (submap.isEmpty()) pendingByTid.remove(tid, submap);
    }
  }

  /**
   * <p>
   * Notifies the database that the given transaction is finished preparing. The
   * transaction is not considered to be prepared until this is called. After
   * calling this method, there should not be any further calls to
   * registerRead() or registerUpdate() for the given transaction. This method
   * MUST be called before calling commit().
   * </p>
   * <p>
   * Upon receiving this call, the object database should save the prepared
   * transaction to stable storage so that it can be recovered in case of
   * failure.
   * </p>
   */
  public abstract void finishPrepare(long tid, Principal worker);

  /**
   * Causes the objects prepared in transaction [tid] to be committed. The
   * changes will hereafter be visible to read.
   *
   * @param tid
   *          the transaction id
   * @param workerIdentity
   *          the remote worker that is performing the commit
   * @throws AccessException
   *           if the principal differs from the caller of prepare()
   */
  public abstract void commit(long tid,
      RemoteIdentity<RemoteWorker> workerIdentity, SubscriptionManager sm)
      throws AccessException;

  /**
   * Causes the objects prepared in transaction [tid] to be discarded.
   *
   * @param tid
   *          the transaction id
   * @param worker
   *          the principal requesting the rollback
   * @throws AccessException
   *           if the principal differs from the caller of prepare()
   */
  public abstract void rollback(long tid, Principal worker)
      throws AccessException;

  /**
   * Returns the object stored at a particular onum.
   *
   * @param onum
   *          the identifier
   * @return the object or null if no object exists at the given onum
   */
  public abstract SerializedObject read(long onum);

  /**
   * Returns a GroupContainer for the object stored at a particular onum.
   */
  public final GroupContainer readGroup(long onum) {
    return objectGrouper.getGroup(onum);
  }

  /**
   * Returns the version number on the object stored at a particular onum.
   *
   * @throws AccessException
   *           if no object exists at the given onum.
   */
  public int getVersion(long onum) throws AccessException {
    SerializedObject obj = read(onum);
    if (obj == null) throw new AccessException(name, onum);

    return obj.getVersion();
  }

  /**
   * Returns the expiry on the object stored at a particular onum.
   *
   * @throws AccessException
   *           if no object exists at the given onum.
   */
  public long getExpiry(long onum) throws AccessException {
    SerializedObject obj = read(onum);
    if (obj == null) throw new AccessException(name, onum);

    return obj.getExpiry();
  }

  /**
   * Performs operations in response to a committed object update. Removes from
   * cache the glob associated with the onum and notifies the subscription
   * manager, as well as any waiting clients, of the update.
   *
   * @param onum
   *          the onum of the object that was updated.
   * @param worker
   *          the worker that performed the update.
   */
  protected final void notifyCommittedUpdate(SubscriptionManager sm, long onum,
      RemoteWorker worker) {
    // Remove from the glob table the glob associated with the onum.
    LongSet groupOnums = objectGrouper.removeGroup(onum);

<<<<<<< HEAD
    synchronized (objectLocksFor(onum)) {
      objectLocksFor(onum).notifyAll();
    }

    if (SubscriptionManager.ENABLE_OBJECT_UPDATES) {
=======
    if (Worker.getWorker().config.useSubscriptions) {
>>>>>>> 232b44ed
      // Notify the subscription manager that the group has been updated.
      LongSet updatedOnums = new LongHashSet();
      updatedOnums.add(onum);
      if (groupOnums != null) {
        for (LongIterator onumIt = groupOnums.iterator(); onumIt.hasNext();) {
          long relatedOnum = onumIt.next();
          if (relatedOnum == onum) continue;

          updatedOnums.add(relatedOnum);
        }
      }

      sm.notifyUpdate(updatedOnums, worker);
    }
  }

  /**
   * Sends extension messages that were triggered by a successful commit.
   *
   * @param tid
   *    tid to send triggered extensions for.
   */
  protected final void sendTriggeredExtensions(long tid) {
    OidKeyHashMap<PendingTransaction> submap = pendingByTid.get(tid);
    synchronized (submap) {
      for (PendingTransaction p : submap.values()) {
        for (final Map.Entry<Store, Pair<LongSet, LongSet>> e : p.extensionsTriggered
            .entrySet()) {
          final Store s = e.getKey();
          final LongSet delayedOnums = e.getValue().first;
          final LongSet updatedOnums = e.getValue().second;
          Threading.getPool().submit(new Runnable() {
            @Override
            public void run() {
              Map<RemoteStore, Collection<SerializedObject>> updates =
                  new HashMap<>();
              if (!(s instanceof InProcessStore)
                  && !(s instanceof LocalStore)) {
                // Only bother to package things up when it's going to a
                // distinct node.
                List<SerializedObject> updateVals =
                    new ArrayList<>(updatedOnums.size());
                for (LongIterator it = updatedOnums.iterator(); it.hasNext();) {
                  updateVals.add(read(it.next()));
                }
                updates.put(Worker.getWorker().getStore(Worker.getWorkerName()),
                    updateVals);
              }
              s.sendExtensions(delayedOnums, updates);
            }
          });
        }
      }
    }
  }

  /**
   * Determines whether an onum has an outstanding uncommitted conflicting
   * change or read. Outstanding uncommitted changes are always considered
   * conflicting. Outstanding uncommitted reads are considered conflicting if
   * they are by transactions whose tid is different from the one given.
   *
   * @param onum
   *          the object number in question
   */
  public final boolean isPrepared(long onum, long tid) {
    ObjectLocks locks = rwLocks.get(onum);

    if (locks == null) return false;

    synchronized (locks) {
      if (locks.writeLock != null) return true;

      if (locks.readLocks.isEmpty()) return false;
      if (locks.readLocks.size() > 1) return true;
      return !locks.readLocks.containsKey(tid);
    }
  }

  /**
   * Determines whether an onum has outstanding uncommitted changes.
   *
   * @param onum
   *          the object number in question
   * @return true if the object has been changed by a transaction that hasn't
   *         been committed or rolled back.
   */
  public final boolean isWritten(long onum) {
    ObjectLocks locks = rwLocks.get(onum);

    if (locks == null) return false;

    synchronized (locks) {
      return locks.writeLock != null;
    }
  }

  /**
   * Adjusts rwLocks to account for the fact that the given transaction is about
   * to be committed or aborted.
   */
  protected final void unpin(PendingTransaction tx) {
    for (long readOnum : tx.reads) {
      ObjectLocks locks = rwLocks.get(readOnum);
      if (locks != null) {
        synchronized (locks) {
          locks.unlockForRead(tx.tid, tx.owner);

          if (!locks.isLocked()) rwLocks.remove(readOnum, locks);
        }
      }
    }

    for (SerializedObject update : SysUtil.chain(tx.creates, tx.writes)) {
      long onum = update.getOnum();
      ObjectLocks locks = rwLocks.get(onum);
      if (locks != null) {
        synchronized (locks) {
          locks.unlockForWrite(tx.tid);

          if (!locks.isLocked()) rwLocks.remove(onum, locks);
        }
      }
    }

    for (ExpiryExtension extension : tx.extensions) {
      long onum = extension.onum;
      ObjectLocks locks = rwLocks.get(onum);
      if (locks != null) {
        synchronized (locks) {
          locks.unlockForSoftWrite(tx.tid);

          if (!locks.isLocked()) rwLocks.remove(onum, locks);
        }
      }
    }
  }

  /**
   * <p>
   * Returns a set of onums that aren't currently occupied. The ObjectDB may
   * return the same onum more than once from this method, althogh doing so
   * would encourage collisions. There is no assumption of unpredictability or
   * randomness about the returned ids.
   * </p>
   * <p>
   * The returned onums should be packed in the lower 48 bits. We assume that
   * the object database is never full, and can always provide new onums
   * </p>
   *
   * @param num
   *          the number of onums to return
   * @return num fresh onums
   */
  public abstract long[] newOnums(int num);

  /**
   * Checks whether an object with the corresponding onum exists, in either
   * prepared or committed form.
   *
   * @param onum
   *          the onum of to check
   * @return true if an object exists for onum
   */
  public abstract boolean exists(long onum);

  /**
   * Returns the name of this store.
   */
  public final String getName() {
    return name;
  }

  /**
   * Gracefully shuts down the object database.
   *
   * @throws IOException
   */
  public abstract void close() throws IOException;

  /**
   * Determines whether the object database has been initialized.
   */
  protected abstract boolean isInitialized();

  /**
   * Sets a flag to indicate that the object database has been initialized.
   */
  protected abstract void setInitialized();

  /**
   * Ensures that the object database has been properly initialized. This
   * creates, for example, the name-service map and the store's principal, if
   * they do not already exist in the database.
   */
  public final void ensureInit() {
    if (isInitialized()) return;

    final Store store = Worker.getWorker().getStore(name);

    Worker.runInSubTransaction(new Worker.Code<Void>() {
      @SuppressWarnings("deprecation")
      @Override
      public Void run() {
        // No need to initialize global constants here, as those objects will be
        // supplied by the workers' local store.
        String principalName = new X500Principal("CN=" + name).getName();
        NodePrincipal._Impl principal =
            (NodePrincipal._Impl) new NodePrincipal._Impl(store)
                .fabric$lang$security$NodePrincipal$(principalName).fetch();
        principal.$forceRenumber(ONumConstants.STORE_PRINCIPAL);

        // Create the label {store->_; store<-_} for the root map.
        // XXX above not done. HashMap needs to be parameterized on labels.
        fabric.util.HashMap._Impl map =
            (fabric.util.HashMap._Impl) new fabric.util.HashMap._Impl(store)
                .fabric$util$HashMap$().fetch();
        map.$forceRenumber(ONumConstants.ROOT_MAP);

        return null;
      }
    });

    setInitialized();
  }

  public final SerializedObject waitForUpdate(long onum, int version)
      throws AccessException {
    synchronized (objectLocksFor(onum)) {
      while (getVersion(onum) <= version) {
        try {
          objectLocksFor(onum).wait();
        } catch (InterruptedException e) {
          STORE_TRANSACTION_LOGGER.log(Level.SEVERE,
              "Handling Wait For Update Message interrupted! {0}", e);
        }
      }
    }
    return read(onum);
  }
}<|MERGE_RESOLUTION|>--- conflicted
+++ resolved
@@ -695,15 +695,11 @@
     // Remove from the glob table the glob associated with the onum.
     LongSet groupOnums = objectGrouper.removeGroup(onum);
 
-<<<<<<< HEAD
     synchronized (objectLocksFor(onum)) {
       objectLocksFor(onum).notifyAll();
     }
 
-    if (SubscriptionManager.ENABLE_OBJECT_UPDATES) {
-=======
     if (Worker.getWorker().config.useSubscriptions) {
->>>>>>> 232b44ed
       // Notify the subscription manager that the group has been updated.
       LongSet updatedOnums = new LongHashSet();
       updatedOnums.add(onum);

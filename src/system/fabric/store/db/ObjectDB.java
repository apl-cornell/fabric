--- conflicted
+++ resolved
@@ -728,12 +728,7 @@
       if (!submap.containsKey(worker)
           || submap.get(worker).state == PendingTransaction.State.ABORTING)
         throw new TransactionPrepareFailedException(versionConflicts,
-<<<<<<< HEAD
-
             longerTreaties, "Aborted by another thread");
-=======
-            longerContracts, "Aborted by another thread");
->>>>>>> a7cf377c
       tx = submap.get(worker);
     }
 

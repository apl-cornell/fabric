--- conflicted
+++ resolved
@@ -465,12 +465,47 @@
     /**
      * Add an extension.
      */
-    public synchronized void addExtension(ExpiryExtension extension)
+    public void addExtension(ObjectDB db, ExpiryExtension extension)
         throws TransactionPrepareFailedException {
-      if (state == State.ABORTING) throw new TransactionPrepareFailedException(
-          "Trying to add an extension for an aborting transaction.");
-      // Don't freak out on prepared, this is called to deserialize in BdbDB
-      extensions.add(extension);
+      // First, lock the object.
+      try {
+        db.rwLocks.acquireSoftWriteLock(extension.onum, this);
+        db.rwLocks.acquireReadLock(extension.onum, this);
+      } catch (UnableToLockException e) {
+        throw new TransactionPrepareFailedException("Object " + extension.onum
+            + " has been locked by an uncommitted transaction.");
+      }
+
+      try {
+        synchronized (this) {
+          if (state == State.ABORTING)
+            throw new TransactionPrepareFailedException(
+                "Trying to add an extension for an aborting transaction.");
+          // Don't freak out on prepared, this is called to deserialize in BdbDB
+          extensions.add(extension);
+          reads.add(extension.onum);
+        }
+      } catch (TransactionPrepareFailedException e) {
+        // Release lock, since it won't be added to the pending set.
+        db.rwLocks.releaseSoftWriteLock(extension.onum, this);
+        db.rwLocks.releaseReadLock(extension.onum, this);
+        throw e;
+      }
+    }
+
+    /**
+     * Downgrade an extension to a read.
+     */
+    public void downgradeExtension(ObjectDB db, ExpiryExtension extension) {
+      boolean removed;
+      synchronized (this) {
+        removed = extensions.remove(extension);
+      }
+
+      if (removed) {
+        // First, lock the object.
+        db.rwLocks.releaseSoftWriteLock(extension.onum, this);
+      }
     }
 
     /**
@@ -639,27 +674,8 @@
       tx = submap.get(worker);
     }
 
-<<<<<<< HEAD
-    // First, lock the object.
-    try {
-      rwLocks.acquireReadLock(onum, tx);
-    } catch (UnableToLockException e) {
-      throw new TransactionPrepareFailedException(versionConflicts,
-          longerContracts, read(onum).getClassName() + " " + onum
-              + " has been write-locked by an uncommitted transaction.");
-    }
-
-    // Register that the transaction has locked the object.
-    try {
-      tx.addRead(onum);
-    } catch (TransactionPrepareFailedException e) {
-      rwLocks.releaseReadLock(onum, tx);
-      throw e;
-    }
-=======
     // First, lock the object and register it.
     tx.addRead(this, onum);
->>>>>>> c798e260
 
     // Check version numbers.
     int curVersion;
@@ -717,18 +733,6 @@
       tx = submap.get(worker);
     }
 
-<<<<<<< HEAD
-    // First, lock the object.
-    try {
-      rwLocks.acquireWriteLock(onum, tx);
-    } catch (UnableToLockException e) {
-      throw new TransactionPrepareFailedException(versionConflicts,
-          longerContracts, obj.getClassName() + " " + onum
-              + " has been locked by an uncommitted transaction.");
-    }
-
-=======
->>>>>>> c798e260
     // Record the updated object. Doing so will also register that the
     // transaction has locked the object.
     switch (mode) {
@@ -820,17 +824,7 @@
 
     // Record the updated object. Doing so will also register that the
     // transaction has locked the object.
-    synchronized (submap) {
-      // Act as both a read and an extension.
-      try {
-        submap.get(worker).addRead(onum);
-        submap.get(worker).addExtension(extension);
-      } catch (TransactionPrepareFailedException e) {
-        rwLocks.releaseReadLock(onum, tx);
-        rwLocks.releaseSoftWriteLock(onum, tx);
-        throw e;
-      }
-    }
+    tx.addExtension(this, extension);
 
     // Check version numbers.
     SerializedObject storeCopy = read(onum);
@@ -850,10 +844,7 @@
             curExpiry);
       }
       // Only a read, demote from an extension.
-      synchronized (submap) {
-        submap.get(worker).extensions.remove(extension);
-      }
-      rwLocks.releaseSoftWriteLock(onum, tx);
+      tx.downgradeExtension(this, extension);
       return;
     }
   }
@@ -1111,7 +1102,7 @@
       rwLocks.releaseWriteLock(onum, tx);
     }
 
-    for (ExpiryExtension extension : tx.extensions) {
+    for (ExpiryExtension extension : tx.getExtensions()) {
       long onum = extension.onum;
       rwLocks.releaseSoftWriteLock(onum, tx);
     }

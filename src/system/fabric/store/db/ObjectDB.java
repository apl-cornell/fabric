--- conflicted
+++ resolved
@@ -6,11 +6,8 @@
 import java.security.PrivateKey;
 import java.util.ArrayList;
 import java.util.Collection;
-<<<<<<< HEAD
+import java.util.Collections;
 import java.util.HashMap;
-=======
-import java.util.Collections;
->>>>>>> c0524ace
 import java.util.Iterator;
 import java.util.List;
 import java.util.Map;
@@ -130,21 +127,21 @@
     private final Collection<SerializedObject> writes;
 
     /**
+     * Extensions to apply
+     */
+    private final Collection<ExpiryExtension> extensions;
+
+    /**
      * Lock the transaction is waiting on, if any.
      */
     private transient Object waitingOn = null;
-
-    /**
-     * Extensions to apply
-     */
-    public final Collection<ExpiryExtension> extensions;
 
     /**
      * Extensions that this will trigger.
      * Pair is first onums on the store to be extended, second the onums for
      * values here that should be shipped with the extension message.
      */
-    public final Map<Store, Pair<LongSet, LongSet>> extensionsTriggered;
+    private final Map<Store, Pair<LongSet, LongSet>> extensionsTriggered;
 
     PendingTransaction(long tid, Principal owner) {
       this.tid = tid;
@@ -152,12 +149,9 @@
       this.reads = new ArrayList<>();
       this.creates = new ArrayList<>();
       this.writes = new ArrayList<>();
-<<<<<<< HEAD
       this.extensions = new ArrayList<>();
       this.extensionsTriggered = new HashMap<>();
-=======
       this.state = State.PREPARING; // By default, start in preparing state.
->>>>>>> c0524ace
     }
 
     /**
@@ -341,6 +335,14 @@
         }
         creates.clear();
         writes.clear();
+
+        for (ExpiryExtension extension : extensions) {
+          long onum = extension.onum;
+          db.rwLocks.releaseSoftWriteLock(onum, this);
+        }
+        extensions.clear();
+
+        extensionsTriggered.clear();
       }
     }
 
@@ -407,6 +409,48 @@
     }
 
     /**
+     * Add an extension.
+     */
+    public synchronized void addExtension(ExpiryExtension extension)
+        throws TransactionPrepareFailedException {
+      if (state == State.ABORTING) throw new TransactionPrepareFailedException(
+          "Trying to add an extension for an aborting transaction.");
+      // Don't freak out on prepared, this is called to deserialize in BdbDB
+      extensions.add(extension);
+    }
+
+    /**
+     * Add a triggered extension.
+     */
+    public synchronized void addTriggeredExtension(long trigger, Oid triggered)
+        throws TransactionPrepareFailedException {
+      if (state == State.ABORTING) throw new TransactionPrepareFailedException(
+          "Trying to add an extension for an aborting transaction.");
+      // Don't freak out on prepared, this is called to deserialize in BdbDB
+      if (!extensionsTriggered.containsKey(triggered.store)) {
+        extensionsTriggered.put(triggered.store,
+            new Pair<LongSet, LongSet>(new LongHashSet(), new LongHashSet()));
+      }
+      extensionsTriggered.get(triggered.store).first.add(triggered.onum);
+      extensionsTriggered.get(triggered.store).second.add(trigger);
+    }
+
+    /**
+     * Add a triggerless triggered extension.
+     */
+    public synchronized void addTriggeredExtension(long triggered)
+        throws TransactionPrepareFailedException {
+      if (state == State.ABORTING) throw new TransactionPrepareFailedException(
+          "Trying to add an extension for an aborting transaction.");
+      Store curStore = Worker.getWorker().getStore(Worker.getWorkerName());
+      if (!extensionsTriggered.containsKey(curStore)) {
+        extensionsTriggered.put(curStore,
+            new Pair<LongSet, LongSet>(new LongHashSet(), new LongHashSet()));
+      }
+      extensionsTriggered.get(curStore).first.add(triggered);
+    }
+
+    /**
      * @return the reads
      */
     public Collection<Long> getReads() {
@@ -425,6 +469,20 @@
      */
     public Collection<SerializedObject> getWrites() {
       return Collections.unmodifiableCollection(writes);
+    }
+
+    /**
+     * @return the extensions
+     */
+    public Collection<ExpiryExtension> getExtensions() {
+      return extensions;
+    }
+
+    /**
+     * @return the extensionsTriggered
+     */
+    public Map<Store, Pair<LongSet, LongSet>> getExtensionsTriggered() {
+      return extensionsTriggered;
     }
   }
 
@@ -513,7 +571,7 @@
     OidKeyHashMap<PendingTransaction> submap = pendingByTid.get(tid);
     if (submap == null) {
       throw new TransactionPrepareFailedException(versionConflicts,
-          "Aborted by another thread");
+          longerContracts, "Aborted by another thread");
     }
 
     PendingTransaction tx;
@@ -521,7 +579,7 @@
       if (!submap.containsKey(worker)
           || submap.get(worker).state == PendingTransaction.State.ABORTING)
         throw new TransactionPrepareFailedException(versionConflicts,
-            "Aborted by another thread");
+            longerContracts, "Aborted by another thread");
 
       tx = submap.get(worker);
     }
@@ -578,25 +636,21 @@
    */
   public final void prepareUpdate(long tid, Principal worker,
       SerializedObject obj, LongKeyMap<SerializedObject> versionConflicts,
-<<<<<<< HEAD
       LongKeyMap<Long> longerContracts, UpdateMode mode)
       throws TransactionPrepareFailedException {
-=======
-      UpdateMode mode) throws TransactionPrepareFailedException {
     OidKeyHashMap<PendingTransaction> submap = pendingByTid.get(tid);
     if (submap == null) {
       throw new TransactionPrepareFailedException(versionConflicts,
-          "Aborted by another thread");
-    }
-
->>>>>>> c0524ace
+          longerContracts, "Aborted by another thread");
+    }
+
     long onum = obj.getOnum();
     PendingTransaction tx;
     synchronized (submap) {
       if (!submap.containsKey(worker)
           || submap.get(worker).state == PendingTransaction.State.ABORTING)
         throw new TransactionPrepareFailedException(versionConflicts,
-            "Aborted by another thread");
+            longerContracts, "Aborted by another thread");
       tx = submap.get(worker);
     }
 
@@ -658,7 +712,7 @@
   }
 
   /**
-<<<<<<< HEAD
+  <<<<<<< HEAD
    * Prepares an extension against the database.
    *
    * @param tid
@@ -680,12 +734,26 @@
       ExpiryExtension extension, LongKeyMap<SerializedObject> versionConflicts,
       LongKeyMap<Long> longerContracts)
       throws TransactionPrepareFailedException {
+    OidKeyHashMap<PendingTransaction> submap = pendingByTid.get(tid);
+    if (submap == null) {
+      throw new TransactionPrepareFailedException(versionConflicts,
+          longerContracts, "Aborted by another thread");
+    }
+
     long onum = extension.onum;
+    PendingTransaction tx;
+    synchronized (submap) {
+      if (!submap.containsKey(worker)
+          || submap.get(worker).state == PendingTransaction.State.ABORTING)
+        throw new TransactionPrepareFailedException(versionConflicts,
+            longerContracts, "Aborted by another thread");
+      tx = submap.get(worker);
+    }
 
     // First, read lock the object
     try {
-      rwLocks.acquireSoftWriteLock(onum, tid, worker);
-      rwLocks.acquireReadLock(onum, tid, worker);
+      rwLocks.acquireSoftWriteLock(onum, tx);
+      rwLocks.acquireReadLock(onum, tx);
     } catch (UnableToLockException e) {
       throw new TransactionPrepareFailedException(versionConflicts,
           longerContracts,
@@ -694,12 +762,10 @@
 
     // Record the updated object. Doing so will also register that the
     // transaction has locked the object.
-    OidKeyHashMap<PendingTransaction> submap = pendingByTid.get(tid);
-
     synchronized (submap) {
       // Act as both a read and an extension.
-      submap.get(worker).reads.add(onum);
-      submap.get(worker).extensions.add(extension);
+      submap.get(worker).addRead(onum);
+      submap.get(worker).addExtension(extension);
     }
 
     // Check version numbers.
@@ -721,7 +787,7 @@
       synchronized (submap) {
         submap.get(worker).extensions.remove(extension);
       }
-      rwLocks.releaseSoftWriteLock(onum, tid, worker);
+      rwLocks.releaseSoftWriteLock(onum, tx);
       return;
     }
   }
@@ -735,7 +801,8 @@
    *          the worker preparing the create/write.
    */
   public final void prepareDelayedExtensions(long tid, Principal worker,
-      LongKeyMap<Set<Oid>> extensionsTriggered, LongSet delayedExtensions) {
+      LongKeyMap<Set<Oid>> extensionsTriggered, LongSet delayedExtensions)
+      throws TransactionPrepareFailedException {
     // Record the extension triggering object, updating maps of triggered values
     // to updates. Doing so will also register that the transaction has locked
     // the object.
@@ -744,34 +811,17 @@
         .hasNext();) {
       long onum = it.next();
       for (Oid o : extensionsTriggered.get(onum)) {
-        synchronized (submap) {
-          if (!submap.get(worker).extensionsTriggered.containsKey(o.store)) {
-            submap.get(worker).extensionsTriggered.put(o.store,
-                new Pair<LongSet, LongSet>(new LongHashSet(),
-                    new LongHashSet()));
-          }
-          submap.get(worker).extensionsTriggered.get(o.store).first.add(o.onum);
-          submap.get(worker).extensionsTriggered.get(o.store).second.add(onum);
-        }
+        submap.get(worker).addTriggeredExtension(onum, o);
       }
     }
     // Add the extensions to trigger on this store with no trigger objects.
     for (LongIterator it = delayedExtensions.iterator(); it.hasNext();) {
-      Store curStore = Worker.getWorker().getStore(Worker.getWorkerName());
-      if (!submap.get(worker).extensionsTriggered.containsKey(curStore)) {
-        submap.get(worker).extensionsTriggered.put(curStore,
-            new Pair<LongSet, LongSet>(new LongHashSet(), new LongHashSet()));
-      }
-      submap.get(worker).extensionsTriggered.get(curStore).first.add(it.next());
-    }
-  }
-
-  /**
-   * Rolls back a partially prepared transaction. (i.e., one for which
-   * finishPrepare() has yet to be called.)
-=======
+      submap.get(worker).addTriggeredExtension(it.next());
+    }
+  }
+
+  /**
    * Abort a transaction.
->>>>>>> c0524ace
    */
   public final void abortPrepare(long tid, Principal worker) {
     while (true) {
@@ -942,7 +992,6 @@
   }
 
   /**
-<<<<<<< HEAD
    * Sends extension messages that were triggered by a successful commit.
    *
    * @param tid
@@ -988,23 +1037,21 @@
    */
   protected final void unpin(PendingTransaction tx) {
     for (long onum : tx.reads) {
-      rwLocks.releaseReadLock(onum, tx.tid, tx.owner);
+      rwLocks.releaseReadLock(onum, tx);
     }
 
     for (SerializedObject update : SysUtil.chain(tx.creates, tx.writes)) {
       long onum = update.getOnum();
-      rwLocks.releaseWriteLock(onum, tx.tid, tx.owner);
+      rwLocks.releaseWriteLock(onum, tx);
     }
 
     for (ExpiryExtension extension : tx.extensions) {
       long onum = extension.onum;
-      rwLocks.releaseSoftWriteLock(onum, tx.tid, tx.owner);
-    }
-  }
-
-  /**
-=======
->>>>>>> c0524ace
+      rwLocks.releaseSoftWriteLock(onum, tx);
+    }
+  }
+
+  /**
    * <p>
    * Returns a set of onums that aren't currently occupied. The ObjectDB may
    * return the same onum more than once from this method, althogh doing so

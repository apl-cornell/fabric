--- conflicted
+++ resolved
@@ -427,19 +427,11 @@
     return newWarranty;
   }
 
-<<<<<<< HEAD
-  private static ReadPrepareResult EXTEND_WARRANTY_DENIED =
+  private static ReadPrepareResult EXTEND_READ_LOCK_DENIED =
       new ReadPrepareResult(ExtendReadLockStatus.DENIED, null, null);
 
-  private static ReadPrepareResult EXTEND_WARRANTY_BAD_VERSION =
+  private static ReadPrepareResult EXTEND_READ_LOCK_BAD_VERSION =
       new ReadPrepareResult(ExtendReadLockStatus.BAD_VERSION, null, null);
-=======
-  private static ReadPrepareResult EXTEND_READ_LOCK_DENIED =
-      new ReadPrepareResult(ExtendReadLockStatus.DENIED, null);
-
-  private static ReadPrepareResult EXTEND_READ_LOCK_BAD_VERSION =
-      new ReadPrepareResult(ExtendReadLockStatus.BAD_VERSION, null);
->>>>>>> da48e9cc
 
   /**
    * Registers that a transaction has created or written to an object. This

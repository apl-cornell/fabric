package fabric.store.db;

import java.io.DataOutput;
import java.io.IOException;
import java.io.ObjectInputStream;
import java.security.PrivateKey;
import java.util.ArrayList;
import java.util.Collection;
import java.util.Iterator;
import java.util.List;

import javax.security.auth.x500.X500Principal;

import fabric.common.FastSerializable;
import fabric.common.ONumConstants;
import fabric.common.SerializedObject;
import fabric.common.VersionWarranty;
import fabric.common.exceptions.AccessException;
import fabric.common.exceptions.InternalError;
import fabric.common.net.RemoteIdentity;
import fabric.common.util.ConcurrentLongKeyHashMap;
import fabric.common.util.ConcurrentLongKeyMap;
import fabric.common.util.LongHashSet;
import fabric.common.util.LongIterator;
import fabric.common.util.LongKeyMap;
import fabric.common.util.LongSet;
import fabric.common.util.OidKeyHashMap;
import fabric.common.util.Pair;
import fabric.lang.security.NodePrincipal;
import fabric.lang.security.Principal;
import fabric.store.SubscriptionManager;
import fabric.store.TransactionManager;
import fabric.worker.Store;
import fabric.worker.TransactionPrepareFailedException;
import fabric.worker.Worker;
import fabric.worker.remote.RemoteWorker;

/**
 * <p>
 * An ObjectDB encapsulates the persistent state of the Store. It is responsible
 * for storing and retrieving objects, and also for checking permissions.
 * </p>
 * <p>
 * The ObjectDB interface is designed to support a three-phase commit protocol.
 * Consequently to insert or modify an object, users must first call the
 * beginPrepareWrites() method, registerUpdate() for each inserted or modified
 * object, followed by finishPrepareWrites(). These objects will be stored, but
 * will remain unavailable until after the commit() method is called.
 * </p>
 * <p>
 * In general, implementations of ObjectDB are not thread-safe. Only
 * TransactionManager should be interacting directly with ObjectDB
 * implementations; it is responsible for ensuring safe use of ObjectDB.
 * </p>
 * <p>
 * All ObjectDB implementations should provide a constructor which takes the
 * name of the store and its private key, and opens the appropriate back-end
 * database if it exists, or creates it if it doesn't exist.
 * </p>
 */
public abstract class ObjectDB {
  private static final int INITIAL_OBJECT_VERSION_NUMBER = 1;

  private static final int MAX_WARRANTY_LENGTH = 1000;

  private final WarrantyIssuer<Long> warrantyIssuer;

  /**
   * The store's name.
   */
  protected final String name;

  /**
   * The store's object grouper.
   */
  private final ObjectGrouper objectGrouper;

  public static enum UpdateType {
    CREATE, WRITE
  }

  /**
   * The data stored for a partially prepared transaction.
   */
  protected static final class PendingTransaction implements FastSerializable,
      Iterable<Long> {
    public final long tid;
    public final Principal owner;

    /**
     * Objects that have been modified or created.
     */
    public final Collection<Pair<SerializedObject, UpdateType>> modData;

    PendingTransaction(long tid, Principal owner) {
      this.tid = tid;
      this.owner = owner;
      this.modData = new ArrayList<Pair<SerializedObject, UpdateType>>();
    }

    /**
     * Deserialization constructor.
     */
    public PendingTransaction(ObjectInputStream in) throws IOException {
      this.tid = in.readLong();

      if (in.readBoolean()) {
        Store store = Worker.getWorker().getStore(in.readUTF());
        this.owner = new Principal._Proxy(store, in.readLong());
      } else {
        this.owner = null;
      }

      int size = in.readInt();
      this.modData = new ArrayList<Pair<SerializedObject, UpdateType>>(size);
      if (in.readBoolean()) {
        for (int i = 0; i < size; i++) {
          SerializedObject obj = new SerializedObject(in);
          UpdateType updateType =
              in.readBoolean() ? UpdateType.CREATE : UpdateType.WRITE;
          modData.add(new Pair<SerializedObject, UpdateType>(obj, updateType));
        }
      }
    }

    /**
     * Returns an iterator of onums involved in this transaction.
     */
    @Override
    public Iterator<Long> iterator() {
      return new Iterator<Long>() {
        private Iterator<Pair<SerializedObject, UpdateType>> modIt = modData
            .iterator();

        @Override
        public boolean hasNext() {
          return modIt.hasNext();
        }

        @Override
        public Long next() {
          return modIt.next().first.getOnum();
        }

        @Override
        public void remove() {
          throw new UnsupportedOperationException();
        }
      };
    }

    /**
     * Serializes this object out to the given output stream.
     */
    @Override
    public void write(DataOutput out) throws IOException {
      writeCommon(out);

      // Indicate that contents of modData will follow.
      out.writeBoolean(true);

      for (Pair<SerializedObject, UpdateType> obj : modData) {
        obj.first.write(out);
        out.writeBoolean(obj.second == UpdateType.CREATE);
      }
    }

    /**
     * Serializes this PendingTransaction out to the given output stream, whilst
     * omitting data about the objects that have been modified or created.
     */
    void writeNoModData(DataOutput out) throws IOException {
      writeCommon(out);

      // Indicate that contents of modData will not follow.
      out.writeBoolean(false);
    }

    /**
     * Writes everything but contents of modData.
     */
    private void writeCommon(DataOutput out) throws IOException {
      out.writeLong(tid);

      out.writeBoolean(owner != null);
      if (owner != null) {
        out.writeUTF(owner.$getStore().name());
        out.writeLong(owner.$getOnum());
      }

      out.writeInt(modData.size());
    }
  }

  /**
   * <p>
   * The table of partially prepared transactions. Note that this does not need
   * to be saved to stable storage, since we only need to persist transactions
   * that are fully prepared.
   * </p>
   * <p>
   * Maps tids to principal oids to PendingTransactions.
   * </p>
   */
  protected final ConcurrentLongKeyMap<OidKeyHashMap<PendingTransaction>> pendingByTid;

  /**
   * <p>
   * A ref cell containing a warranty that will expire after all warranties
   * issued thus far. The ref cell is used as a mutex for accessing its value.
   * </p>
   * <p>
   * This should be saved to stable storage and restored when starting up.
   * </p>
   */
  protected final VersionWarranty[] longestWarranty;

  /**
   * The table containing the version warranties that we've issued.
   */
  protected final WarrantyTable<Long, VersionWarranty> versionWarrantyTable;

  /**
   * <p>
   * Tracks the write locks for each onum. Maps each onum to the tid for the
   * lock holder.
   * </p>
   * <p>
   * This should be recomputed from the set of prepared transactions when
   * restoring from stable storage.
   * </p>
   */
  protected final ConcurrentLongKeyMap<Long> writeLocks;

  /**
   * <p>
   * Tracks the set of onums written by each transaction that has been prepared,
   * but for which a commit message has yet to be received.
   * </p>
   * <p>
   * Maps TIDs to principal oids to sets of onums.
   * </p>
   * <p>
   * This should be recomputed from the set of prepared transactions when
   * restoring from stable storage.
   * </p>
   */
  protected final ConcurrentLongKeyMap<OidKeyHashMap<LongSet>> writtenOnumsByTid;

  protected ObjectDB(String name, PrivateKey privateKey) {
    this.name = name;
    this.pendingByTid =
        new ConcurrentLongKeyHashMap<OidKeyHashMap<PendingTransaction>>();
    this.writeLocks = new ConcurrentLongKeyHashMap<Long>();
    this.writtenOnumsByTid =
        new ConcurrentLongKeyHashMap<OidKeyHashMap<LongSet>>();
    this.objectGrouper = new ObjectGrouper(this, privateKey);
    this.longestWarranty = new VersionWarranty[] { new VersionWarranty(0) };
    this.versionWarrantyTable =
        new WarrantyTable<Long, VersionWarranty>(new VersionWarranty(0));
    this.warrantyIssuer = new WarrantyIssuer<Long>(250, MAX_WARRANTY_LENGTH);
  }

  /**
   * Opens a transaction so it can be write-prepared.
   * 
   * @param worker
   *          the worker under whose authority the transaction is running.
   */
  public final void beginPrepareWrites(long tid, Principal worker) {
    // Ensure pendingByTid has a submap for the given TID.
    while (true) {
      OidKeyHashMap<PendingTransaction> submap =
          new OidKeyHashMap<PendingTransaction>();
      OidKeyHashMap<PendingTransaction> existingSubmap =
          pendingByTid.putIfAbsent(tid, submap);
      if (existingSubmap != null) submap = existingSubmap;

      synchronized (submap) {
        submap.put(worker, new PendingTransaction(tid, worker));
      }

      // Ensure the submap wasn't removed out from under us.
      if (pendingByTid.get(tid) == submap) return;
    }
  }

  public static enum ExtendWarrantyStatus {
    /**
     * Indicates that a new warranty was created to satisfy an extend-warranty
     * request.
     */
    NEW,

    /**
     * Indicates that the existing warranty satisfied an extend-warranty
     * request.
     */
    OLD,

    /**
     * Indicates that the object version in an extend-warranty request is
     * out-of-date.
     */
    BAD_VERSION,

    /**
     * Indicates that an extend-warranty request was denied.
     */
    DENIED
  }

  /**
   * Attempts to extend the warranty on a particular version of an object, owing
   * to a read prepare.
   * 
   * @return a result status and the new warranty (if the status is OK).
   * @throws AccessException if no object exists at the given onum.
   */
  public final Pair<ExtendWarrantyStatus, VersionWarranty> extendWarrantyForReadPrepare(
      Principal worker, long onum, int version, long commitTime)
      throws AccessException {
    warrantyIssuer.notifyReadPrepare(onum, commitTime);
    Pair<ExtendWarrantyStatus, VersionWarranty> newWarranty =
        extendWarranty(onum, commitTime, true, true, false);

    if (newWarranty == EXTEND_WARRANTY_DENIED) return EXTEND_WARRANTY_DENIED;
    if (version != getVersion(onum)) return EXTEND_WARRANTY_BAD_VERSION;
    return newWarranty;
  }

  private static Pair<ExtendWarrantyStatus, VersionWarranty> EXTEND_WARRANTY_DENIED =
      new Pair<ExtendWarrantyStatus, VersionWarranty>(
          ExtendWarrantyStatus.DENIED, null);

  private static Pair<ExtendWarrantyStatus, VersionWarranty> EXTEND_WARRANTY_BAD_VERSION =
      new Pair<ExtendWarrantyStatus, VersionWarranty>(
          ExtendWarrantyStatus.BAD_VERSION, null);

  /**
   * Registers that a transaction has created or written to an object. This
   * update will not become visible in the store until after commit() is called
   * for the transaction.
   * 
   * @param tid
   *          the identifier for the transaction preparing the create/write.
   * @param worker
   *          the worker preparing the create/write.
   * @param obj
   *          the modified object.
   * @param versionConflicts
   *          a map containing the transaction's version-conflict information.
   *          If the object modified was out of date, then a new entry will be
   *          added to this map, binding the object's onum to its current
   *          version.
   * @param create
   *          whether the object was newly created by the transaction.
   *          
   * @return the object's existing warranty.
   */
  public final VersionWarranty registerUpdate(long tid, Principal worker,
      SerializedObject obj,
      LongKeyMap<Pair<SerializedObject, VersionWarranty>> versionConflicts,
      UpdateType updateType) throws TransactionPrepareFailedException {
    long onum = obj.getOnum();

    // First, lock the object.
    try {
      lockForWrite(onum, tid);
    } catch (UnableToLockException e) {
      throw new TransactionPrepareFailedException(versionConflicts, "Object "
          + onum + " has been locked by an uncommitted transaction.");
    }

    // Record the updated object. Doing so will also register that the
    // transaction has updated the object.
    OidKeyHashMap<PendingTransaction> submap = pendingByTid.get(tid);

    synchronized (submap) {
      submap.get(worker).modData.add(new Pair<SerializedObject, UpdateType>(
          obj, updateType));
    }

    switch (updateType) {
    case CREATE:
      // Make sure the onum doesn't already exist in the database.
      if (exists(onum)) {
        throw new TransactionPrepareFailedException(versionConflicts, "Object "
            + onum + " already exists.");
      }

      // Set the object's initial version number.
      obj.setVersion(INITIAL_OBJECT_VERSION_NUMBER);
      return VersionWarranty.EXPIRED_WARRANTY;

    case WRITE:
      // Register the update.
      addWrittenOnumByTid(tid, worker, onum);

      // Read the old copy from the database.
      SerializedObject storeCopy = read(onum);

      // Check version numbers.
      int storeVersion = storeCopy.getVersion();
      int workerVersion = obj.getVersion();
      if (storeVersion != workerVersion) {
        Pair<ExtendWarrantyStatus, VersionWarranty> refreshWarrantyResult =
            refreshWarranty(onum);
        versionConflicts.put(onum, new Pair<SerializedObject, VersionWarranty>(
            storeCopy, refreshWarrantyResult.second));
        return VersionWarranty.EXPIRED_WARRANTY;
      }

      // Obtain existing warranty.
      VersionWarranty warranty = getWarranty(onum);

      // Update the version number on the prepared copy of the object.
      obj.setVersion(storeVersion + 1);

      // Notify the warranty issuer.
      warrantyIssuer.notifyWritePrepare(onum);

      return warranty;
    }

    throw new fabric.common.exceptions.InternalError("Unknown update type: "
        + updateType);
  }

  protected void addWrittenOnumByTid(long tid, Principal worker, long onum) {
    // Get the submap corresponding to the given TID, creating the submap if
    // necessary.
    OidKeyHashMap<LongSet> submap = new OidKeyHashMap<LongSet>();
    OidKeyHashMap<LongSet> existingSubmap =
        writtenOnumsByTid.putIfAbsent(tid, submap);
    if (existingSubmap != null) submap = existingSubmap;

    LongSet set;
    synchronized (submap) {
      set = submap.get(worker);
      if (set == null) {
        set = new LongHashSet();
        submap.put(worker, set);
      }
    }

    synchronized (set) {
      set.add(onum);
    }
  }

  private LongSet removeWrittenOnumsByTid(long tid, Principal worker) {
    OidKeyHashMap<LongSet> writtenOnumsSubmap = writtenOnumsByTid.get(tid);
    if (writtenOnumsSubmap == null) return null;

    LongSet result;
    synchronized (writtenOnumsSubmap) {
      result = writtenOnumsSubmap.remove(worker);
      if (writtenOnumsSubmap.isEmpty()) {
        writtenOnumsByTid.remove(tid, writtenOnumsSubmap);
      }
    }

    return result;
  }

  /**
   * Registers a write lock for the given TID.
   * 
   * @throws UnableToLockException
   *          when a conflicting lock is held.
   */
  private void lockForWrite(long onum, long tid) throws UnableToLockException {
    if (writeLocks.putIfAbsent(onum, tid) != null) {
      throw new UnableToLockException();
    }
  }

  /**
   * Rolls back a partially prepared transaction. (i.e., one for which
   * finishPrepareWrites() has yet to be called.)
   */
  public final void abortPrepareWrites(long tid, Principal worker) {
    OidKeyHashMap<PendingTransaction> submap = pendingByTid.get(tid);

    synchronized (submap) {
      unpin(submap.remove(worker));
      if (submap.isEmpty()) pendingByTid.remove(tid, submap);
    }

    removeWrittenOnumsByTid(tid, worker);
  }

  /**
   * <p>
   * Notifies the database that the given transaction is finished preparing. The
   * transaction is not considered to be prepared until this is called. After
   * calling this method, there should not be any further calls to
   * registerUpdate() for the given transaction. This method
   * MUST be called before calling commit().
   * </p>
   * <p>
   * Upon receiving this call, the object database should save the prepared
   * transaction to stable storage so that it can be recovered in case of
   * failure.
   * </p>
   */
  public abstract void finishPrepareWrites(long tid, Principal worker);

  /**
   * Causes the objects prepared in transaction [tid] to be committed. The
   * changes will be visible to read after the given commit time.
   * 
   * @param tid
   *          the transaction id
   * @param commitTime
   *          the time after which the commit should take effect. 
   * @param workerIdentity
   *          the remote worker that is performing the commit
   */
<<<<<<< HEAD
  public final void commit(long tid, long commitTime,
      RemoteIdentity workerIdentity, SubscriptionManager sm) {
    // Extend the version warranties for the updated objects.
    List<VersionWarranty.Binding> newWarranties =
        new ArrayList<VersionWarranty.Binding>();
    try {
      LongSet onums = removeWrittenOnumsByTid(tid, workerIdentity.principal);
      if (onums != null) {
        for (LongIterator it = onums.iterator(); it.hasNext();) {
          long onum = it.next();
          Pair<ExtendWarrantyStatus, VersionWarranty> extendResult =
              extendWarranty(onum, commitTime, true, false, true);
          if (extendResult.first == ExtendWarrantyStatus.NEW) {
            try {
              newWarranties.add(extendResult.second.new Binding(onum,
                  getVersion(onum)));
            } catch (AccessException e) {
              throw new InternalError(e);
            }
          }
        }
      }

      scheduleCommit(tid, commitTime, workerIdentity, sm);
    } finally {
      sm.notifyNewWarranties(newWarranties, (RemoteWorker) workerIdentity.node);
    }
  }

  /**
   * Schedules a transaction for commit.
   * 
   * @param tid
   *          the transaction id
   * @param commitTime
   *          the time after which the commit should take effect. 
   * @param workerIdentity
   *          the remote worker that is performing the commit
   */
  protected abstract void scheduleCommit(long tid, long commitTime,
      RemoteIdentity workerIdentity, SubscriptionManager sm);
=======
  public abstract void commit(long tid,
      RemoteIdentity<RemoteWorker> workerIdentity, SubscriptionManager sm)
      throws AccessException;
>>>>>>> 255dfc1d

  /**
   * Causes the objects prepared in transaction [tid] to be discarded.
   * 
   * @param tid
   *          the transaction id
   * @param worker
   *          the principal requesting the rollback
   * @throws AccessException
   *           if the principal differs from the caller of prepare()
   */
  public final void abort(long tid, Principal worker) throws AccessException {
    rollback(tid, worker);
    removeWrittenOnumsByTid(tid, worker);
  }

  protected abstract void rollback(long tid, Principal worker)
      throws AccessException;

  /**
   * Returns the object stored at a particular onum.
   * 
   * @param onum
   *          the identifier
   * @return the object or null if no object exists at the given onum
   */
  public abstract SerializedObject read(long onum);

  /**
   * Returns a GroupContainer for the object stored at a particular onum.
   */
  public final GroupContainer readGroup(long onum) {
    return objectGrouper.getGroup(onum);
  }

  /**
   * Returns the version warranty for the object stored at the given onum.
   * 
   * @return the version warranty. If no warranty has been issued, a really old
   *       warranty will be returned.
   */
  public final VersionWarranty getWarranty(long onum) {
    return versionWarrantyTable.get(onum);
  }

  /**
   * Stores a version warranty for the object stored at the given onum.
   */
  protected final void putWarranty(long onum, VersionWarranty warranty) {
    versionWarrantyTable.put(onum, warranty);
    updateLongestWarranty(warranty);
  }

  private void updateLongestWarranty(VersionWarranty warranty) {
    synchronized (longestWarranty) {
      if (warranty.expiresAfter(longestWarranty[0])) {
        // Fudge longestWarranty so we don't continually touch disk when we create
        // a sequence of warranties whose expiries increase with real time.
        longestWarranty[0] = new VersionWarranty(warranty.expiry() + 30 * 1000);
        saveLongestWarranty();
      }
    }
  }

  /**
   * Saves the warranty in <code>longestWarranty</code> to stable storage. On
   * recovery, this value will be used as the default warranty.
   */
  protected abstract void saveLongestWarranty();

  /**
   * Extends the version warranty of an object, if necessary and possible. The
   * object's resulting warranty is returned.
   * 
   * @param onum the onum of the object whose warranty is to be extended.
   * @param minExpiry if the existing warranty already extends beyond this time,
   *          just return it without extending it.
   * @param minExpiryStrict whether to use strict comparisons when comparing the
   *          existing warranty with minExpiry. If this is false, clock skew
   *          will be taken into account.
   * @param extendBeyondMinExpiry if this is true and the existing warranty
   *          isn't sufficiently long to cover minExpiry, then the warranty will
   *          be extended beyond minExpiry, if possible, according to what the
   *          warrantyIssuer gives us.
   * @param ignoreWriteLocks if true, then write locks will be ignored when
   *          determining whether it is possible to extend the warranty.
   *          
   * @return the resulting warranty, and whether it was extended. If the current
   *          warranty does not meet minExpiry and could not be renewed,
   *          EXTEND_WARRANTY_DENIED is returned.
   */
  private Pair<ExtendWarrantyStatus, VersionWarranty> extendWarranty(long onum,
      long minExpiry, boolean minExpiryStrict, boolean extendBeyondMinExpiry,
      boolean ignoreWriteLocks) {
    while (true) {
      // Get the object's current warranty and determine whether it needs to be
      // extended.
      VersionWarranty curWarranty = versionWarrantyTable.get(onum);
      if (minExpiryStrict) {
        if (curWarranty.expiresAfterStrict(minExpiry))
          return new Pair<ExtendWarrantyStatus, VersionWarranty>(
              ExtendWarrantyStatus.OLD, curWarranty);
      } else {
        if (curWarranty.expiresAfter(minExpiry, false))
          return new Pair<ExtendWarrantyStatus, VersionWarranty>(
              ExtendWarrantyStatus.OLD, curWarranty);
      }

      // Need to extend warranty.
      if (!ignoreWriteLocks && isWritten(onum)) {
        // Unable to extend.
        return EXTEND_WARRANTY_DENIED;
      }

      // Extend the object's warranty.
      long expiry = minExpiry;
      if (extendBeyondMinExpiry) {
        expiry = warrantyIssuer.suggestWarranty(onum, minExpiry);
      }
      VersionWarranty newWarranty = new VersionWarranty(expiry);
      if (expiry > System.currentTimeMillis()) {
        if (!versionWarrantyTable.extend(onum, curWarranty, newWarranty))
          continue;

        updateLongestWarranty(newWarranty);
      }

      return new Pair<ExtendWarrantyStatus, VersionWarranty>(
          ExtendWarrantyStatus.NEW, newWarranty);
    }
  }

  /**
   * Returns any existing version warranty on the object stored at the given
   * onum, if the warranty is still valid. Otherwise, attempts to create and
   * return a new version warranty for the object. If the object is
   * write-locked, then a new warranty cannot be created, and the existing one
   * is returned.
   */
  public Pair<ExtendWarrantyStatus, VersionWarranty> refreshWarranty(long onum) {
    Pair<ExtendWarrantyStatus, VersionWarranty> result =
        extendWarranty(onum, System.currentTimeMillis(), false, true, false);
    if (result == EXTEND_WARRANTY_DENIED) {
      return new Pair<ExtendWarrantyStatus, VersionWarranty>(
          ExtendWarrantyStatus.OLD, versionWarrantyTable.get(onum));
    }

    return result;
  }

  /**
   * Returns the version number on the object stored at a particular onum.
   * 
   * @throws AccessException
   *           if no object exists at the given onum.
   */
  public int getVersion(long onum) throws AccessException {
    SerializedObject obj = read(onum);
    if (obj == null) throw new AccessException(name, onum);

    return obj.getVersion();
  }

  /**
   * Performs operations in response to a committed object update. Removes from
   * cache the glob associated with the onum and notifies the subscription
   * manager of the update.
   * 
   * @param onum
   *          the onum of the object that was updated.
   * @param worker
   *          the worker that performed the update.
   */
  protected final void notifyCommittedUpdate(SubscriptionManager sm, long onum,
      RemoteWorker worker) {
    // Remove from the glob table the glob associated with the onum.
    LongSet groupOnums = objectGrouper.removeGroup(onum);

    // Notify the subscription manager that the group has been updated.
    LongSet updatedOnums = new LongHashSet();
    updatedOnums.add(onum);
    if (groupOnums != null) {
      for (LongIterator onumIt = groupOnums.iterator(); onumIt.hasNext();) {
        long relatedOnum = onumIt.next();
        if (relatedOnum == onum) continue;

        updatedOnums.add(relatedOnum);
      }
    }

    // Notify the warranty issuer.
    warrantyIssuer.notifyWriteCommit(onum);
    sm.notifyUpdate(updatedOnums, worker);
  }

  /**
   * Determines whether an onum has outstanding uncommitted changes.
   * 
   * @param onum
   *          the object number in question
   * @return true if the object has been changed by a transaction that hasn't
   *         been committed or rolled back.
   */
  public final boolean isWritten(long onum) {
    return writeLocks.get(onum) != null;
  }

  /**
   * Adjusts writeLocks to account for the fact that the given transaction is
   * about to be committed or aborted.
   */
  protected final void unpin(PendingTransaction tx) {
    for (Pair<SerializedObject, UpdateType> update : tx.modData) {
      long onum = update.first.getOnum();
      writeLocks.remove(onum, tx.tid);
    }
  }

  /**
   * <p>
   * Returns a set of onums that aren't currently occupied. The ObjectDB may
   * return the same onum more than once from this method, althogh doing so
   * would encourage collisions. There is no assumption of unpredictability or
   * randomness about the returned ids.
   * </p>
   * <p>
   * The returned onums should be packed in the lower 48 bits. We assume that
   * the object database is never full, and can always provide new onums
   * </p>
   * 
   * @param num
   *          the number of onums to return
   * @return num fresh onums
   */
  public abstract long[] newOnums(int num);

  /**
   * Checks whether an object with the corresponding onum exists, in either
   * prepared or committed form.
   * 
   * @param onum
   *          the onum of to check
   * @return true if an object exists for onum
   */
  public abstract boolean exists(long onum);

  /**
   * Returns the name of this store.
   */
  public final String getName() {
    return name;
  }

  /**
   * Gracefully shuts down the object database.
   * 
   * @throws IOException
   */
  public abstract void close() throws IOException;

  /**
   * Determines whether the object database has been initialized.
   */
  protected abstract boolean isInitialized();

  /**
   * Sets a flag to indicate that the object database has been initialized.
   */
  protected abstract void setInitialized();

  /**
   * Ensures that the object database has been properly initialized. This
   * creates, for example, the name-service map and the store's principal, if
   * they do not already exist in the database.
   */
  public final void ensureInit(TransactionManager tm) {
    if (isInitialized()) {
      recoverState(tm);
      return;
    }

    final Store store = Worker.getWorker().getStore(name);

    Worker.runInSubTransaction(new Worker.Code<Void>() {
      @SuppressWarnings("deprecation")
      @Override
      public Void run() {
        // No need to initialize global constants here, as those objects will be
        // supplied by the workers' local store.
        String principalName = new X500Principal("CN=" + name).getName();
        NodePrincipal._Impl principal =
            (NodePrincipal._Impl) new NodePrincipal._Impl(store)
                .fabric$lang$security$NodePrincipal$(principalName).fetch();
        principal.$forceRenumber(ONumConstants.STORE_PRINCIPAL);

        // Create the label {store->_; store<-_} for the root map.
        // XXX above not done. HashMap needs to be parameterized on labels.
        fabric.util.HashMap._Impl map =
            (fabric.util.HashMap._Impl) new fabric.util.HashMap._Impl(store)
                .fabric$util$HashMap$().fetch();
        map.$forceRenumber(ONumConstants.ROOT_MAP);

        return null;
      }
    });

    setInitialized();
  }

  /**
   * Recovers the object database's in-memory state from stable storage.
   */
  protected abstract void recoverState(TransactionManager tm);

}<|MERGE_RESOLUTION|>--- conflicted
+++ resolved
@@ -518,9 +518,8 @@
    * @param workerIdentity
    *          the remote worker that is performing the commit
    */
-<<<<<<< HEAD
   public final void commit(long tid, long commitTime,
-      RemoteIdentity workerIdentity, SubscriptionManager sm) {
+      RemoteIdentity<RemoteWorker> workerIdentity, SubscriptionManager sm) {
     // Extend the version warranties for the updated objects.
     List<VersionWarranty.Binding> newWarranties =
         new ArrayList<VersionWarranty.Binding>();
@@ -544,7 +543,7 @@
 
       scheduleCommit(tid, commitTime, workerIdentity, sm);
     } finally {
-      sm.notifyNewWarranties(newWarranties, (RemoteWorker) workerIdentity.node);
+      sm.notifyNewWarranties(newWarranties, workerIdentity.node);
     }
   }
 
@@ -559,12 +558,7 @@
    *          the remote worker that is performing the commit
    */
   protected abstract void scheduleCommit(long tid, long commitTime,
-      RemoteIdentity workerIdentity, SubscriptionManager sm);
-=======
-  public abstract void commit(long tid,
-      RemoteIdentity<RemoteWorker> workerIdentity, SubscriptionManager sm)
-      throws AccessException;
->>>>>>> 255dfc1d
+      RemoteIdentity<RemoteWorker> workerIdentity, SubscriptionManager sm);
 
   /**
    * Causes the objects prepared in transaction [tid] to be discarded.

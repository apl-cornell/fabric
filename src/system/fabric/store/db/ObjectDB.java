--- conflicted
+++ resolved
@@ -1,6 +1,4 @@
 package fabric.store.db;
-
-import static fabric.common.Logging.STORE_TRANSACTION_LOGGER;
 
 import java.io.DataOutput;
 import java.io.IOException;
@@ -13,7 +11,6 @@
 import java.util.List;
 import java.util.Map;
 import java.util.Set;
-import java.util.logging.Level;
 
 import javax.security.auth.x500.X500Principal;
 
@@ -461,7 +458,6 @@
   }
 
   /**
-<<<<<<< HEAD
    * Prepares an extension against the database.
    *
    * @param tid
@@ -487,8 +483,8 @@
 
     // First, read lock the object
     try {
-      objectLocksFor(onum).lockForSoftWrite(tid);
-      objectLocksFor(onum).lockForRead(tid, worker);
+      rwLocks.acquireSoftWriteLock(onum, tid, worker);
+      rwLocks.acquireReadLock(onum, tid, worker);
     } catch (UnableToLockException e) {
       throw new TransactionPrepareFailedException(versionConflicts,
           longerContracts,
@@ -524,7 +520,7 @@
       synchronized (submap) {
         submap.get(worker).extensions.remove(extension);
       }
-      objectLocksFor(onum).unlockForSoftWrite(tid);
+      rwLocks.releaseSoftWriteLock(onum, tid, worker);
       return;
     }
   }
@@ -570,20 +566,6 @@
   }
 
   /**
-   * Obtains the ObjectLocks for a given onum, creating one if it doesn't
-   * already exist.
-   */
-  private ObjectLocks objectLocksFor(long onum) {
-    ObjectLocks newLocks = new ObjectLocks();
-    ObjectLocks curLocks = rwLocks.putIfAbsent(onum, newLocks);
-
-    if (curLocks != null) return curLocks;
-    return newLocks;
-  }
-
-  /**
-=======
->>>>>>> 31d74c64
    * Rolls back a partially prepared transaction. (i.e., one for which
    * finishPrepare() has yet to be called.)
    */
@@ -709,9 +691,10 @@
         LongSet group = objectGrouper.removeGroup(onum);
         if (group != null) groupOnums.addAll(group);
       }
-      synchronized (objectLocksFor(onum)) {
-        objectLocksFor(onum).notifyAll();
-      }
+      // TODO: this is now defunct, is there a new way to do this?
+      //synchronized (objectLocksFor(onum)) {
+      //  objectLocksFor(onum).notifyAll();
+      //}
     }
 
     if (Worker.getWorker().config.useSubscriptions) {
@@ -721,7 +704,6 @@
   }
 
   /**
-<<<<<<< HEAD
    * Sends extension messages that were triggered by a successful commit.
    *
    * @param tid
@@ -762,49 +744,6 @@
   }
 
   /**
-   * Determines whether an onum has an outstanding uncommitted conflicting
-   * change or read. Outstanding uncommitted changes are always considered
-   * conflicting. Outstanding uncommitted reads are considered conflicting if
-   * they are by transactions whose tid is different from the one given.
-   *
-   * @param onum
-   *          the object number in question
-   */
-  public final boolean isPrepared(long onum, long tid) {
-    ObjectLocks locks = rwLocks.get(onum);
-
-    if (locks == null) return false;
-
-    synchronized (locks) {
-      if (locks.writeLock != null) return true;
-
-      if (locks.readLocks.isEmpty()) return false;
-      if (locks.readLocks.size() > 1) return true;
-      return !locks.readLocks.containsKey(tid);
-    }
-  }
-
-  /**
-   * Determines whether an onum has outstanding uncommitted changes.
-   *
-   * @param onum
-   *          the object number in question
-   * @return true if the object has been changed by a transaction that hasn't
-   *         been committed or rolled back.
-   */
-  public final boolean isWritten(long onum) {
-    ObjectLocks locks = rwLocks.get(onum);
-
-    if (locks == null) return false;
-
-    synchronized (locks) {
-      return locks.writeLock != null;
-    }
-  }
-
-  /**
-=======
->>>>>>> 31d74c64
    * Adjusts rwLocks to account for the fact that the given transaction is about
    * to be committed or aborted.
    */
@@ -820,14 +759,7 @@
 
     for (ExpiryExtension extension : tx.extensions) {
       long onum = extension.onum;
-      ObjectLocks locks = rwLocks.get(onum);
-      if (locks != null) {
-        synchronized (locks) {
-          locks.unlockForSoftWrite(tx.tid);
-
-          if (!locks.isLocked()) rwLocks.remove(onum, locks);
-        }
-      }
+      rwLocks.releaseSoftWriteLock(onum, tx.tid, tx.owner);
     }
   }
 
@@ -921,16 +853,17 @@
 
   public final SerializedObject waitForUpdate(long onum, int version)
       throws AccessException {
-    synchronized (objectLocksFor(onum)) {
-      while (getVersion(onum) <= version) {
-        try {
-          objectLocksFor(onum).wait();
-        } catch (InterruptedException e) {
-          STORE_TRANSACTION_LOGGER.log(Level.SEVERE,
-              "Handling Wait For Update Message interrupted! {0}", e);
-        }
-      }
-    }
+    // TODO: this is now defunct, is there a new way to do this?
+    //synchronized (objectLocksFor(onum)) {
+    //  while (getVersion(onum) <= version) {
+    //    try {
+    //      objectLocksFor(onum).wait();
+    //    } catch (InterruptedException e) {
+    //      STORE_TRANSACTION_LOGGER.log(Level.SEVERE,
+    //          "Handling Wait For Update Message interrupted! {0}", e);
+    //    }
+    //  }
+    //}
     return read(onum);
   }
 }
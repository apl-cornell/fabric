package fabric.store.db;

import static fabric.common.Logging.STORE_TRANSACTION_LOGGER;

import java.io.DataOutput;
import java.io.IOException;
import java.io.ObjectInputStream;
import java.security.PrivateKey;
import java.util.ArrayList;
import java.util.Collection;
import java.util.HashMap;
import java.util.Iterator;
import java.util.List;
import java.util.Map;
import java.util.Set;
import java.util.logging.Level;

import javax.security.auth.x500.X500Principal;

import fabric.common.FastSerializable;
import fabric.common.ONumConstants;
import fabric.common.SerializedObject;
import fabric.common.SysUtil;
import fabric.common.Threading;
import fabric.common.exceptions.AccessException;
import fabric.common.net.RemoteIdentity;
import fabric.common.util.ConcurrentLongKeyHashMap;
import fabric.common.util.ConcurrentLongKeyMap;
import fabric.common.util.LongHashSet;
import fabric.common.util.LongIterator;
import fabric.common.util.LongKeyMap;
import fabric.common.util.LongSet;
import fabric.common.util.Oid;
import fabric.common.util.OidKeyHashMap;
import fabric.common.util.Pair;
import fabric.lang.security.NodePrincipal;
import fabric.lang.security.Principal;
import fabric.store.InProcessStore;
import fabric.store.SubscriptionManager;
import fabric.worker.LocalStore;
import fabric.worker.RemoteStore;
import fabric.worker.Store;
import fabric.worker.TransactionPrepareFailedException;
import fabric.worker.Worker;
import fabric.worker.metrics.ExpiryExtension;
import fabric.worker.remote.RemoteWorker;

/**
 * <p>
 * An ObjectDB encapsulates the persistent state of the Store. It is responsible
 * for storing and retrieving objects, and also for checking permissions.
 * </p>
 * <p>
 * The ObjectDB interface is designed to support a two-phase commit protocol.
 * Consequently to insert or modify an object, users must first call the
 * prepare() method, passing in the set of objects to update. These objects will
 * be stored, but will remain unavailable until the commit() method is called
 * with the returned transaction identifier.
 * </p>
 * <p>
 * In general, implementations of ObjectDB are not thread-safe. Only
 * TransactionManager should be interacting directly with ObjectDB
 * implementations; it is responsible for ensuring safe use of ObjectDB.
 * </p>
 * <p>
 * All ObjectDB implementations should provide a constructor which takes the
 * name of the store and its private key, and opens the appropriate back-end
 * database if it exists, or creates it if it doesn't exist.
 * </p>
 */
public abstract class ObjectDB {
  private static final int INITIAL_OBJECT_VERSION_NUMBER = 1;
  /**
   * The store's name.
   */
  protected final String name;

  /**
   * The store's object grouper.
   */
  private final ObjectGrouper objectGrouper;

  public static enum UpdateMode {
    CREATE, WRITE
  }

  /**
   * The data stored for a partially prepared transaction.
   */
  protected static final class PendingTransaction
      implements FastSerializable, Iterable<Long> {
    public final long tid;
    public final Principal owner;
    public final Collection<Long> reads;

    /**
     * Objects that have been created.
     */
    public final Collection<SerializedObject> creates;

    /**
     * Objects that have been modified.
     */
    public final Collection<SerializedObject> writes;

    /**
     * Extensions to apply
     */
    public final Collection<ExpiryExtension> extensions;

    /**
     * Extensions that this will trigger.
     * Pair is first onums on the store to be extended, second the onums for
     * values here that should be shipped with the extension message.
     */
    public final Map<Store, Pair<LongSet, LongSet>> extensionsTriggered;

    PendingTransaction(long tid, Principal owner) {
      this.tid = tid;
      this.owner = owner;
      this.reads = new ArrayList<>();
      this.creates = new ArrayList<>();
      this.writes = new ArrayList<>();
      this.extensions = new ArrayList<>();
      this.extensionsTriggered = new HashMap<>();
    }

    /**
     * Deserialization constructor.
     */
    public PendingTransaction(ObjectInputStream in) throws IOException {
      this.tid = in.readLong();

      if (in.readBoolean()) {
        Store store = Worker.getWorker().getStore(in.readUTF());
        this.owner = new Principal._Proxy(store, in.readLong());
      } else {
        this.owner = null;
      }

      int size = in.readInt();
      this.reads = new ArrayList<>(size);
      for (int i = 0; i < size; i++)
        reads.add(in.readLong());

      int createsSize = in.readInt();
      this.creates = new ArrayList<>(createsSize);

      int writesSize = in.readInt();
      this.writes = new ArrayList<>(writesSize);

      int extensionsSize = in.readInt();
      this.extensions = new ArrayList<>(extensionsSize);

      int extensionsTriggeredSize = in.readInt();
      this.extensionsTriggered = new HashMap<>();

      if (in.readBoolean()) {
        for (int i = 0; i < createsSize; i++)
          creates.add(new SerializedObject(in));

        for (int i = 0; i < writesSize; i++)
          writes.add(new SerializedObject(in));

        for (int i = 0; i < extensionsSize; i++) {
          extensions.add(new ExpiryExtension(in));
        }

        for (int i = 0; i < extensionsTriggeredSize; i++) {
          Store s = Worker.getWorker().getStore(in.readUTF());
          int onumsSize = in.readInt();
          int updatesSize = in.readInt();
          extensionsTriggered.put(s, new Pair<LongSet, LongSet>(
              new LongHashSet(onumsSize), new LongHashSet(updatesSize)));
          for (int j = 0; j < onumsSize; j++) {
            extensionsTriggered.get(s).first.add(in.readLong());
          }
          for (int j = 0; j < updatesSize; j++) {
            extensionsTriggered.get(s).second.add(in.readLong());
          }
        }
      }
    }

    /**
     * Returns an iterator of onums involved in this transaction.
     */
    @Override
    public Iterator<Long> iterator() {
      return new Iterator<Long>() {
        private Iterator<Long> readIt = reads.iterator();
        private Iterator<SerializedObject> createIt = creates.iterator();
        private Iterator<SerializedObject> writeIt = writes.iterator();
        private Iterator<ExpiryExtension> extensionsIt = extensions.iterator();

        @Override
        public boolean hasNext() {
          return readIt.hasNext() || createIt.hasNext() || writeIt.hasNext()
              || extensionsIt.hasNext();
        }

        @Override
        public Long next() {
          if (readIt.hasNext()) return readIt.next();
          if (createIt.hasNext()) return createIt.next().getOnum();
          if (writeIt.hasNext()) return writeIt.next().getOnum();
          return extensionsIt.next().onum;
        }

        @Override
        public void remove() {
          throw new UnsupportedOperationException();
        }
      };
    }

    /**
     * Serializes this object out to the given output stream.
     */
    @Override
    public void write(DataOutput out) throws IOException {
      writeCommon(out);

      // Indicate that contents of modData will follow.
      out.writeBoolean(true);

      for (SerializedObject obj : creates)
        obj.write(out);

      for (SerializedObject obj : writes)
        obj.write(out);

      for (ExpiryExtension extension : extensions) {
        extension.write(out);
      }

      for (Store s : extensionsTriggered.keySet()) {
        out.writeUTF(s.name());
        Pair<LongSet, LongSet> sub = extensionsTriggered.get(s);
        out.writeInt(sub.first.size());
        out.writeInt(sub.second.size());
        for (LongIterator it = sub.first.iterator(); it.hasNext();) {
          out.writeLong(it.next());
        }
        for (LongIterator it = sub.second.iterator(); it.hasNext();) {
          out.writeLong(it.next());
        }
      }
    }

    /**
     * Serializes this PendingTransaction out to the given output stream, whilst
     * omitting data about the objects that have been modified or created.
     */
    void writeNoModData(DataOutput out) throws IOException {
      writeCommon(out);

      // Indicate that contents of modData will not follow.
      out.writeBoolean(false);
    }

    /**
     * Writes everything but contents of modData.
     */
    private void writeCommon(DataOutput out) throws IOException {
      out.writeLong(tid);

      out.writeBoolean(owner != null);
      if (owner != null) {
        out.writeUTF(owner.$getStore().name());
        out.writeLong(owner.$getOnum());
      }

      out.writeInt(reads.size());
      for (Long onum : reads)
        out.writeLong(onum);

      out.writeInt(creates.size());
      out.writeInt(writes.size());
      out.writeInt(extensions.size());
      out.writeInt(extensionsTriggered.size());
    }
  }

  /**
   * <p>
   * The table of partially prepared transactions. Note that this does not need
   * to be saved to stable storage, since we only need to persist transactions
   * that are fully prepared.
   * </p>
   * <p>
   * Maps tids to principal oids to PendingTransactions.
   * </p>
   */
  protected final ConcurrentLongKeyMap<OidKeyHashMap<PendingTransaction>> pendingByTid;

  /**
   * Maps onums to ObjectLocks. This should be recomputed from the set of
   * prepared transactions when restoring from stable storage.
   */
  protected final ConcurrentLongKeyMap<ObjectLocks> rwLocks;

  protected ObjectDB(String name, PrivateKey privateKey) {
    this.name = name;
    this.pendingByTid = new ConcurrentLongKeyHashMap<>();
    this.rwLocks = new ConcurrentLongKeyHashMap<>();
    this.objectGrouper = new ObjectGrouper(this, privateKey);
  }

  /**
   * Opens a new transaction.
   *
   * @param worker
   *          the worker under whose authority the transaction is running.
   * @throws AccessException
   *           if the worker has insufficient privileges.
   */
  public final void beginTransaction(long tid, Principal worker)
      throws AccessException {
    // Ensure pendingByTid has a submap for the given TID.
    while (true) {
      OidKeyHashMap<PendingTransaction> submap = new OidKeyHashMap<>();
      OidKeyHashMap<PendingTransaction> existingSubmap =
          pendingByTid.putIfAbsent(tid, submap);
      if (existingSubmap != null) submap = existingSubmap;

      synchronized (submap) {
        submap.put(worker, new PendingTransaction(tid, worker));
      }

      // Ensure the submap wasn't removed out from under us.
      if (pendingByTid.get(tid) == submap) return;
    }
  }

  /**
   * Prepares a read against the database.
   *
   * @param tid
   *          the identifier for the transaction preparing the read.
   * @param worker
   *          the worker preparing the read.
   * @param onum
   *          the object number that was read.
   * @param version
   *          the version that was read.
   * @param versionConflicts
   *          a map containing the transaction's version-conflict information.
   *          If the object read was out of date, then a new entry will be added
   *          to this map, binding the object's onum to its current version.
   */
  public final void prepareRead(long tid, Principal worker, long onum,
      int version, long expiry, LongKeyMap<SerializedObject> versionConflicts,
      LongKeyMap<Long> longerContracts)
      throws TransactionPrepareFailedException {
    // First, lock the object.
    try {
      objectLocksFor(onum).lockForRead(tid, worker);
    } catch (UnableToLockException e) {
      throw new TransactionPrepareFailedException(versionConflicts,
<<<<<<< HEAD
          longerContracts, read(onum).getClassName() + " " + onum
              + " has been write-locked by an uncommitted transaction.");
=======
          "Object " + onum + " has been locked by an uncommitted transaction.");
>>>>>>> 99d04f1e
    }

    // Register that the transaction has locked the object.
    OidKeyHashMap<PendingTransaction> submap = pendingByTid.get(tid);

    synchronized (submap) {
      submap.get(worker).reads.add(onum);
    }

    // Check version numbers.
    int curVersion;
    long curExpiry;
    try {
      curVersion = getVersion(onum);
      curExpiry = getExpiry(onum);
    } catch (AccessException e) {
      throw new TransactionPrepareFailedException(versionConflicts,
          longerContracts, e.getMessage());
    }

    if (curVersion != version) {
      versionConflicts.put(onum, read(onum));
    } else if (curExpiry > expiry) {
      longerContracts.put(onum, curExpiry);
    }
  }

  /**
   * Prepares a create/write against the database.
   *
   * @param tid
   *          the identifier for the transaction preparing the create/write.
   * @param worker
   *          the worker preparing the create/write.
   * @param obj
   *          the modified object.
   * @param versionConflicts
   *          a map containing the transaction's version-conflict information.
   *          If the object modified was out of date, then a new entry will be
   *          added to this map, binding the object's onum to its current
   *          version.
   */
  public final void prepareUpdate(long tid, Principal worker,
      SerializedObject obj, LongKeyMap<SerializedObject> versionConflicts,
      LongKeyMap<Long> longerContracts, UpdateMode mode)
      throws TransactionPrepareFailedException {
    long onum = obj.getOnum();

    // First, lock the object.
    try {
      objectLocksFor(onum).lockForWrite(tid);
    } catch (UnableToLockException e) {
      throw new TransactionPrepareFailedException(versionConflicts,
<<<<<<< HEAD
          longerContracts, obj.getClassName() + " " + onum
              + " has been locked by an uncommitted transaction.");
=======
          "Object " + onum + " has been locked by an uncommitted transaction.");
>>>>>>> 99d04f1e
    }

    // Record the updated object. Doing so will also register that the
    // transaction has locked the object.
    OidKeyHashMap<PendingTransaction> submap = pendingByTid.get(tid);

    switch (mode) {
    case CREATE:
      synchronized (submap) {
        submap.get(worker).creates.add(obj);
      }

      // Make sure the onum doesn't already exist in the database.
      if (exists(onum)) {
        throw new TransactionPrepareFailedException(versionConflicts,
<<<<<<< HEAD
            longerContracts, "Object " + onum + " already exists.");
=======
            "Object " + onum + " already exists.");
>>>>>>> 99d04f1e
      }

      // Set the object's initial version number.
      obj.setVersion(INITIAL_OBJECT_VERSION_NUMBER);
      return;

    case WRITE:
      synchronized (submap) {
        submap.get(worker).writes.add(obj);
      }

      // Read the old copy from the database.
      SerializedObject storeCopy = read(onum);

      // Check version numbers.
      int storeVersion = storeCopy.getVersion();
      int workerVersion = obj.getVersion();
      if (storeVersion != workerVersion) {
        versionConflicts.put(onum, storeCopy);
        return;
      }

      // Update the version number on the prepared copy of the object
      obj.setVersion(storeVersion + 1);
      return;
    }

    throw new InternalError("Unknown update mode.");
  }

  /**
   * Prepares an extension against the database.
   *
   * @param tid
   *          the identifier for the transaction preparing the create/write.
   * @param worker
   *          the worker preparing the create/write.
   * @param extension
   *          the modified object.
   * @param versionConflicts
   *          a map containing the transaction's version-conflict information.
   *          If the object modified was out of date, then a new entry will be
   *          added to this map, binding the object's onum to its current
   *          version.
   * @param longerContracts
   *          the running set of contracts to send back to the worker which have
   *          a later expiry than the worker has.
   */
  public final void prepareExtension(long tid, Principal worker,
      ExpiryExtension extension, LongKeyMap<SerializedObject> versionConflicts,
      LongKeyMap<Long> longerContracts)
      throws TransactionPrepareFailedException {
    long onum = extension.onum;

    // First, read lock the object
    try {
      objectLocksFor(onum).lockForSoftWrite(tid);
      objectLocksFor(onum).lockForRead(tid, worker);
    } catch (UnableToLockException e) {
      throw new TransactionPrepareFailedException(versionConflicts,
          longerContracts,
          "Object " + onum + " has been locked by an uncommitted transaction.");
    }

    // Record the updated object. Doing so will also register that the
    // transaction has locked the object.
    OidKeyHashMap<PendingTransaction> submap = pendingByTid.get(tid);

    synchronized (submap) {
      // Act as both a read and an extension.
      submap.get(worker).reads.add(onum);
      submap.get(worker).extensions.add(extension);
    }

    // Check version numbers.
    SerializedObject storeCopy = read(onum);
    int storeVersion = storeCopy.getVersion();
    int workerVersion = extension.version;
    if (storeVersion != workerVersion) {
      versionConflicts.put(onum, storeCopy);
      return;
    }

    // Check if this is a "real" extension, otherwise we skip it.
    long curExpiry = storeCopy.getExpiry();
    if (curExpiry >= extension.expiry) {
      if (curExpiry > extension.expiry) {
        longerContracts.put(onum, curExpiry);
      }
      // Only a read, demote from an extension.
      synchronized (submap) {
        submap.get(worker).extensions.remove(extension);
      }
      objectLocksFor(onum).unlockForSoftWrite(tid);
      return;
    }
  }

  /**
   * Prepares an extension against the database.
   *
   * @param tid
   *          the identifier for the transaction preparing the create/write.
   * @param worker
   *          the worker preparing the create/write.
   */
  public final void prepareDelayedExtensions(long tid, Principal worker,
      LongKeyMap<Set<Oid>> extensionsTriggered, LongSet delayedExtensions) {
    // Record the extension triggering object, updating maps of triggered values
    // to updates. Doing so will also register that the transaction has locked
    // the object.
    OidKeyHashMap<PendingTransaction> submap = pendingByTid.get(tid);
    for (LongIterator it = extensionsTriggered.keySet().iterator(); it
        .hasNext();) {
      long onum = it.next();
      for (Oid o : extensionsTriggered.get(onum)) {
        synchronized (submap) {
          if (!submap.get(worker).extensionsTriggered.containsKey(o.store)) {
            submap.get(worker).extensionsTriggered.put(o.store,
                new Pair<LongSet, LongSet>(new LongHashSet(),
                    new LongHashSet()));
          }
          submap.get(worker).extensionsTriggered.get(o.store).first.add(o.onum);
          submap.get(worker).extensionsTriggered.get(o.store).second.add(onum);
        }
      }
    }
    // Add the extensions to trigger on this store with no trigger objects.
    for (LongIterator it = delayedExtensions.iterator(); it.hasNext();) {
      Store curStore = Worker.getWorker().getStore(Worker.getWorkerName());
      if (!submap.get(worker).extensionsTriggered.containsKey(curStore)) {
        submap.get(worker).extensionsTriggered.put(curStore,
            new Pair<LongSet, LongSet>(new LongHashSet(), new LongHashSet()));
      }
      submap.get(worker).extensionsTriggered.get(curStore).first.add(it.next());
    }
  }

  /**
   * Obtains the ObjectLocks for a given onum, creating one if it doesn't
   * already exist.
   */
  private ObjectLocks objectLocksFor(long onum) {
    ObjectLocks newLocks = new ObjectLocks();
    ObjectLocks curLocks = rwLocks.putIfAbsent(onum, newLocks);

    if (curLocks != null) return curLocks;
    return newLocks;
  }

  /**
   * Rolls back a partially prepared transaction. (i.e., one for which
   * finishPrepare() has yet to be called.)
   */
  public final void abortPrepare(long tid, Principal worker) {
    OidKeyHashMap<PendingTransaction> submap = pendingByTid.get(tid);

    synchronized (submap) {
      unpin(submap.remove(worker));
      if (submap.isEmpty()) pendingByTid.remove(tid, submap);
    }
  }

  /**
   * <p>
   * Notifies the database that the given transaction is finished preparing. The
   * transaction is not considered to be prepared until this is called. After
   * calling this method, there should not be any further calls to
   * registerRead() or registerUpdate() for the given transaction. This method
   * MUST be called before calling commit().
   * </p>
   * <p>
   * Upon receiving this call, the object database should save the prepared
   * transaction to stable storage so that it can be recovered in case of
   * failure.
   * </p>
   */
  public abstract void finishPrepare(long tid, Principal worker);

  /**
   * Causes the objects prepared in transaction [tid] to be committed. The
   * changes will hereafter be visible to read.
   *
   * @param tid
   *          the transaction id
   * @param workerIdentity
   *          the remote worker that is performing the commit
   * @throws AccessException
   *           if the principal differs from the caller of prepare()
   */
  public abstract void commit(long tid,
      RemoteIdentity<RemoteWorker> workerIdentity, SubscriptionManager sm)
      throws AccessException;

  /**
   * Causes the objects prepared in transaction [tid] to be discarded.
   *
   * @param tid
   *          the transaction id
   * @param worker
   *          the principal requesting the rollback
   * @throws AccessException
   *           if the principal differs from the caller of prepare()
   */
  public abstract void rollback(long tid, Principal worker)
      throws AccessException;

  /**
   * Returns the object stored at a particular onum.
   *
   * @param onum
   *          the identifier
   * @return the object or null if no object exists at the given onum
   */
  public abstract SerializedObject read(long onum);

  /**
   * Returns a GroupContainer for the object stored at a particular onum.
   */
  public final GroupContainer readGroup(long onum) {
    return objectGrouper.getGroup(onum);
  }

  /**
   * Returns the version number on the object stored at a particular onum.
   *
   * @throws AccessException
   *           if no object exists at the given onum.
   */
  public int getVersion(long onum) throws AccessException {
    SerializedObject obj = read(onum);
    if (obj == null) throw new AccessException(name, onum);

    return obj.getVersion();
  }

  /**
   * Returns the expiry on the object stored at a particular onum.
   *
   * @throws AccessException
   *           if no object exists at the given onum.
   */
  public long getExpiry(long onum) throws AccessException {
    SerializedObject obj = read(onum);
    if (obj == null) throw new AccessException(name, onum);

    return obj.getExpiry();
  }

  /**
   * Performs operations in response to a committed object update. Removes from
   * cache the glob associated with the onum and notifies the subscription
   * manager, as well as any waiting clients, of the update.
   *
   * @param onum
   *          the onum of the object that was updated.
   * @param worker
   *          the worker that performed the update.
   */
  protected final void notifyCommittedUpdates(SubscriptionManager sm,
      LongSet onums, RemoteWorker worker) {
    // Remove from the glob table the glob associated with the onum.
    LongSet groupOnums = new LongHashSet();
    for (LongIterator iter = onums.iterator(); iter.hasNext();) {
      long onum = iter.next();
      if (Worker.getWorker().config.useSubscriptions) {
        // Make sure the worker performing these updates is subscribed to future
        // updates.
        // TODO: Running it as a dissem subscription right now... that should be
        // revisited.
        sm.subscribe(onum, worker, true);
      }
      if (!groupOnums.contains(onum)) {
        LongSet group = objectGrouper.removeGroup(onum);
        if (group != null) groupOnums.addAll(group);
      }
    }

    synchronized (objectLocksFor(onum)) {
      objectLocksFor(onum).notifyAll();
    }

    if (Worker.getWorker().config.useSubscriptions) {
      // Notify the subscription manager that the group has been updated.
      sm.notifyUpdate(groupOnums, worker);
    }
  }

  /**
   * Sends extension messages that were triggered by a successful commit.
   *
   * @param tid
   *    tid to send triggered extensions for.
   */
  protected final void sendTriggeredExtensions(long tid) {
    OidKeyHashMap<PendingTransaction> submap = pendingByTid.get(tid);
    synchronized (submap) {
      for (PendingTransaction p : submap.values()) {
        for (final Map.Entry<Store, Pair<LongSet, LongSet>> e : p.extensionsTriggered
            .entrySet()) {
          final Store s = e.getKey();
          final LongSet delayedOnums = e.getValue().first;
          final LongSet updatedOnums = e.getValue().second;
          Threading.getPool().submit(new Runnable() {
            @Override
            public void run() {
              Map<RemoteStore, Collection<SerializedObject>> updates =
                  new HashMap<>();
              if (!(s instanceof InProcessStore)
                  && !(s instanceof LocalStore)) {
                // Only bother to package things up when it's going to a
                // distinct node.
                List<SerializedObject> updateVals =
                    new ArrayList<>(updatedOnums.size());
                for (LongIterator it = updatedOnums.iterator(); it.hasNext();) {
                  updateVals.add(read(it.next()));
                }
                updates.put(Worker.getWorker().getStore(Worker.getWorkerName()),
                    updateVals);
              }
              s.sendExtensions(delayedOnums, updates);
            }
          });
        }
      }
    }
  }

  /**
   * Determines whether an onum has an outstanding uncommitted conflicting
   * change or read. Outstanding uncommitted changes are always considered
   * conflicting. Outstanding uncommitted reads are considered conflicting if
   * they are by transactions whose tid is different from the one given.
   *
   * @param onum
   *          the object number in question
   */
  public final boolean isPrepared(long onum, long tid) {
    ObjectLocks locks = rwLocks.get(onum);

    if (locks == null) return false;

    synchronized (locks) {
      if (locks.writeLock != null) return true;

      if (locks.readLocks.isEmpty()) return false;
      if (locks.readLocks.size() > 1) return true;
      return !locks.readLocks.containsKey(tid);
    }
  }

  /**
   * Determines whether an onum has outstanding uncommitted changes.
   *
   * @param onum
   *          the object number in question
   * @return true if the object has been changed by a transaction that hasn't
   *         been committed or rolled back.
   */
  public final boolean isWritten(long onum) {
    ObjectLocks locks = rwLocks.get(onum);

    if (locks == null) return false;

    synchronized (locks) {
      return locks.writeLock != null;
    }
  }

  /**
   * Adjusts rwLocks to account for the fact that the given transaction is about
   * to be committed or aborted.
   */
  protected final void unpin(PendingTransaction tx) {
    for (long readOnum : tx.reads) {
      ObjectLocks locks = rwLocks.get(readOnum);
      if (locks != null) {
        synchronized (locks) {
          locks.unlockForRead(tx.tid, tx.owner);

          if (!locks.isLocked()) rwLocks.remove(readOnum, locks);
        }
      }
    }

    for (SerializedObject update : SysUtil.chain(tx.creates, tx.writes)) {
      long onum = update.getOnum();
      ObjectLocks locks = rwLocks.get(onum);
      if (locks != null) {
        synchronized (locks) {
          locks.unlockForWrite(tx.tid);

          if (!locks.isLocked()) rwLocks.remove(onum, locks);
        }
      }
    }

    for (ExpiryExtension extension : tx.extensions) {
      long onum = extension.onum;
      ObjectLocks locks = rwLocks.get(onum);
      if (locks != null) {
        synchronized (locks) {
          locks.unlockForSoftWrite(tx.tid);

          if (!locks.isLocked()) rwLocks.remove(onum, locks);
        }
      }
    }
  }

  /**
   * <p>
   * Returns a set of onums that aren't currently occupied. The ObjectDB may
   * return the same onum more than once from this method, althogh doing so
   * would encourage collisions. There is no assumption of unpredictability or
   * randomness about the returned ids.
   * </p>
   * <p>
   * The returned onums should be packed in the lower 48 bits. We assume that
   * the object database is never full, and can always provide new onums
   * </p>
   *
   * @param num
   *          the number of onums to return
   * @return num fresh onums
   */
  public abstract long[] newOnums(int num);

  /**
   * Checks whether an object with the corresponding onum exists, in either
   * prepared or committed form.
   *
   * @param onum
   *          the onum of to check
   * @return true if an object exists for onum
   */
  public abstract boolean exists(long onum);

  /**
   * Returns the name of this store.
   */
  public final String getName() {
    return name;
  }

  /**
   * Gracefully shuts down the object database.
   *
   * @throws IOException
   */
  public abstract void close() throws IOException;

  /**
   * Determines whether the object database has been initialized.
   */
  protected abstract boolean isInitialized();

  /**
   * Sets a flag to indicate that the object database has been initialized.
   */
  protected abstract void setInitialized();

  /**
   * Ensures that the object database has been properly initialized. This
   * creates, for example, the name-service map and the store's principal, if
   * they do not already exist in the database.
   */
  public final void ensureInit() {
    if (isInitialized()) return;

    final Store store = Worker.getWorker().getStore(name);

    Worker.runInSubTransaction(new Worker.Code<Void>() {
      @SuppressWarnings("deprecation")
      @Override
      public Void run() {
        // No need to initialize global constants here, as those objects will be
        // supplied by the workers' local store.
        String principalName = new X500Principal("CN=" + name).getName();
        NodePrincipal._Impl principal =
            (NodePrincipal._Impl) new NodePrincipal._Impl(store)
                .fabric$lang$security$NodePrincipal$(principalName).fetch();
        principal.$forceRenumber(ONumConstants.STORE_PRINCIPAL);

        // Create the label {store->_; store<-_} for the root map.
        // XXX above not done. HashMap needs to be parameterized on labels.
        fabric.util.HashMap._Impl map =
            (fabric.util.HashMap._Impl) new fabric.util.HashMap._Impl(store)
                .fabric$util$HashMap$().fetch();
        map.$forceRenumber(ONumConstants.ROOT_MAP);

        return null;
      }
    });

    setInitialized();
  }

  public final SerializedObject waitForUpdate(long onum, int version)
      throws AccessException {
    synchronized (objectLocksFor(onum)) {
      while (getVersion(onum) <= version) {
        try {
          objectLocksFor(onum).wait();
        } catch (InterruptedException e) {
          STORE_TRANSACTION_LOGGER.log(Level.SEVERE,
              "Handling Wait For Update Message interrupted! {0}", e);
        }
      }
    }
    return read(onum);
  }
}<|MERGE_RESOLUTION|>--- conflicted
+++ resolved
@@ -358,12 +358,8 @@
       objectLocksFor(onum).lockForRead(tid, worker);
     } catch (UnableToLockException e) {
       throw new TransactionPrepareFailedException(versionConflicts,
-<<<<<<< HEAD
           longerContracts, read(onum).getClassName() + " " + onum
               + " has been write-locked by an uncommitted transaction.");
-=======
-          "Object " + onum + " has been locked by an uncommitted transaction.");
->>>>>>> 99d04f1e
     }
 
     // Register that the transaction has locked the object.
@@ -417,12 +413,8 @@
       objectLocksFor(onum).lockForWrite(tid);
     } catch (UnableToLockException e) {
       throw new TransactionPrepareFailedException(versionConflicts,
-<<<<<<< HEAD
           longerContracts, obj.getClassName() + " " + onum
               + " has been locked by an uncommitted transaction.");
-=======
-          "Object " + onum + " has been locked by an uncommitted transaction.");
->>>>>>> 99d04f1e
     }
 
     // Record the updated object. Doing so will also register that the
@@ -438,11 +430,7 @@
       // Make sure the onum doesn't already exist in the database.
       if (exists(onum)) {
         throw new TransactionPrepareFailedException(versionConflicts,
-<<<<<<< HEAD
             longerContracts, "Object " + onum + " already exists.");
-=======
-            "Object " + onum + " already exists.");
->>>>>>> 99d04f1e
       }
 
       // Set the object's initial version number.
@@ -719,10 +707,9 @@
         LongSet group = objectGrouper.removeGroup(onum);
         if (group != null) groupOnums.addAll(group);
       }
-    }
-
-    synchronized (objectLocksFor(onum)) {
-      objectLocksFor(onum).notifyAll();
+      synchronized (objectLocksFor(onum)) {
+        objectLocksFor(onum).notifyAll();
+      }
     }
 
     if (Worker.getWorker().config.useSubscriptions) {

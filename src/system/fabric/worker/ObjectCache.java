package fabric.worker;

import java.lang.reflect.Constructor;
import java.lang.reflect.InvocationTargetException;
import java.util.ArrayList;
import java.util.List;

import fabric.common.Logging;
import fabric.common.ObjectGroup;
import fabric.common.SerializedObject;
import fabric.common.Surrogate;
import fabric.common.VersionWarranty;
import fabric.common.VersionWarranty.Binding;
import fabric.common.exceptions.InternalError;
import fabric.common.util.LongHashSet;
import fabric.common.util.LongIterator;
import fabric.common.util.LongKeyCache;
import fabric.common.util.LongSet;
import fabric.common.util.Pair;
import fabric.lang.FClass;
import fabric.lang.Object;
import fabric.lang.Object._Impl;
import fabric.lang.security.ConfPolicy;
import fabric.lang.security.Label;

/**
 * A per-store object cache. This class is thread safe.
 */
public final class ObjectCache {
  /**
   * Entries hold either an _Impl or a SerializedObject (but not both). This
   * class is thread safe.
   * <p>
   * Possible states:
   * <ol>
   * <li><b>overridden:</b> <code>next</code> is non-null, <code>impl</code> and
   * <code>serialized</code> are null (the entry in <code>next</code> should be
   * used instead of this)
   * <ul>
   * <li>This is done because we maintain the invariant that exactly one Entry
   * object is associated with any given _Impl or SerializedObject.</li>
   * </ul>
   * </li>
   * <li><b>serialized:</b> <code>impl</code> and <code>next</code> are null,
   * <code>serialized</code> and <code>store</code> are non-null</li>
   * <li><b>deserialized:</b> <code>serialized</code> and <code>next</code> are
   * null, <code>impl</code> is non-null</li>
   * <li><b>evicted:</b> <code>impl</code>, <code>serialized</code>, and
   * <code>next</code> are null
   * </ol>
   * <p>
   */
  public static final class Entry {
    private Object._Impl impl;
    private Store store;
    private Pair<SerializedObject, VersionWarranty> serialized;

    private Entry next;

    /**
     * Constructs an <code>Entry</code> object in <b>deserialized</b> state.
     */
    public Entry(Object._Impl obj) {
      this.impl = obj;

      this.store = null;
      this.serialized = null;
      this.next = null;
    }

    /**
     * Constructs an <code>Entry</code> object in <b>serialized</b> state.
     */
    private Entry(Store store, Pair<SerializedObject, VersionWarranty> obj) {
      this.impl = null;

      this.store = store;
      if (obj.second == null) {
        new InternalError();
      }
      this.serialized = obj;
      this.next = null;
    }

    /**
     * Flattens chains of <code>next</code> links. Ensures either
     * <code>next</code> or <code>next.next</code> is null.
     */
    private synchronized void snapNextLinks() {
      if (next == null) return;
      synchronized (next) {
        if (next.next != null) {
          next.snapNextLinks();
          next = next.next;
        }
      }
    }

    /**
     * Ensures this entry is not in <b>serialized</b> state.
     * <p>
     * When this method returns, either <code>next</code> or
     * <code>next.next</code> is null.
     */
    private synchronized void ensureDeserialized() {
      if (next != null) {
        // Entry is overridden.
        synchronized (next) {
          next.ensureDeserialized();
          if (next.next != null) next = next.next;
        }
        return;
      }

      if (impl != null || serialized == null) {
        // This entry is either already deserialized or has been evicted.
        return;
      }

      // This entry is in serialized state. Deserialize.
      // XXX BEGIN HACK FOR OAKLAND 2012 TIMING STUFF
      boolean fclass =
          FClass.class.getName().equals(serialized.first.getClassName());
      if (fclass) {
        Logging.TIMING_LOGGER.fine("Start deserializing FClass ("
            + serialized.first.size() + " bytes)");
      }
      try {
        // XXX END HACK FOR OAKLAND 2012 TIMING STUFF
        _Impl impl = serialized.first.deserialize(store, serialized.second);
        next = impl.$cacheEntry;
        store = null;
        serialized = null;
        impl.$getStore().cache(impl);
        // XXX BEGIN HACK FOR OAKLAND 2012 TIMING STUFF
      } finally {
        if (fclass) {
          Logging.TIMING_LOGGER.fine("Done deserializing FClass ("
              + ((FClass) next.impl).getName() + ")");
        }
      }
      // XXX END HACK FOR OAKLAND 2012 TIMING STUFF
    }

    /**
     * Ensures either this entry represents a non-Surrogate object or
     * <code>next</code> does. Assumes this entry hasn't been evicted.
     */
    private synchronized void resolveSurrogates() {
      if (next != null) {
        // Entry is overridden.
        synchronized (next) {
          next.resolveSurrogates();
          if (next.next != null) next = next.next;
        }
        return;
      }

      if (impl != null) {
        if (!(impl instanceof Surrogate)) return;

        Surrogate surrogate = (Surrogate) impl;
        next = new Object._Proxy(surrogate.store, surrogate.onum).fetchEntry();
      } else if (serialized.first.isSurrogate()) {
        next =
            serialized.first.deserialize(store, serialized.second, false).$cacheEntry;
      } else {
        return;
      }

      synchronized (next) {
        next.resolveSurrogates();
        if (next.next != null) next = next.next;
      }
    }

    /**
     * Determines whether this entry is <b>evicted</b>.
     */
    private synchronized boolean isEvicted() {
      if (next != null) {
        if (!next.isEvicted()) return false;

        next = null;
        return true;
      }

      return impl == null && serialized == null;
    }

    /**
     * Evicts this entry (but does not remove it from its corresponding table).
     */
    private void evict() {
      if (isLocalStoreObject()) {
        throw new InternalError("Local-store objects cannot be evicted.");
      }

      if (isEvicted()) return;

      Entry entry = this;
      while (entry != null) {
        synchronized (entry) {
          if (entry.impl != null) {
            entry.impl.$ref.clear();
            entry.impl.$ref.depin();
            entry.impl = null;
          }

          Entry next = entry.next;
          entry.store = null;
          entry.serialized = null;
          entry.next = null;

          entry = next;
        }
      }
    }

    /**
     * @param deserialize
     *          whether to deserialize this entry if it's <b>serialized</b>.
     * @return the Impl for this entry. This will be null if this entry is
     *         <b>serialized<b> and <code>deserialize</code> is false, or if
     *         this entry is <b>evicted</b>.
     */
    public synchronized Object._Impl getImpl(boolean deserialize) {
      if (deserialize) ensureDeserialized();
      if (next != null) return next.getImpl(deserialize);
      return impl;
    }

    public synchronized boolean updateWarranty(int versionNumber,
        VersionWarranty warranty) {
      if (next != null) {
        return next.updateWarranty(versionNumber, warranty);
      } else if (impl != null) {
        if (impl.$version != versionNumber) return false;

        return impl.$readMapEntry.updateWarranty(warranty);
      } else if (serialized != null) {
        if (serialized.first.getVersion() != versionNumber) return false;

        if (warranty.expiresAfter(serialized.second)) {
          serialized.second = warranty;
        }
        return true;
      } else {
        return false;
      }
    }

    /**
     * Obtains a reference to the object's update label. (Returns null if this
     * entry has been evicted.
     */
    public synchronized Label getLabel() {
      if (isEvicted()) return null;

      Object._Impl impl = getImpl(false);
      if (impl != null) return impl.get$$updateLabel();

      // We have a serialized entry.
      resolveSurrogates();

      if (next != null) return next.getLabel();
      return new Label._Proxy(store, serialized.first.getUpdateLabelOnum());
    }

    /**
     * Obtains a reference to the object's access policy. (Returns null if this
     * entry has been evicted.
     */
    public synchronized ConfPolicy getAccessPolicy() {
      if (isEvicted()) return null;

      Object._Impl impl = getImpl(false);
      if (impl != null) return impl.get$$accessPolicy();

      // We have a serialized entry.
      resolveSurrogates();

      if (next != null) return next.getAccessPolicy();
      return new ConfPolicy._Proxy(store,
          serialized.first.getAccessPolicyOnum());
    }

    /**
     * Obtains a reference to the object's exact proxy. (Returns null if this
     * entry has been evicted.
     */
    public synchronized Object._Proxy getProxy() {
      if (isEvicted()) return null;

      Object._Impl impl = getImpl(false);
      if (impl != null) return impl.$getProxy();

      // We have a serialized entry.
      resolveSurrogates();

      if (next != null) return next.getProxy();

      Class<? extends Object._Proxy> proxyClass =
          serialized.first.getClassRef().toProxyClass();
      try {
        Constructor<? extends Object._Proxy> constructor =
            proxyClass.getConstructor(Store.class, long.class);
        return constructor.newInstance(store, serialized.first.getOnum());
      } catch (NoSuchMethodException e) {
        throw new InternalError(e);
      } catch (SecurityException e) {
        throw new InternalError(e);
      } catch (InstantiationException e) {
        throw new InternalError(e);
      } catch (IllegalAccessException e) {
        throw new InternalError(e);
      } catch (IllegalArgumentException e) {
        throw new InternalError(e);
      } catch (InvocationTargetException e) {
        throw new InternalError(e);
      }
    }

    /**
     * Determines whether this entry represents an object on the local store.
     */
    private synchronized boolean isLocalStoreObject() {
      if (next != null) return next.isLocalStoreObject();
      if (impl != null) return impl.$getStore().isLocalStore();
      return store != null && store.isLocalStore();
    }
  }

  private final LongKeyCache<Entry> entries;

  ObjectCache(String storeName) {
    this.entries = new LongKeyCache<Entry>();
  }

  /**
   * Obtains the cache entry for a given onum. If the return result is non-null,
   * it is guaranteed to not be evicted.
   */
  Entry get(long onum) {
    Entry entry = entries.get(onum);
    if (entry == null) return null;

    synchronized (entry) {
      if (entry.isEvicted()) {
        // Entry evicted. Remove from entries table.
        entries.remove(onum, entry);
        return null;
      }

      entry.snapNextLinks();

      if (entry.next != null) {
        // Snap the link to the overriding entry.
        entries.replace(onum, entry, entry.next);
        entry = entry.next;
      }
    }

    return entry;
  }

  void put(Object._Impl impl) {
    long onum = impl.$getOnum();

    while (true) {
      Entry existingEntry = entries.putIfAbsent(onum, impl.$cacheEntry);
      if (existingEntry == null) return;

      if (existingEntry.getImpl(false) != impl) {
        throw new InternalError("Conflicting cache entry");
      }

      if (entries.replace(onum, existingEntry, impl.$cacheEntry)) return;
    }
  }

  /**
   * @return the Entry inserted into the cache.
   */
  Entry put(Store store, Pair<SerializedObject, VersionWarranty> obj) {
    return putIfAbsent(store, obj, false);
  }

  /**
   * If there is not already an entry for the given object's onum, add the given
   * object to the cache.
   *
   * @param silenceConflicts if this is false and an entry already exists for
   *          the object, then an error is thrown.
   * @return the resulting cache entry associated with the object's onum.
   */
  private Entry putIfAbsent(Store store,
      Pair<SerializedObject, VersionWarranty> obj, boolean silenceConflicts) {
    long onum = obj.first.getOnum();

    Entry newEntry = new Entry(store, obj);
    Entry existingEntry = entries.putIfAbsent(onum, newEntry);
    if (existingEntry != null) {
      if (!silenceConflicts) {
        throw new InternalError("Conflicting cache entry");
      }

      return existingEntry;
    }

    return newEntry;
  }

  /**
   * Adds the contents of the given object group to the cache. Returns the entry
   * for the given onum.
   *
   * @param store the store from which the group was obtained.
   * @param group the group to add to the cache.
   * @param onum the onum of the entry to return. This should be a member of the
   *          given group.
   */
  Entry put(Store store, ObjectGroup group, long onum) {
    Entry result = null;
    for (Pair<SerializedObject, VersionWarranty> obj : group.objects().values()) {
      Entry curEntry = putIfAbsent(store, obj, true);
      if (result == null && onum == obj.first.getOnum()) {
        result = curEntry;
      }
    }

    if (result == null) throw new InternalError("Entry not found.");
    return result;
  }

  /**
   * Updates the cache with the given serialized object. If an object with the
   * given onum exists in cache, it is evicted and the given update is placed in
   * the cache.
   * 
   * @return true iff the cache had an existing entry for the object (regardless
   *          of whether such an entry was replaced).
   */
<<<<<<< HEAD
  void update(Store store, Pair<SerializedObject, VersionWarranty> update) {
    long onum = update.first.getOnum();
    Entry entry = entries.replace(onum, new Entry(store, update));
    if (entry != null) {
      entry.evict();
    }
=======
  boolean update(Store store, SerializedObject update) {
    long onum = update.getOnum();
    Entry curEntry = entries.get(onum);
    if (curEntry == null || curEntry.isEvicted()) return false;

    curEntry.evict();
    Entry newEntry = new Entry(store, update);
    entries.replace(onum, curEntry, newEntry);
    return true;
>>>>>>> fb5020f1
  }

  /**
   * Updates the cache with the given set of warranties.
   * 
   * @return the set of onums for which a cache entry was found.
   */
  public List<Long> update(RemoteStore store, List<Binding> warranties) {
    List<Long> result = new ArrayList<Long>();
    for (Binding update : warranties) {
      long onum = update.onum;

      Entry entry = entries.get(onum);
      if (entry == null) continue;

      if (entry.updateWarranty(update.versionNumber, update.warranty())) {
        result.add(onum);
      }
    }

    return result;
  }

  /**
   * Evicts the entry with the given onum from cache.
   * 
   * @return true iff an entry for the onum was found in cache.
   */
  void evict(long onum) {
    Entry entry = entries.get(onum);
    entry.evict();
    entries.remove(onum, entry);
  }

  void clear() {
    LongSet onums = new LongHashSet(entries.keySet());
    for (LongIterator it = onums.iterator(); it.hasNext();) {
      evict(it.next());
    }
  }
}<|MERGE_RESOLUTION|>--- conflicted
+++ resolved
@@ -441,16 +441,8 @@
    * @return true iff the cache had an existing entry for the object (regardless
    *          of whether such an entry was replaced).
    */
-<<<<<<< HEAD
-  void update(Store store, Pair<SerializedObject, VersionWarranty> update) {
+  boolean update(Store store, Pair<SerializedObject, VersionWarranty> update) {
     long onum = update.first.getOnum();
-    Entry entry = entries.replace(onum, new Entry(store, update));
-    if (entry != null) {
-      entry.evict();
-    }
-=======
-  boolean update(Store store, SerializedObject update) {
-    long onum = update.getOnum();
     Entry curEntry = entries.get(onum);
     if (curEntry == null || curEntry.isEvicted()) return false;
 
@@ -458,7 +450,6 @@
     Entry newEntry = new Entry(store, update);
     entries.replace(onum, curEntry, newEntry);
     return true;
->>>>>>> fb5020f1
   }
 
   /**

--- conflicted
+++ resolved
@@ -249,33 +249,19 @@
      * Obtains the object's treaties. (Returns null if this entry has been
      * evicted.)
      */
-<<<<<<< HEAD
     public synchronized TreatySet getTreaties() {
       if (next != null) return next.getTreaties();
-      if (impl != null) return impl.$writer == null ? impl.$treaties
-          : impl.$history.$treaties;
+      if (impl != null) return impl.$readMapEntry.getTreaties();
       if (serialized != null) return serialized.getTreaties();
-=======
-    public synchronized Long getExpiry() {
-      if (next != null) return next.getExpiry();
-      if (impl != null) return impl.$readMapEntry.getExpiry();
-      if (serialized != null) return serialized.getExpiry();
->>>>>>> 3a389fcd
       return null;
     }
 
     /**
      * Updates the object's expiry in place.
      */
-<<<<<<< HEAD
-    public synchronized void setTreaties(TreatySet newTreaties) {
+    public synchronized void extendTreaties(TreatySet newTreaties) {
       if (next != null) {
-        next.setTreaties(newTreaties);
-=======
-    public synchronized void extendExpiry(long newExpiry) {
-      if (next != null) {
-        next.extendExpiry(newExpiry);
->>>>>>> 3a389fcd
+        next.extendTreaties(newTreaties);
         return;
       }
       if (impl != null) {
@@ -283,22 +269,16 @@
         _Impl curImpl = impl;
         // Run through history and update as well.
         while (curImpl != null && curImpl.$version == ver) {
-<<<<<<< HEAD
-          curImpl.$treaties = newTreaties;
-=======
-          curImpl.$expiry = Math.max(curImpl.$expiry, newExpiry);
-          curImpl.$readMapEntry.extendExpiry(newExpiry);
->>>>>>> 3a389fcd
+          if (newTreaties.isStrictExtensionOf(curImpl.$treaties))
+            curImpl.$treaties = newTreaties;
+          curImpl.$readMapEntry.extendTreaties(newTreaties);
           curImpl = curImpl.$history;
         }
         return;
       }
       if (serialized != null) {
-<<<<<<< HEAD
-        serialized.setTreaties(newTreaties);
-=======
-        if (serialized.getExpiry() < newExpiry) serialized.setExpiry(newExpiry);
->>>>>>> 3a389fcd
+        if (newTreaties.isStrictExtensionOf(serialized.getTreaties()))
+          serialized.setTreaties(newTreaties);
         return;
       }
     }
@@ -581,15 +561,9 @@
                       curEntry.getTreaties())))
             return curEntry;
 
-<<<<<<< HEAD
           if (curEntry.getVersion() == update.getVersion() && update
               .getTreaties().isStrictExtensionOf(curEntry.getTreaties())) {
-            curEntry.setTreaties(update.getTreaties());
-=======
-          if (curEntry.getVersion() == update.getVersion()
-              && curEntry.getExpiry() < update.getExpiry()) {
-            curEntry.extendExpiry(update.getExpiry());
->>>>>>> 3a389fcd
+            curEntry.extendTreaties(update.getTreaties());
             return curEntry;
           }
 

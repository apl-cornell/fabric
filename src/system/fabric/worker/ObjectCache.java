--- conflicted
+++ resolved
@@ -491,19 +491,11 @@
    */
   Entry put(Collection<ObjectGroup> groups, long onum) {
     Entry result = null;
-<<<<<<< HEAD
     for (ObjectGroup group : groups) {
       for (SerializedObject obj : group.objects().values()) {
-        Entry curEntry = putIfAbsent(obj, true);
-        if (result == null && onum == obj.getOnum()) {
-          result = curEntry;
-        }
-      }
-=======
-    for (SerializedObject obj : group.objects().values()) {
-      Entry updated = update(obj, false);
-      if (obj.getOnum() == onum) result = updated;
->>>>>>> 8cc90d28
+        Entry updated = update(obj, false);
+        if (obj.getOnum() == onum) result = updated;
+      }
     }
 
     if (result == null) throw new InternalError("Entry not found.");
@@ -537,70 +529,35 @@
    * and the given update is placed in the cache. If the cache is updated, then
    * any transactions currently using the object are aborted and retried.
    */
-<<<<<<< HEAD
-  void update(SerializedObject update, boolean replaceOnly) {
-    final long onum = update.getOnum();
-    Entry curEntry = entries.get(onum);
-
-    try {
+  Entry update(SerializedObject update, boolean replaceOnly) {
+    long onum = update.getOnum();
+
+    Entry curEntry = null;
+    Entry newEntry = new Entry(update);
+    do {
+      curEntry = entries.get(onum);
+
       if (curEntry == null) {
-        if (!replaceOnly) putIfAbsent(update, true);
-        return;
+        if (!replaceOnly) {
+          return putIfAbsent(update, true);
+        }
+        return null;
       }
 
       synchronized (curEntry) {
-        if (replaceOnly && curEntry.isEvicted()) return;
+        if (replaceOnly && curEntry.isEvicted()) return null;
 
         // Check if object in current entry is an older version.
         if (curEntry.getVersion() > update.getVersion()
             || (curEntry.getVersion() == update.getVersion()
                 && curEntry.getExpiry() >= update.getExpiry()))
-          return;
+          return curEntry;
 
         if (curEntry.getVersion() == update.getVersion()
             && curEntry.getExpiry() < update.getExpiry()) {
           curEntry.setExpiry(update.getExpiry());
-          return;
-        }
-
-        curEntry.evict();
-      }
-
-      Entry newEntry = new Entry(update);
-      entries.replace(onum, curEntry, newEntry);
-
-      TransactionManager.abortReaders(store, update.getOnum());
-    } finally {
-      // Prefetch observers.
-      Entry e = entries.get(onum);
-      if (e != null) {
-        ImmutableObserverSet obs = e.getObservers();
-        if (obs != null) {
-          obs.prefetch(store);
-        }
-      }
-    }
-=======
-  Entry update(SerializedObject update, boolean replaceOnly) {
-    long onum = update.getOnum();
-
-    Entry curEntry = null;
-    Entry newEntry = new Entry(update);
-    do {
-      curEntry = entries.get(onum);
-
-      if (curEntry == null) {
-        if (!replaceOnly) {
-          return putIfAbsent(update, true);
-        }
-        return null;
-      }
-
-      synchronized (curEntry) {
-        if (replaceOnly && curEntry.isEvicted()) return null;
-
-        // Check if object in current entry is an older version.
-        if (curEntry.getVersion() >= update.getVersion()) return curEntry;
+          return curEntry;
+        }
 
         curEntry.evict();
       }
@@ -612,7 +569,6 @@
     } while (!entries.replace(onum, curEntry, newEntry));
 
     return newEntry;
->>>>>>> 8cc90d28
   }
 
   /**

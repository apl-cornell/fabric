package fabric.worker;

import java.lang.reflect.Constructor;
import java.lang.reflect.InvocationTargetException;

import fabric.common.Logging;
import fabric.common.ObjectGroup;
import fabric.common.SerializedObject;
import fabric.common.Surrogate;
import fabric.common.VersionWarranty;
import fabric.common.exceptions.InternalError;
import fabric.common.util.LongHashSet;
import fabric.common.util.LongIterator;
import fabric.common.util.LongKeyCache;
import fabric.common.util.LongSet;
import fabric.common.util.Pair;
import fabric.lang.FClass;
import fabric.lang.Object;
import fabric.lang.Object._Impl;
import fabric.lang.security.ConfPolicy;
import fabric.lang.security.Label;

/**
 * A per-store object cache. This class is thread safe.
 */
public final class ObjectCache {
  /**
   * Entries hold either an _Impl or a SerializedObject (but not both). This
   * class is thread safe.
   * <p>
   * Possible states:
   * <ol>
   * <li><b>overridden:</b> <code>next</code> is non-null, <code>impl</code> and
   * <code>serialized</code> are null (the entry in <code>next</code> should be
   * used instead of this)
   * <ul>
   * <li>This is done because we maintain the invariant that exactly one Entry
   * object is associated with any given _Impl or SerializedObject.</li>
   * </ul>
   * </li>
   * <li><b>serialized:</b> <code>impl</code> and <code>next</code> are null,
   * <code>serialized</code> and <code>store</code> are non-null</li>
   * <li><b>deserialized:</b> <code>serialized</code> and <code>next</code> are
   * null, <code>impl</code> is non-null</li>
   * <li><b>evicted:</b> <code>impl</code>, <code>serialized</code>, and
   * <code>next</code> are null
   * </ol>
   * <p>
   */
  public static final class Entry {
    private Object._Impl impl;
    private Store store;
    private Pair<SerializedObject, VersionWarranty> serialized;

    private Entry next;

    /**
     * Constructs an <code>Entry</code> object in <b>deserialized</b> state.
     */
    public Entry(Object._Impl obj) {
      this.impl = obj;

      this.store = null;
      this.serialized = null;
      this.next = null;
    }

    /**
     * Constructs an <code>Entry</code> object in <b>serialized</b> state.
     */
    private Entry(Store store, Pair<SerializedObject, VersionWarranty> obj) {
      this.impl = null;

      this.store = store;
      if (obj.second == null) {
        new InternalError();
      }
      this.serialized = obj;
      this.next = null;
    }

    /**
     * Flattens chains of <code>next</code> links. Ensures either
     * <code>next</code> or <code>next.next</code> is null.
     */
    private synchronized void snapNextLinks() {
      if (next == null) return;
      synchronized (next) {
        if (next.next != null) {
          next.snapNextLinks();
          next = next.next;
        }
      }
    }

    /**
     * Ensures this entry is not in <b>serialized</b> state.
     * <p>
     * When this method returns, either <code>next</code> or
     * <code>next.next</code> is null.
     */
    private synchronized void ensureDeserialized() {
      if (next != null) {
        // Entry is overridden.
        synchronized (next) {
          next.ensureDeserialized();
          if (next.next != null) next = next.next;
        }
        return;
      }

      if (impl != null || serialized == null) {
        // This entry is either already deserialized or has been evicted.
        return;
      }

      // This entry is in serialized state. Deserialize.
      // XXX BEGIN HACK FOR OAKLAND 2012 TIMING STUFF
      boolean fclass =
          FClass.class.getName().equals(serialized.first.getClassName());
      if (fclass) {
        Logging.TIMING_LOGGER.fine("Start deserializing FClass ("
            + serialized.first.size() + " bytes)");
      }
      try {
        // XXX END HACK FOR OAKLAND 2012 TIMING STUFF
<<<<<<< HEAD
        next =
            serialized.first.deserialize(store, serialized.second).$cacheEntry;
=======
        _Impl impl = serialized.deserialize(store);
        next = impl.$cacheEntry;
>>>>>>> 15d1af3a
        store = null;
        serialized = null;
        impl.$getStore().cache(impl);
        // XXX BEGIN HACK FOR OAKLAND 2012 TIMING STUFF
      } finally {
        if (fclass) {
          Logging.TIMING_LOGGER.fine("Done deserializing FClass ("
              + ((FClass) next.impl).getName() + ")");
        }
      }
      // XXX END HACK FOR OAKLAND 2012 TIMING STUFF
    }

    /**
     * Ensures either this entry represents a non-Surrogate object or
     * <code>next</code> does. Assumes this entry hasn't been evicted.
     */
    private synchronized void resolveSurrogates() {
      if (next != null) {
        // Entry is overridden.
        synchronized (next) {
          next.resolveSurrogates();
          if (next.next != null) next = next.next;
        }
        return;
      }

      if (impl != null) {
        if (!(impl instanceof Surrogate)) return;

        Surrogate surrogate = (Surrogate) impl;
        next = new Object._Proxy(surrogate.store, surrogate.onum).fetchEntry();
      } else if (serialized.first.isSurrogate()) {
        next =
            serialized.first.deserialize(store, serialized.second, false).$cacheEntry;
      } else {
        return;
      }

      synchronized (next) {
        next.resolveSurrogates();
        if (next.next != null) next = next.next;
      }
    }

    /**
     * Determines whether this entry is <b>evicted</b>.
     */
    private synchronized boolean isEvicted() {
      if (next != null) {
        if (!next.isEvicted()) return false;

        next = null;
        return true;
      }

      return impl == null && serialized == null;
    }

    /**
     * Evicts this entry (but does not remove it from its corresponding table).
     */
    private void evict() {
      if (isLocalStoreObject()) {
        throw new InternalError("Local-store objects cannot be evicted.");
      }

      if (isEvicted()) return;

      Entry entry = this;
      while (entry != null) {
        synchronized (entry) {
          if (entry.impl != null) {
            entry.impl.$ref.clear();
            entry.impl.$ref.depin();
            entry.impl = null;
          }

          Entry next = entry.next;
          entry.store = null;
          entry.serialized = null;
          entry.next = null;

          entry = next;
        }
      }
    }

    /**
     * @param deserialize
     *          whether to deserialize this entry if it's <b>serialized</b>.
     * @return the Impl for this entry. This will be null if this entry is
     *         <b>serialized<b> and <code>deserialize</code> is false, or if
     *         this entry is <b>evicted</b>.
     */
    public synchronized Object._Impl getImpl(boolean deserialize) {
      if (deserialize) ensureDeserialized();
      if (next != null) return next.getImpl(deserialize);
      return impl;
    }

    /**
     * Obtains a reference to the object's update label. (Returns null if this
     * entry has been evicted.
     */
    public synchronized Label getLabel() {
      if (isEvicted()) return null;

      Object._Impl impl = getImpl(false);
      if (impl != null) return impl.get$$updateLabel();

      // We have a serialized entry.
      resolveSurrogates();

      if (next != null) return next.getLabel();
      return new Label._Proxy(store, serialized.first.getUpdateLabelOnum());
    }

    /**
     * Obtains a reference to the object's access policy. (Returns null if this
     * entry has been evicted.
     */
    public synchronized ConfPolicy getAccessPolicy() {
      if (isEvicted()) return null;

      Object._Impl impl = getImpl(false);
      if (impl != null) return impl.get$$accessPolicy();

      // We have a serialized entry.
      resolveSurrogates();

      if (next != null) return next.getAccessPolicy();
      return new ConfPolicy._Proxy(store,
          serialized.first.getAccessPolicyOnum());
    }

    /**
     * Obtains a reference to the object's exact proxy. (Returns null if this
     * entry has been evicted.
     */
    public synchronized Object._Proxy getProxy() {
      if (isEvicted()) return null;

      Object._Impl impl = getImpl(false);
      if (impl != null) return impl.$getProxy();

      // We have a serialized entry.
      resolveSurrogates();

      if (next != null) return next.getProxy();

      Class<? extends Object._Proxy> proxyClass =
          serialized.first.getClassRef().toProxyClass();
      try {
        Constructor<? extends Object._Proxy> constructor =
            proxyClass.getConstructor(Store.class, long.class);
        return constructor.newInstance(store, serialized.first.getOnum());
      } catch (NoSuchMethodException e) {
        throw new InternalError(e);
      } catch (SecurityException e) {
        throw new InternalError(e);
      } catch (InstantiationException e) {
        throw new InternalError(e);
      } catch (IllegalAccessException e) {
        throw new InternalError(e);
      } catch (IllegalArgumentException e) {
        throw new InternalError(e);
      } catch (InvocationTargetException e) {
        throw new InternalError(e);
      }
    }

    /**
     * Determines whether this entry represents an object on the local store.
     */
    private synchronized boolean isLocalStoreObject() {
      if (next != null) return next.isLocalStoreObject();
      if (impl != null) return impl.$getStore().isLocalStore();
      return store != null && store.isLocalStore();
    }
  }

<<<<<<< HEAD
  final class EntrySoftRef extends SoftReference<Entry> {
    final long onum;

    /**
     * @param entry
     *          assumed to be not <b>evicted</b>.
     */
    private EntrySoftRef(Entry entry) {
      super(entry, refQueue);
      if (entry.impl != null) {
        this.onum = entry.impl.$getOnum();
      } else {
        this.onum = entry.serialized.first.getOnum();
      }
    }

    private EntrySoftRef(Store store,
        Pair<SerializedObject, VersionWarranty> obj) {
      this(new Entry(store, obj));
    }

    private EntrySoftRef(Object._Impl obj) {
      this(new Entry(obj));
    }

    /**
     * Evicts the entry associated with this soft reference from the worker's
     * cache.
     * 
     * @return true if the Entry object was still in memory.
     */
    private synchronized boolean evict() {
      Entry entry = get();
      if (entry == null) return false;

      boolean result;
      synchronized (entry) {
        result = !entry.isEvicted();
        if (entry.isLocalStoreObject()) {
          throw new InternalError("evicting local store object");
        }

        clear();

        while (entry != null) {
          synchronized (entry) {
            if (entry.impl != null) {
              entry.impl.$ref.clear();
              entry.impl.$ref.depin();
              entry.impl = null;
            }

            Entry next = entry.next;
            entry.store = null;
            entry.serialized = null;
            entry.next = null;

            entry = next;
          }
        }

        entries.remove(onum);
      }

      return result;
    }
  }

  /**
   * A thread for removing entries from <code>entries</code> as Entries are
   * collected from memory.
   */
  private class Collector extends Thread {
    private Collector(String storeName) {
      super("ObjectCache collector for store " + storeName);
      setDaemon(true);
    }

    @Override
    public void run() {
      while (true) {
        EntrySoftRef ref = null;
        try {
          ref = (EntrySoftRef) refQueue.remove();
        } catch (InterruptedException e) {
        }

        if (ref != null) {
          // An entry object has been GCed. Remove the corresponding element
          // from the entry table.
          synchronized (entries) {
            EntrySoftRef removed = entries.remove(ref.onum);
            if (removed != ref) {
              // Entry had been replaced since it was put on the ReferenceQueue.
              // Undo the remove.
              entries.put(ref.onum, removed);
            }
          }
        }
      }
    }
  }

  private final ReferenceQueue<Entry> refQueue;

  private final LongKeyMap<EntrySoftRef> entries;
=======
  private final LongKeyCache<Entry> entries;
>>>>>>> 15d1af3a

  ObjectCache(String storeName) {
    this.entries = new LongKeyCache<Entry>();
  }

  /**
   * Obtains the cache entry for a given onum. If the return result is non-null,
   * it is guaranteed to not be evicted.
   */
  Entry get(long onum) {
    Entry entry = entries.get(onum);
    if (entry == null) return null;

    synchronized (entry) {
      if (entry.isEvicted()) {
        // Entry evicted. Remove from entries table.
        entries.remove(onum, entry);
        return null;
      }

      entry.snapNextLinks();

      if (entry.next != null) {
        // Snap the link to the overriding entry.
        entries.replace(onum, entry, entry.next);
        entry = entry.next;
      }
    }

    return entry;
  }

  void put(Object._Impl impl) {
    long onum = impl.$getOnum();

    while (true) {
      Entry existingEntry = entries.putIfAbsent(onum, impl.$cacheEntry);
      if (existingEntry == null) return;

      if (existingEntry.getImpl(false) != impl) {
        throw new InternalError("Conflicting cache entry");
      }

      if (entries.replace(onum, existingEntry, impl.$cacheEntry)) return;
    }
  }

<<<<<<< HEAD
  Entry put(Store store, Pair<SerializedObject, VersionWarranty> obj) {
    return put(store, obj, false);
  }

  private Entry put(Store store, Pair<SerializedObject, VersionWarranty> obj,
      boolean silenceConflicts) {
    long onum = obj.first.getOnum();
=======
  /**
   * @return the Entry inserted into the cache.
   */
  Entry put(Store store, SerializedObject obj) {
    return putIfAbsent(store, obj, false);
  }

  /**
   * If there is not already an entry for the given object's onum, add the given
   * object to the cache.
   * 
   * @param silenceConflicts if this is false and an entry already exists for
   *          the object, then an error is thrown.
   * @return the resulting cache entry associated with the object's onum.
   */
  private Entry putIfAbsent(Store store, SerializedObject obj,
      boolean silenceConflicts) {
    long onum = obj.getOnum();
>>>>>>> 15d1af3a

    Entry newEntry = new Entry(store, obj);
    Entry existingEntry = entries.putIfAbsent(onum, newEntry);
    if (existingEntry != null) {
      if (!silenceConflicts) {
        throw new InternalError("Conflicting cache entry");
      }

      return existingEntry;
    }

    return newEntry;
  }

<<<<<<< HEAD
  void put(Store store, ObjectGroup group) {
    synchronized (entries) {
      for (Pair<SerializedObject, VersionWarranty> obj : group.objects()
          .values()) {
        put(store, obj, true);
=======
  /**
   * Adds the contents of the given object group to the cache. Returns the entry
   * for the given onum.
   * 
   * @param store the store from which the group was obtained.
   * @param group the group to add to the cache.
   * @param onum the onum of the entry to return. This should be a member of the
   *          given group.
   */
  Entry put(Store store, ObjectGroup group, long onum) {
    Entry result = null;
    for (SerializedObject obj : group.objects().values()) {
      Entry curEntry = putIfAbsent(store, obj, true);
      if (result == null && onum == obj.getOnum()) {
        result = curEntry;
>>>>>>> 15d1af3a
      }
    }

    if (result == null) throw new InternalError("Entry not found.");
    return result;
  }

  /**
   * Updates the cache with the given serialized object. If an object with the
   * given onum exists in cache, it is evicted and the given update is placed in
   * the cache.
   * 
   * @return true iff an object with the given onum was evicted from cache.
   */
<<<<<<< HEAD
  boolean update(Store store, Pair<SerializedObject, VersionWarranty> update) {
    synchronized (entries) {
      boolean evicted = evict(update.first.getOnum());

      if (evicted) put(store, update);
      return evicted;
    }
=======
  boolean update(Store store, SerializedObject update) {
    long onum = update.getOnum();
    Entry entry = entries.replace(onum, new Entry(store, update));
    if (entry == null) return false;
    entry.evict();
    return true;
>>>>>>> 15d1af3a
  }

  /**
   * Evicts the entry with the given onum from cache.
   * 
   * @return true iff an entry for the onum was found in cache.
   */
  void evict(long onum) {
    Entry entry = entries.remove(onum);
    if (entry != null) entry.evict();
  }

  void clear() {
    LongSet onums = new LongHashSet(entries.keySet());
    for (LongIterator it = onums.iterator(); it.hasNext();) {
      evict(it.next());
    }
  }
}<|MERGE_RESOLUTION|>--- conflicted
+++ resolved
@@ -124,13 +124,8 @@
       }
       try {
         // XXX END HACK FOR OAKLAND 2012 TIMING STUFF
-<<<<<<< HEAD
-        next =
-            serialized.first.deserialize(store, serialized.second).$cacheEntry;
-=======
-        _Impl impl = serialized.deserialize(store);
+        _Impl impl = serialized.first.deserialize(store, serialized.second);
         next = impl.$cacheEntry;
->>>>>>> 15d1af3a
         store = null;
         serialized = null;
         impl.$getStore().cache(impl);
@@ -313,116 +308,7 @@
     }
   }
 
-<<<<<<< HEAD
-  final class EntrySoftRef extends SoftReference<Entry> {
-    final long onum;
-
-    /**
-     * @param entry
-     *          assumed to be not <b>evicted</b>.
-     */
-    private EntrySoftRef(Entry entry) {
-      super(entry, refQueue);
-      if (entry.impl != null) {
-        this.onum = entry.impl.$getOnum();
-      } else {
-        this.onum = entry.serialized.first.getOnum();
-      }
-    }
-
-    private EntrySoftRef(Store store,
-        Pair<SerializedObject, VersionWarranty> obj) {
-      this(new Entry(store, obj));
-    }
-
-    private EntrySoftRef(Object._Impl obj) {
-      this(new Entry(obj));
-    }
-
-    /**
-     * Evicts the entry associated with this soft reference from the worker's
-     * cache.
-     * 
-     * @return true if the Entry object was still in memory.
-     */
-    private synchronized boolean evict() {
-      Entry entry = get();
-      if (entry == null) return false;
-
-      boolean result;
-      synchronized (entry) {
-        result = !entry.isEvicted();
-        if (entry.isLocalStoreObject()) {
-          throw new InternalError("evicting local store object");
-        }
-
-        clear();
-
-        while (entry != null) {
-          synchronized (entry) {
-            if (entry.impl != null) {
-              entry.impl.$ref.clear();
-              entry.impl.$ref.depin();
-              entry.impl = null;
-            }
-
-            Entry next = entry.next;
-            entry.store = null;
-            entry.serialized = null;
-            entry.next = null;
-
-            entry = next;
-          }
-        }
-
-        entries.remove(onum);
-      }
-
-      return result;
-    }
-  }
-
-  /**
-   * A thread for removing entries from <code>entries</code> as Entries are
-   * collected from memory.
-   */
-  private class Collector extends Thread {
-    private Collector(String storeName) {
-      super("ObjectCache collector for store " + storeName);
-      setDaemon(true);
-    }
-
-    @Override
-    public void run() {
-      while (true) {
-        EntrySoftRef ref = null;
-        try {
-          ref = (EntrySoftRef) refQueue.remove();
-        } catch (InterruptedException e) {
-        }
-
-        if (ref != null) {
-          // An entry object has been GCed. Remove the corresponding element
-          // from the entry table.
-          synchronized (entries) {
-            EntrySoftRef removed = entries.remove(ref.onum);
-            if (removed != ref) {
-              // Entry had been replaced since it was put on the ReferenceQueue.
-              // Undo the remove.
-              entries.put(ref.onum, removed);
-            }
-          }
-        }
-      }
-    }
-  }
-
-  private final ReferenceQueue<Entry> refQueue;
-
-  private final LongKeyMap<EntrySoftRef> entries;
-=======
   private final LongKeyCache<Entry> entries;
->>>>>>> 15d1af3a
 
   ObjectCache(String storeName) {
     this.entries = new LongKeyCache<Entry>();
@@ -470,34 +356,24 @@
     }
   }
 
-<<<<<<< HEAD
+  /**
+   * @return the Entry inserted into the cache.
+   */
   Entry put(Store store, Pair<SerializedObject, VersionWarranty> obj) {
-    return put(store, obj, false);
-  }
-
-  private Entry put(Store store, Pair<SerializedObject, VersionWarranty> obj,
-      boolean silenceConflicts) {
-    long onum = obj.first.getOnum();
-=======
-  /**
-   * @return the Entry inserted into the cache.
-   */
-  Entry put(Store store, SerializedObject obj) {
     return putIfAbsent(store, obj, false);
   }
 
   /**
    * If there is not already an entry for the given object's onum, add the given
    * object to the cache.
-   * 
+   *
    * @param silenceConflicts if this is false and an entry already exists for
    *          the object, then an error is thrown.
    * @return the resulting cache entry associated with the object's onum.
    */
-  private Entry putIfAbsent(Store store, SerializedObject obj,
+  private Entry putIfAbsent(Store store, Pair<SerializedObject, VersionWarranty> obj,
       boolean silenceConflicts) {
-    long onum = obj.getOnum();
->>>>>>> 15d1af3a
+    long onum = obj.first.getOnum();
 
     Entry newEntry = new Entry(store, obj);
     Entry existingEntry = entries.putIfAbsent(onum, newEntry);
@@ -512,17 +388,10 @@
     return newEntry;
   }
 
-<<<<<<< HEAD
-  void put(Store store, ObjectGroup group) {
-    synchronized (entries) {
-      for (Pair<SerializedObject, VersionWarranty> obj : group.objects()
-          .values()) {
-        put(store, obj, true);
-=======
   /**
    * Adds the contents of the given object group to the cache. Returns the entry
    * for the given onum.
-   * 
+   *
    * @param store the store from which the group was obtained.
    * @param group the group to add to the cache.
    * @param onum the onum of the entry to return. This should be a member of the
@@ -530,11 +399,11 @@
    */
   Entry put(Store store, ObjectGroup group, long onum) {
     Entry result = null;
-    for (SerializedObject obj : group.objects().values()) {
+    for (Pair<SerializedObject, VersionWarranty> obj : group.objects()
+        .values()) {
       Entry curEntry = putIfAbsent(store, obj, true);
-      if (result == null && onum == obj.getOnum()) {
+      if (result == null && onum == obj.first.getOnum()) {
         result = curEntry;
->>>>>>> 15d1af3a
       }
     }
 
@@ -549,22 +418,12 @@
    * 
    * @return true iff an object with the given onum was evicted from cache.
    */
-<<<<<<< HEAD
   boolean update(Store store, Pair<SerializedObject, VersionWarranty> update) {
-    synchronized (entries) {
-      boolean evicted = evict(update.first.getOnum());
-
-      if (evicted) put(store, update);
-      return evicted;
-    }
-=======
-  boolean update(Store store, SerializedObject update) {
-    long onum = update.getOnum();
+    long onum = update.first.getOnum();
     Entry entry = entries.replace(onum, new Entry(store, update));
     if (entry == null) return false;
     entry.evict();
     return true;
->>>>>>> 15d1af3a
   }
 
   /**

--- conflicted
+++ resolved
@@ -548,32 +548,19 @@
       synchronized (curEntry) {
         if (replaceOnly && curEntry.isEvicted()) return null;
 
-<<<<<<< HEAD
-        // Check if object in current entry is an older version.
-        if (curEntry.getVersion() > update.getVersion()
-            || (curEntry.getVersion() == update.getVersion() && TreatySet
-                .checkExtension(update.getTreaties(), curEntry.getTreaties())))
-          return curEntry;
-
-        if (curEntry.getVersion() == update.getVersion() && TreatySet
-            .checkExtension(curEntry.getTreaties(), update.getTreaties())) {
-          curEntry.setTreaties(update.getTreaties());
-          return curEntry;
-        }
-=======
         if (!curEntry.isEvicted()) {
           // Check if object in current entry is an older version.
           if (curEntry.getVersion() > update.getVersion()
               || (curEntry.getVersion() == update.getVersion()
-                  && curEntry.getExpiry() >= update.getExpiry()))
+                  && TreatySet.checkExtension(update.getTreaties(),
+                      curEntry.getTreaties())))
             return curEntry;
 
-          if (curEntry.getVersion() == update.getVersion()
-              && curEntry.getExpiry() < update.getExpiry()) {
-            curEntry.setExpiry(update.getExpiry());
+          if (curEntry.getVersion() == update.getVersion() && TreatySet
+              .checkExtension(curEntry.getTreaties(), update.getTreaties())) {
+            curEntry.setTreaties(update.getTreaties());
             return curEntry;
           }
->>>>>>> 50613f78
 
           curEntry.evict();
         }

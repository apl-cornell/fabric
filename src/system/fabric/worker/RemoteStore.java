--- conflicted
+++ resolved
@@ -51,12 +51,8 @@
 import fabric.net.RemoteNode;
 import fabric.net.UnreachableNodeException;
 import fabric.util.Map;
-<<<<<<< HEAD
 import fabric.worker.metrics.ExpiryExtension;
-=======
-import fabric.worker.ObjectCache.FetchLock;
 import fabric.worker.transaction.Log;
->>>>>>> b12382f0
 import fabric.worker.transaction.TransactionManager;
 
 /**
@@ -84,7 +80,6 @@
    */
   private transient PublicKey publicKey;
 
-<<<<<<< HEAD
   @Override
   public void waitForUpdate(LongKeyMap<Integer> onumsAndVersions)
       throws AccessException {
@@ -100,8 +95,6 @@
     private volatile AccessException error;
   }
 
-=======
->>>>>>> b12382f0
   /**
    * Creates a store representing the store at the given host name.
    */
@@ -167,19 +160,14 @@
     return readObject(true, onum, false);
   }
 
-<<<<<<< HEAD
   @Override
   public final ObjectCache.Entry readObjectNoDissem(long onum)
       throws AccessException {
     return readObject(false, onum, true);
   }
 
-  private final ObjectCache.Entry readObject(boolean useDissem, long onum,
-      boolean wait) throws AccessException {
-=======
   private final ObjectCache.Entry readObject(final boolean useDissem,
-      final long onum) throws AccessException {
->>>>>>> b12382f0
+      final long onum, final boolean wait) throws AccessException {
     // Get/create a mutex for fetching the object.
     FetchLock fetchLock = new FetchLock();
     FetchLock existingFetchLock = cache.fetchLocks.putIfAbsent(onum, fetchLock);
@@ -215,44 +203,27 @@
           }
         });
       }
-
-<<<<<<< HEAD
-      // Object now cached. Remove our mutex from fetchLocks.
-      fetchLocks.remove(onum, fetchLock);
-
-      // Signal any other threads that might be waiting for our fetch.
-      synchronized (fetchLock) {
-        fetchLock.notifyAll();
-      }
-    } else if (wait) {
-      // Wait for another thread to fetch the object for us.
-      synchronized (fetchLock) {
+      if (wait) {
+        // Wait for object to be fetched.
+        Log curLog = TransactionManager.getInstance().getCurrentLog();
         while (fetchLock.object == null && fetchLock.error == null) {
           try {
-            fetchLock.wait();
+            if (curLog != null) {
+              curLog.checkRetrySignal();
+              curLog.setWaitsFor(lock);
+            }
+            lock.wait();
           } catch (InterruptedException e) {
             Logging.logIgnoredInterruptedException(e);
-=======
-      // Wait for object to be fetched.
-      Log curLog = TransactionManager.getInstance().getCurrentLog();
-      while (fetchLock.object == null && fetchLock.error == null) {
-        try {
-          if (curLog != null) {
-            curLog.checkRetrySignal();
-            curLog.setWaitsFor(lock);
->>>>>>> b12382f0
           }
-          lock.wait();
-        } catch (InterruptedException e) {
-          Logging.logIgnoredInterruptedException(e);
         }
-      }
-    } else {
-      return null;
-    }
-
-    if (fetchLock.error != null) throw fetchLock.error;
-    return fetchLock.object;
+      } else {
+        return null;
+      }
+
+      if (lock.error != null) throw lock.error;
+      return lock.object;
+    }
   }
 
   @Override

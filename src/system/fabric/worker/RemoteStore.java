package fabric.worker;

import static fabric.common.Logging.SEMANTIC_WARRANTY_LOGGER;

import java.io.ObjectStreamException;
import java.io.Serializable;
import java.security.GeneralSecurityException;
import java.security.Principal;
import java.security.PublicKey;
import java.security.cert.Certificate;
import java.security.cert.X509Certificate;
import java.util.Collection;
import java.util.LinkedList;
import java.util.List;
import java.util.Queue;
import java.util.Set;
import java.util.logging.Level;

import fabric.common.Crypto;
import fabric.common.Logging;
import fabric.common.ONumConstants;
import fabric.common.ObjectGroup;
import fabric.common.SemanticWarranty;
import fabric.common.SerializedObject;
import fabric.common.TransactionID;
import fabric.common.VersionWarranty;
import fabric.common.WarrantyGroup;
import fabric.common.exceptions.AccessException;
import fabric.common.exceptions.FabricException;
import fabric.common.exceptions.FabricGeneralSecurityException;
import fabric.common.exceptions.FabricRuntimeException;
import fabric.common.exceptions.InternalError;
import fabric.common.exceptions.NotImplementedException;
import fabric.common.exceptions.RuntimeFetchException;
import fabric.common.net.SubSocketFactory;
import fabric.common.util.ConcurrentLongKeyHashMap;
import fabric.common.util.ConcurrentLongKeyMap;
import fabric.common.util.LongKeyMap;
import fabric.common.util.Pair;
import fabric.dissemination.ObjectGlob;
import fabric.dissemination.WarrantyGlob;
import fabric.lang.Object;
import fabric.lang.Object._Impl;
import fabric.lang.security.NodePrincipal;
import fabric.messages.AbortTransactionMessage;
import fabric.messages.AllocateMessage;
import fabric.messages.ReuseCallMessage;
import fabric.messages.CommitTransactionMessage;
import fabric.messages.DissemReadMessage;
import fabric.messages.GetCertChainMessage;
import fabric.messages.MakePrincipalMessage;
import fabric.messages.Message;
import fabric.messages.Message.NoException;
import fabric.messages.Message.Response;
import fabric.messages.PrepareTransactionReadsMessage;
import fabric.messages.PrepareTransactionWritesMessage;
import fabric.messages.ReadMessage;
import fabric.messages.StalenessCheckMessage;
import fabric.net.RemoteNode;
import fabric.net.UnreachableNodeException;
import fabric.store.PrepareWritesResult;
import fabric.util.Map;
import fabric.worker.memoize.CallCache;
import fabric.worker.memoize.CallInstance;
import fabric.worker.memoize.WarrantiedCallResult;
import fabric.worker.memoize.SemanticWarrantyRequest;
import fabric.worker.transaction.Log;
import fabric.worker.transaction.TransactionManager;

/**
 * Encapsulates a Store. This class maintains two connections to the store (one
 * with SSL, for worker requests; and one without, for dissemination requests)
 * and manages all communication. Stores can only be obtained through the
 * <code>Worker.getStore()</code> interface. For each remote store, there should
 * be at most one <code>RemoteStore</code> object representing that store.
 */
public class RemoteStore extends RemoteNode<RemoteStore> implements Store,
    Serializable {
  /**
   * A queue of fresh object identifiers.
   */
  private transient final Queue<Long> fresh_ids;

  /**
   * The object table: locally resident objects.
   */
  private transient final ObjectCache cache;

  /**
   * Local cache of semantic warranties and values stored on the remote store.
   */
  private transient final CallCache callCache;

  /**
   * The set of fetch locks. Used to prevent threads from concurrently
   * attempting to fetch the same object.
   */
  private transient final ConcurrentLongKeyMap<FetchLock> fetchLocks;

  /**
   * The store's public SSL key. Used for verifying signatures on object groups.
   * This is null until getPublicKey() is called.
   */
  private transient PublicKey publicKey;

  private static class FetchLock {
    private volatile ObjectCache.Entry object;
    private volatile AccessException error;
  }

  /**
   * Creates a store representing the store at the given host name.
   */
  protected RemoteStore(String name) {
    super(name);

    this.cache = new ObjectCache(name);
<<<<<<< HEAD
    this.callCache = new CallCache();
    this.fetchLocks = new ConcurrentLongKeyHashMap<FetchLock>();
    this.fresh_ids = new LinkedList<Long>();
=======
    this.fetchLocks = new ConcurrentLongKeyHashMap<>();
    this.fresh_ids = new LinkedList<>();
>>>>>>> c84391e2
    this.publicKey = null;
  }

  /**
   * Creates a store representing the store at the given host name.
   */
  protected RemoteStore(String name, PublicKey key) {
    this(name);
    this.publicKey = key;
  }

  @Override
  protected <R extends Response, E extends FabricException> R send(
      SubSocketFactory<RemoteStore> subSocketFactory, Message<R, E> message)
      throws E {
    return super.send(subSocketFactory, message);
  }

  @Override
  public long createOnum() throws UnreachableNodeException {
    synchronized (fresh_ids) {
      try {
        reserve(1);
      } catch (AccessException e) {
        throw new FabricRuntimeException(e);
      }
      return fresh_ids.poll();
    }
  }

  @Override
  public PrepareWritesResult prepareTransactionWrites(long tid,
      Collection<Object._Impl> toCreate, Collection<Object._Impl> writes,
      Set<SemanticWarrantyRequest> calls) throws
  TransactionPrepareFailedException, UnreachableNodeException {
    PrepareTransactionWritesMessage.Response response =
        send(Worker.getWorker().authToStore,
            new PrepareTransactionWritesMessage(tid, toCreate, writes, calls));
    return response.result;
  }

  @Override
  public Pair<LongKeyMap<VersionWarranty>, java.util.Map<CallInstance,
         WarrantiedCallResult>> prepareTransactionReads(long tid,
             boolean readOnly, LongKeyMap<Integer> reads,
             java.util.Map<CallInstance, WarrantiedCallResult> calls, long
             commitTime) throws TransactionPrepareFailedException,
         UnreachableNodeException {
    PrepareTransactionReadsMessage.Response response =
      send(Worker.getWorker().authToStore,
          new PrepareTransactionReadsMessage(tid, readOnly, reads, calls,
            commitTime));
    return new Pair<LongKeyMap<VersionWarranty>, java.util.Map<CallInstance,
           WarrantiedCallResult>>(response.newWarranties,
               response.newSemWarranties);
  }

  @Override
  public final ObjectCache.Entry readObject(long onum) throws AccessException {
    return readObject(true, onum);
  }

  @Override
  public final ObjectCache.Entry readObjectNoDissem(long onum)
      throws AccessException {
    return readObject(false, onum);
  }

  private final ObjectCache.Entry readObject(boolean useDissem, long onum)
      throws AccessException {
    // Get/create a mutex for fetching the object.
    FetchLock fetchLock = new FetchLock();
    FetchLock existingFetchLock = fetchLocks.putIfAbsent(onum, fetchLock);
    boolean needToFetch = true;
    if (existingFetchLock != null) {
      fetchLock = existingFetchLock;
      needToFetch = false;
    }

    if (needToFetch) {
      // We are responsible for fetching the object.

      // Check object table in case some other thread had just finished
      // fetching the object while we weren't looking.
      fetchLock.object = readFromCache(onum);

      if (fetchLock.object == null) {
        // Really need to fetch.
        try {
          fetchLock.object = fetchObject(useDissem, onum);
        } catch (AccessException e) {
          fetchLock.error = e;
        }
      }

      // Object now cached. Remove our mutex from fetchLocks.
      fetchLocks.remove(onum, fetchLock);

      // Signal any other threads that might be waiting for our fetch.
      synchronized (fetchLock) {
        fetchLock.notifyAll();
      }
    } else {
      // Wait for another thread to fetch the object for us.
      synchronized (fetchLock) {
        while (fetchLock.object == null && fetchLock.error == null) {
          try {
            fetchLock.wait();
          } catch (InterruptedException e) {
            Logging.logIgnoredInterruptedException(e);
          }
        }
      }
    }

    if (fetchLock.error != null) throw fetchLock.error;
    return fetchLock.object;
  }

  @Override
  public ObjectCache.Entry readFromCache(long onum) {
    return cache.get(onum);
  }

  /**
   * Fetches the object from the store. Places the object in the object cache
   * and returns the resulting cache entry.
   *
   * @param useDissem
   *          Whether to use the dissemination network. If false, the
   *          dissemination network will be bypassed.
   * @param onum
   *          The object number to fetch
   * @return The cache entry for the object.
   */
  private ObjectCache.Entry fetchObject(boolean useDissem, long onum)
      throws AccessException {
    Pair<ObjectGroup, WarrantyGroup> g;
    if (useDissem) {
      g = Worker.getWorker().fetchManager().fetch(this, onum);
      if (g == null) throw new AccessException(this, onum);
    } else {
      g = readObjectFromStore(onum);
    }

    return cache.put(this, g, onum);
  }

  /**
   * Goes to the store to get object.
   *
   * @param onum
   *          The object number to fetch
   * @return An ObjectGroup whose head object is the requested object.
   * @throws FetchException
   *           if there was an error while fetching the object from the store.
   */
  public Pair<ObjectGroup, WarrantyGroup> readObjectFromStore(long onum)
      throws AccessException {
    ReadMessage.Response response =
        send(Worker.getWorker().authToStore, new ReadMessage(onum));
    return response.group;
  }

  /**
   * Called by dissemination to fetch an encrypted object from the store.
   *
   * @param onum
   *          The object number to fetch.
   */
  public Pair<ObjectGlob, WarrantyGlob> readEncryptedObjectFromStore(long onum)
      throws AccessException {
    DissemReadMessage.Response response =
        send(Worker.getWorker().unauthToStore, new DissemReadMessage(onum));

    PublicKey key = getPublicKey();
    try {
      response.globs.first.verifySignature(key);
      if (response.globs.second != null) {
        response.globs.second.verifySignature(key);
      }
    } catch (GeneralSecurityException e) {
      return null;
    }
    return response.globs;
  }

  /**
   * Looks up the actual Store object when this store is deserialized. While
   * this method is not explicitly called in the code, it is used by the Java
   * serialization framework when deserializing a Store object.
   *
   * @return The canonical Store object corresponding to this Store's onum
   * @throws ObjectStreamException
   */
  public java.lang.Object readResolve() {
    return Worker.getWorker().getStore(name);
  }

  /**
   * Ensure that a given number of objects can be created without contacting the
   * store.
   *
   * @param num
   *          The number of objects to allocate
   */
  protected void reserve(int num) throws AccessException,
      UnreachableNodeException {
    synchronized (fresh_ids) {
      while (fresh_ids.size() < num) {
        // log.info("Requesting new onums, storeid=" + storeID);
        if (num < 512) num = 512;
        AllocateMessage.Response response =
            send(Worker.getWorker().authToStore, new AllocateMessage(num));

        for (long oid : response.oids)
          fresh_ids.add(oid);
      }
    }
  }

  @Override
  public WarrantiedCallResult lookupCall(CallInstance call) {
    Logging.log(SEMANTIC_WARRANTY_LOGGER, Level.FINEST, "Looking up {0} ...",
        call);

    WarrantiedCallResult result = null;

    Log current = TransactionManager.getInstance().getCurrentLog();
    if (current != null) {
      result = current.getRequestResult(call);
      if (result != null) {
        Logging.log(SEMANTIC_WARRANTY_LOGGER, Level.FINEST,
            "Call {0} found in transaction log: {1}", call, result);
        return result;
      }

      if (current.blockedWarranties.contains(call)) {
        Logging.log(SEMANTIC_WARRANTY_LOGGER, Level.FINEST,
            "Call {0} was blocked, probably for call checking!", call);
        return null;
      }
    }

    result = callCache.get(call);
    if (result != null) {
      if (current == null || !result.getWarranty().expired(true) ||
          current.useStaleWarranties) {
        Logging.log(SEMANTIC_WARRANTY_LOGGER, Level.FINEST,
            "Call {0} found in local call cache: {1}", call, result);
        return result;
      } else {
        result = null;
      }
    }

    /* TODO: Check dissemination layer. */

    try {
      result = reuseCallFromStore(call);
      if (result != null) {
        if (current == null || !result.getWarranty().expired(true) ||
            current.useStaleWarranties) {
          Logging.log(SEMANTIC_WARRANTY_LOGGER, Level.FINEST,
              "Call {0} found at store: {1}", call, result);
          insertResult(call, result);
          return result;
        } else {
          result = null;
        }
      }
    } catch (AccessException e) {
    }

    return result;
  }

  @Override
  public void insertResult(CallInstance call, WarrantiedCallResult result) {
    Logging.log(SEMANTIC_WARRANTY_LOGGER, Level.FINEST, "Putting call: {0}",
        call);
    callCache.put(call, result);
  }

  public void removeResult(CallInstance call) {
    Logging.log(SEMANTIC_WARRANTY_LOGGER, Level.FINEST, "Removing call: {0}",
        call);
    callCache.remove(call);
  }

  /**
   * Goes to the store to get object.
   * 
   * @param onum
   *          The object number to fetch
   * @return An ObjectGroup whose head object is the requested object.
   * @throws FetchException
   *           if there was an error while fetching the object from the store.
   */
  public WarrantiedCallResult reuseCallFromStore(CallInstance id) throws AccessException {
    Logging.log(SEMANTIC_WARRANTY_LOGGER, Level.FINEST,
        "Asking store {0} for call {1}", name(), id);
    ReuseCallMessage.Response response =
        send(Worker.getWorker().authToStore, new ReuseCallMessage(id));
    return response.result;
  }

  @Override
  public void abortTransaction(TransactionID tid) throws AccessException {
    send(Worker.getWorker().authToStore, new AbortTransactionMessage(tid));
  }

  @Override
  public void commitTransaction(long transactionID, long commitTime,
      boolean readOnly) throws UnreachableNodeException,
         TransactionCommitFailedException {
    send(Worker.getWorker().authToStore,
        new CommitTransactionMessage(transactionID, commitTime, readOnly));
  }

  @Override
  public boolean checkForStaleObjects(LongKeyMap<Integer> reads) {
    List<Pair<SerializedObject, VersionWarranty>> staleObjects =
        getStaleObjects(reads);

    for (Pair<SerializedObject, VersionWarranty> pair : staleObjects)
      updateCache(pair);

    return !staleObjects.isEmpty();
  }

  /**
   * Helper for checkForStaleObjects.
   */
  protected List<Pair<SerializedObject, VersionWarranty>> getStaleObjects(
      LongKeyMap<Integer> reads) {
    try {
      return send(Worker.getWorker().authToStore, new StalenessCheckMessage(
          reads)).staleObjects;
    } catch (final AccessException e) {
      throw new RuntimeFetchException(e);
    }
  }

  @Override
  public String toString() {
    return "Store@" + name;
  }

  @Override
  public Map getRoot() {
    return new Map._Proxy(this, ONumConstants.ROOT_MAP);
  }

  @Override
  public NodePrincipal getPrincipal() {
    return new NodePrincipal._Proxy(this, ONumConstants.STORE_PRINCIPAL);
  }

  @Override
  public final boolean isLocalStore() {
    return false;
  }

  @Override
  public int hashCode() {
    return name.hashCode();
  }

  @Override
  public void evict(long onum) {
    cache.evict(onum);
  }

  /**
   * Updates the worker's cache of objects that originate from this store. If an
   * object with the given onum exists in cache, it is evicted and replaced with
   * the given serialized object; any transactions using the object are aborted
   * and retried. If the object does not exist in cache, then the cache is not
   * updated.
   */
  public void updateCache(Pair<SerializedObject, VersionWarranty> update) {
    cache.update(this, update);
  }

  /**
   * Adds the given object to the cache. If a cache entry already exists, it is
   * replaced. Any transactions currently using the object are aborted and
   * retried.
   */
  void forceCache(Pair<SerializedObject, VersionWarranty> obj) {
    cache.forcePut(this, obj);
  }

  /**
   * Updates the worker cache with the given object, as follows:
   * <ul>
   * <li>If the cache contains a deserialized copy of an old version of the
   * object, then that old version is replaced with a serialized copy of the new
   * version. Transactions using the object are aborted and retried.
   * <li>If the cache contains a serialized copy of an old version of the
   * object, then that old version is evicted.
   * </ul>
   *
   * @return true iff after this update operation, the cache contains the
   *     object.
   */
  boolean updateOrEvict(SerializedObject obj) {
    return cache.updateOrEvict(this, obj);
  }

  /**
   * Updates the worker's cache with the given set of warranties.
   * 
   * @return the set of onums for which a cache entry was found.
   */
  public List<Long> updateWarranties(WarrantyGroup warranties) {
    return cache.update(this, warranties);
  }

  @Override
  public void cache(_Impl impl) {
    FabricSoftRef ref = impl.$ref;
    if (ref.store != this)
      throw new InternalError("Caching object at wrong store");

    cache.put(impl);
  }

  @Override
  public ObjectCache.Entry cache(Pair<SerializedObject, VersionWarranty> obj) {
    return cache.put(this, obj);
  }

  /**
   * @return The store's public key for verifying Glob signatures.
   */
  public PublicKey getPublicKey() {
    if (publicKey == null) {
      // No key cached. Fetch the certificate chain from the store.
      GetCertChainMessage.Response response;
      try {
        response =
            send(Worker.getWorker().authToStore, new GetCertChainMessage());
      } catch (NoException e) {
        // This is not possible.
        throw new InternalError(e);
      }
      Certificate[] certificateChain = response.certificateChain;

      // Validate the certificate chain.
      try {
        Crypto.validateCertificateChain(certificateChain,
            Worker.instance.config.getKeyMaterial().getTrustedCerts());
        publicKey = certificateChain[0].getPublicKey();
      } catch (GeneralSecurityException e) {
        // do nothing
      }
    }
    return publicKey;
  }

  /**
   * Clears the worker's cache for this store. To be used for (performance)
   * testing only.
   *
   * @see fabric.worker.Worker#clearCache()
   */
  public void clearCache() {
    cache.clear();
  }

  /**
   * Returns a certificate chain for a new principal object for the given worker
   * key. This certificate chain is not guaranteed to end in a trusted root.
   */
  public X509Certificate[] makeWorkerPrincipal(Worker worker,
      PublicKey workerKey) {
    MakePrincipalMessage.Response response;
    try {
      response =
          send(worker.unauthToStore, new MakePrincipalMessage(workerKey));
    } catch (FabricGeneralSecurityException e) {
      throw new NotImplementedException();
    }

    X509Certificate cert = response.cert;

    // Check that the top certificate in the chain satisfies the following:
    // - signed by the store
    // - contains the worker's key

    Principal issuerDN = cert.getIssuerDN();
    // XXX This next line is really hacky.
    if (!name.equals(Crypto.getCN(issuerDN.getName()))) {
      throw new InternalError("Certificate signer (" + issuerDN.getName()
          + ") does not match store (" + name + ")");
    }

    if (!cert.getPublicKey().equals(workerKey)) {
      throw new InternalError("Key in certificate does not match worker key");
    }

    X509Certificate[] result =
        new X509Certificate[response.certChain.length + 1];
    result[0] = cert;
    for (int i = 0; i < response.certChain.length; i++) {
      result[i + 1] = response.certChain[i];
    }

    return result;
  }

  // ////////////////////////////////
  // Java custom-serialization gunk
  // ////////////////////////////////

  private java.lang.Object writeReplace() {
    return new SerializationProxy(name);
  }

  protected static final class SerializationProxy implements Serializable {
    private final String storeName;

    public SerializationProxy(String storeName) {
      this.storeName = storeName;
    }

    java.lang.Object readResolve() {
      return Worker.getWorker().getStore(storeName);
    }
  }

}<|MERGE_RESOLUTION|>--- conflicted
+++ resolved
@@ -115,14 +115,9 @@
     super(name);
 
     this.cache = new ObjectCache(name);
-<<<<<<< HEAD
     this.callCache = new CallCache();
-    this.fetchLocks = new ConcurrentLongKeyHashMap<FetchLock>();
-    this.fresh_ids = new LinkedList<Long>();
-=======
     this.fetchLocks = new ConcurrentLongKeyHashMap<>();
     this.fresh_ids = new LinkedList<>();
->>>>>>> c84391e2
     this.publicKey = null;
   }
 

--- conflicted
+++ resolved
@@ -51,6 +51,7 @@
 import fabric.net.RemoteNode;
 import fabric.net.UnreachableNodeException;
 import fabric.util.Map;
+import fabric.worker.ObjectCache.FetchLock;
 import fabric.worker.metrics.ExpiryExtension;
 import fabric.worker.transaction.Log;
 import fabric.worker.transaction.TransactionManager;
@@ -88,11 +89,6 @@
     for (SerializedObject o : updates) {
       updateCache(o);
     }
-  }
-
-  private static class FetchLock {
-    private volatile ObjectCache.Entry object;
-    private volatile AccessException error;
   }
 
   /**
@@ -207,34 +203,27 @@
           }
         });
       }
-<<<<<<< HEAD
+
       if (wait) {
         // Wait for object to be fetched.
         Log curLog = TransactionManager.getInstance().getCurrentLog();
-=======
-
-      // Wait for object to be fetched.
-      Log curLog = TransactionManager.getInstance().getCurrentLog();
-      try {
->>>>>>> 31d74c64
-        while (fetchLock.object == null && fetchLock.error == null) {
-          try {
-            if (curLog != null) {
-              curLog.checkRetrySignal();
-              curLog.setWaitsFor(lock);
+        try {
+          while (fetchLock.object == null && fetchLock.error == null) {
+            try {
+              if (curLog != null) {
+                curLog.checkRetrySignal();
+                curLog.setWaitsFor(lock);
+              }
+              lock.wait();
+            } catch (InterruptedException e) {
+              Logging.logIgnoredInterruptedException(e);
             }
-            lock.wait();
-          } catch (InterruptedException e) {
-            Logging.logIgnoredInterruptedException(e);
           }
+        } finally {
+          if (curLog != null) curLog.clearWaitsFor();
         }
-<<<<<<< HEAD
       } else {
         return null;
-=======
-      } finally {
-        if (curLog != null) curLog.clearWaitsFor();
->>>>>>> 31d74c64
       }
 
       if (lock.error != null) throw lock.error;

--- conflicted
+++ resolved
@@ -246,11 +246,7 @@
       throws AccessException {
     TransactionManager tm = TransactionManager.getInstance();
     if (tm != null) tm.stats.markFetch();
-<<<<<<< HEAD
     Collection<ObjectGroup> g;
-=======
-    ObjectGroup g;
->>>>>>> 99d04f1e
     if (useDissem) {
       ObjectGroup grp = Worker.getWorker().fetchManager().fetch(this, onum);
       if (grp == null) throw new AccessException(this, onum);
@@ -372,7 +368,7 @@
   @Override
   public void sendExtensions(final LongSet extensions,
       final java.util.Map<RemoteStore, Collection<SerializedObject>> updates) {
-    send(Worker.getWorker().authToStore,
+    sendAsync(Worker.getWorker().authToStore,
         new ContractExtensionMessage(extensions, updates));
   }
 

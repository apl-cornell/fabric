--- conflicted
+++ resolved
@@ -251,13 +251,8 @@
    * @param onum
    *          The object number to fetch.
    */
-<<<<<<< HEAD
-  public final Pair<ObjectGlob, WarrantyGlob> readEncryptedObjectFromStore(
-      long onum) throws AccessException {
-=======
-  public ObjectGlob readEncryptedObjectFromStore(long onum)
+  public Pair<ObjectGlob, WarrantyGlob> readEncryptedObjectFromStore(long onum)
       throws AccessException {
->>>>>>> 341ce267
     DissemReadMessage.Response response =
         send(Worker.getWorker().unauthToStore, new DissemReadMessage(onum));
 

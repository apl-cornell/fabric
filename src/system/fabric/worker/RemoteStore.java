--- conflicted
+++ resolved
@@ -217,18 +217,11 @@
                 curLog.setWaitsFor(lock);
               }
               lock.wait();
+              if (tm != null && !waited) tm.stats.markFetchWait();
+              waited = true;
             } catch (InterruptedException e) {
               Logging.logIgnoredInterruptedException(e);
             }
-<<<<<<< HEAD
-=======
-            lock.wait();
-            // Only mark waiting for the first wait.
-            if (tm != null && !waited) tm.stats.markFetchWait();
-            waited = true;
-          } catch (InterruptedException e) {
-            Logging.logIgnoredInterruptedException(e);
->>>>>>> 6fb3e8d1
           }
         } finally {
           if (curLog != null) curLog.clearWaitsFor();
@@ -237,15 +230,10 @@
         return null;
       }
 
-<<<<<<< HEAD
       if (lock.error != null) throw lock.error;
+      if (waited) tm.stats.markFetched(lock.object.getProxy());
       return lock.object;
     }
-=======
-    if (fetchLock.error != null) throw fetchLock.error;
-    if (waited) tm.stats.markFetched(lock.object.getProxy());
-    return fetchLock.object;
->>>>>>> 6fb3e8d1
   }
 
   @Override
@@ -266,13 +254,7 @@
    */
   private void fetchObject(boolean useDissem, long onum)
       throws AccessException {
-<<<<<<< HEAD
-    TransactionManager tm = TransactionManager.getInstance();
-    if (tm != null) tm.stats.markFetch();
     Collection<ObjectGroup> g;
-=======
-    ObjectGroup g;
->>>>>>> 6fb3e8d1
     if (useDissem) {
       ObjectGroup grp = Worker.getWorker().fetchManager().fetch(this, onum);
       if (grp == null) throw new AccessException(this, onum);

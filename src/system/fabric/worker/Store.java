--- conflicted
+++ resolved
@@ -69,12 +69,7 @@
   /**
    * Notifies the store that the transaction is being Aborted.
    * 
-<<<<<<< HEAD
-   * @param transactionID
-=======
-   * @param useAuthentication
    * @param tid
->>>>>>> 7da15a09
    *          the ID of the aborting transaction. This is assumed to specify a
    *          top-level transaction.
    */

package fabric.worker;

import java.util.ArrayList;
import java.util.List;
import java.util.Map;

import fabric.common.SerializedObject;
import fabric.common.exceptions.FabricException;
<<<<<<< HEAD
import fabric.common.util.LongKeyHashMap;
import fabric.common.util.LongKeyMap;
=======
>>>>>>> 776f3f33
import fabric.common.util.OidKeyHashMap;
import fabric.net.RemoteNode;

public class TransactionPrepareFailedException extends FabricException {
  /**
   * A set of objects used by the transaction and were out of date.
   */
  public final OidKeyHashMap<SerializedObject> versionConflicts;

  /**
   * Set of objects whose expiration times were longer than observed by the
   * transaction.
   */
  public final OidKeyHashMap<Long> longerContracts;

  public final List<String> messages;

  public TransactionPrepareFailedException(
      TransactionRestartingException cause) {
    this.messages = new ArrayList<>();
<<<<<<< HEAD
    this.versionConflicts = new LongKeyHashMap<>();
    this.longerContracts = new OidKeyHashMap<>();
  }

  public TransactionPrepareFailedException(
      LongKeyMap<SerializedObject> versionConflicts,
      OidKeyHashMap<Long> longerContracts) {
    this.versionConflicts = versionConflicts;
    this.longerContracts = longerContracts;
    this.messages = new ArrayList<>();
    for (SerializedObject o : versionConflicts.values()) {
      this.messages.add("Version conflict on " + o.getClassName() + " "
          + o.getOnum() + " (should be ver. " + o.getVersion() + ")");
    }
  }

  public TransactionPrepareFailedException(
      LongKeyMap<SerializedObject> versionConflicts, Store s,
      LongKeyMap<Long> longerContracts) {
=======
    this.versionConflicts = new OidKeyHashMap<>();
  }

  public TransactionPrepareFailedException(
      OidKeyHashMap<SerializedObject> versionConflicts) {
>>>>>>> 776f3f33
    this.versionConflicts = versionConflicts;
    this.longerContracts = new OidKeyHashMap<>();
    for (LongKeyMap.Entry<Long> entry : longerContracts.entrySet()) {
      this.longerContracts.put(s, entry.getKey(), entry.getValue());
    }
    this.messages = new ArrayList<>();
    for (SerializedObject o : versionConflicts.values()) {
      this.messages.add("Version conflict on " + o.getClassName() + " "
          + o.getOnum() + " (should be ver. " + o.getVersion() + ")");
    }
  }

  public TransactionPrepareFailedException(
      LongKeyMap<SerializedObject> versionConflicts,
      OidKeyHashMap<Long> longerContracts, List<String> messages) {
    this.versionConflicts = versionConflicts;
    this.longerContracts = longerContracts;
    this.messages = messages;
  }

  public TransactionPrepareFailedException(
<<<<<<< HEAD
      LongKeyMap<SerializedObject> versionConflicts, Store s,
      LongKeyMap<Long> longerContracts, List<String> messages) {
=======
      OidKeyHashMap<SerializedObject> versionConflicts, List<String> messages) {
>>>>>>> 776f3f33
    this.versionConflicts = versionConflicts;
    this.longerContracts = new OidKeyHashMap<>();
    for (LongKeyMap.Entry<Long> entry : longerContracts.entrySet()) {
      this.longerContracts.put(s, entry.getKey(), entry.getValue());
    }
    this.messages = messages;
  }

  public TransactionPrepareFailedException(
      Map<RemoteNode<?>, TransactionPrepareFailedException> failures) {
<<<<<<< HEAD
    this.versionConflicts = new LongKeyHashMap<>();
    this.longerContracts = new OidKeyHashMap<>();
=======
    this.versionConflicts = new OidKeyHashMap<>();
>>>>>>> 776f3f33

    messages = new ArrayList<>();
    for (Map.Entry<RemoteNode<?>, TransactionPrepareFailedException> entry : failures
        .entrySet()) {
      TransactionPrepareFailedException exn = entry.getValue();

      if (exn.messages != null) {
        for (String s : exn.messages)
          messages.add(entry.getKey() + ": " + s);
      }
    }
  }

  public TransactionPrepareFailedException(
      List<TransactionPrepareFailedException> causes) {
<<<<<<< HEAD
    this.versionConflicts = new LongKeyHashMap<>();
    this.longerContracts = new OidKeyHashMap<>();
=======
    this.versionConflicts = new OidKeyHashMap<>();
>>>>>>> 776f3f33

    messages = new ArrayList<>();
    for (TransactionPrepareFailedException exc : causes) {
      if (exc.versionConflicts != null)
        versionConflicts.putAll(exc.versionConflicts);

      if (exc.longerContracts != null)
        longerContracts.putAll(exc.longerContracts);

      if (exc.messages != null) messages.addAll(exc.messages);
    }
  }

  public TransactionPrepareFailedException(
<<<<<<< HEAD
      LongKeyMap<SerializedObject> versionConflicts,
      OidKeyHashMap<Long> longerContracts, String message) {
=======
      OidKeyHashMap<SerializedObject> versionConflicts, String message) {
>>>>>>> 776f3f33
    this.versionConflicts = versionConflicts;
    this.longerContracts = longerContracts;
    messages = java.util.Collections.singletonList(message);
  }

  public TransactionPrepareFailedException(
      LongKeyMap<SerializedObject> versionConflicts, Store s,
      LongKeyMap<Long> longerContracts, String message) {
    this.versionConflicts = versionConflicts;
    this.longerContracts = new OidKeyHashMap<>();
    for (LongKeyMap.Entry<Long> entry : longerContracts.entrySet()) {
      this.longerContracts.put(s, entry.getKey(), entry.getValue());
    }
    messages = java.util.Collections.singletonList(message);
  }

  public TransactionPrepareFailedException(String message) {
<<<<<<< HEAD
    this(new LongKeyHashMap<SerializedObject>(), new OidKeyHashMap<Long>(),
        message);
=======
    this(new OidKeyHashMap<SerializedObject>(), message);
>>>>>>> 776f3f33
  }

  @Override
  public String getMessage() {
    String result = "Transaction failed to prepare.";

    if (messages != null) {
      for (String m : messages) {
        result += System.getProperty("line.separator") + "    " + m;
      }
    }

    return result;
  }

}<|MERGE_RESOLUTION|>--- conflicted
+++ resolved
@@ -6,11 +6,7 @@
 
 import fabric.common.SerializedObject;
 import fabric.common.exceptions.FabricException;
-<<<<<<< HEAD
-import fabric.common.util.LongKeyHashMap;
 import fabric.common.util.LongKeyMap;
-=======
->>>>>>> 776f3f33
 import fabric.common.util.OidKeyHashMap;
 import fabric.net.RemoteNode;
 
@@ -31,13 +27,12 @@
   public TransactionPrepareFailedException(
       TransactionRestartingException cause) {
     this.messages = new ArrayList<>();
-<<<<<<< HEAD
-    this.versionConflicts = new LongKeyHashMap<>();
+    this.versionConflicts = new OidKeyHashMap<>();
     this.longerContracts = new OidKeyHashMap<>();
   }
 
   public TransactionPrepareFailedException(
-      LongKeyMap<SerializedObject> versionConflicts,
+      OidKeyHashMap<SerializedObject> versionConflicts,
       OidKeyHashMap<Long> longerContracts) {
     this.versionConflicts = versionConflicts;
     this.longerContracts = longerContracts;
@@ -49,15 +44,8 @@
   }
 
   public TransactionPrepareFailedException(
-      LongKeyMap<SerializedObject> versionConflicts, Store s,
+      OidKeyHashMap<SerializedObject> versionConflicts, Store s,
       LongKeyMap<Long> longerContracts) {
-=======
-    this.versionConflicts = new OidKeyHashMap<>();
-  }
-
-  public TransactionPrepareFailedException(
-      OidKeyHashMap<SerializedObject> versionConflicts) {
->>>>>>> 776f3f33
     this.versionConflicts = versionConflicts;
     this.longerContracts = new OidKeyHashMap<>();
     for (LongKeyMap.Entry<Long> entry : longerContracts.entrySet()) {
@@ -71,7 +59,7 @@
   }
 
   public TransactionPrepareFailedException(
-      LongKeyMap<SerializedObject> versionConflicts,
+      OidKeyHashMap<SerializedObject> versionConflicts,
       OidKeyHashMap<Long> longerContracts, List<String> messages) {
     this.versionConflicts = versionConflicts;
     this.longerContracts = longerContracts;
@@ -79,28 +67,9 @@
   }
 
   public TransactionPrepareFailedException(
-<<<<<<< HEAD
-      LongKeyMap<SerializedObject> versionConflicts, Store s,
-      LongKeyMap<Long> longerContracts, List<String> messages) {
-=======
-      OidKeyHashMap<SerializedObject> versionConflicts, List<String> messages) {
->>>>>>> 776f3f33
-    this.versionConflicts = versionConflicts;
+      Map<RemoteNode<?>, TransactionPrepareFailedException> failures) {
+    this.versionConflicts = new OidKeyHashMap<>();
     this.longerContracts = new OidKeyHashMap<>();
-    for (LongKeyMap.Entry<Long> entry : longerContracts.entrySet()) {
-      this.longerContracts.put(s, entry.getKey(), entry.getValue());
-    }
-    this.messages = messages;
-  }
-
-  public TransactionPrepareFailedException(
-      Map<RemoteNode<?>, TransactionPrepareFailedException> failures) {
-<<<<<<< HEAD
-    this.versionConflicts = new LongKeyHashMap<>();
-    this.longerContracts = new OidKeyHashMap<>();
-=======
-    this.versionConflicts = new OidKeyHashMap<>();
->>>>>>> 776f3f33
 
     messages = new ArrayList<>();
     for (Map.Entry<RemoteNode<?>, TransactionPrepareFailedException> entry : failures
@@ -116,12 +85,8 @@
 
   public TransactionPrepareFailedException(
       List<TransactionPrepareFailedException> causes) {
-<<<<<<< HEAD
-    this.versionConflicts = new LongKeyHashMap<>();
+    this.versionConflicts = new OidKeyHashMap<>();
     this.longerContracts = new OidKeyHashMap<>();
-=======
-    this.versionConflicts = new OidKeyHashMap<>();
->>>>>>> 776f3f33
 
     messages = new ArrayList<>();
     for (TransactionPrepareFailedException exc : causes) {
@@ -136,19 +101,15 @@
   }
 
   public TransactionPrepareFailedException(
-<<<<<<< HEAD
-      LongKeyMap<SerializedObject> versionConflicts,
+      OidKeyHashMap<SerializedObject> versionConflicts,
       OidKeyHashMap<Long> longerContracts, String message) {
-=======
-      OidKeyHashMap<SerializedObject> versionConflicts, String message) {
->>>>>>> 776f3f33
     this.versionConflicts = versionConflicts;
     this.longerContracts = longerContracts;
     messages = java.util.Collections.singletonList(message);
   }
 
   public TransactionPrepareFailedException(
-      LongKeyMap<SerializedObject> versionConflicts, Store s,
+      OidKeyHashMap<SerializedObject> versionConflicts, Store s,
       LongKeyMap<Long> longerContracts, String message) {
     this.versionConflicts = versionConflicts;
     this.longerContracts = new OidKeyHashMap<>();
@@ -159,12 +120,8 @@
   }
 
   public TransactionPrepareFailedException(String message) {
-<<<<<<< HEAD
-    this(new LongKeyHashMap<SerializedObject>(), new OidKeyHashMap<Long>(),
+    this(new OidKeyHashMap<SerializedObject>(), new OidKeyHashMap<Long>(),
         message);
-=======
-    this(new OidKeyHashMap<SerializedObject>(), message);
->>>>>>> 776f3f33
   }
 
   @Override

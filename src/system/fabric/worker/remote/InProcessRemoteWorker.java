--- conflicted
+++ resolved
@@ -10,10 +10,7 @@
 import fabric.common.TransactionID;
 import fabric.common.exceptions.AccessException;
 import fabric.common.exceptions.NotImplementedException;
-<<<<<<< HEAD
-=======
 import fabric.common.util.LongHashSet;
->>>>>>> 681a70a1
 import fabric.common.util.LongIterator;
 import fabric.common.util.LongKeyHashMap;
 import fabric.common.util.LongKeyMap;
@@ -69,11 +66,7 @@
   }
 
   @Override
-<<<<<<< HEAD
   public long prepareTransaction(long tid)
-=======
-  public void prepareTransaction(long tid)
->>>>>>> 681a70a1
       throws UnreachableNodeException, TransactionPrepareFailedException {
     // XXX Does this actually happen?
     throw new NotImplementedException();
@@ -123,41 +116,19 @@
   }
 
   @Override
-<<<<<<< HEAD
-  public List<Long> notifyObjectUpdates(String storeName,
-      LongKeyMap<ObjectGlob> updates, LongKeyMap<LongSet> associatedOnums) {
-    List<Long> response = new ArrayList<>();
-=======
   public void notifyObjectUpdates(String storeName,
       LongKeyMap<ObjectGlob> updates, LongSet updatedOnums,
-      List<ObjectGroup> groups) {
+      List<ObjectGroup> groups, LongKeyMap<LongSet> associatedOnums) {
     LongSet response = new LongHashSet(updates.keySet());
+    for (LongSet s : associatedOnums.values()) {
+      response.addAll(s);
+    }
     response.addAll(updatedOnums);
->>>>>>> 681a70a1
 
     RemoteStore store = worker.getStore(storeName);
     PublicKey storeKey = store.getPublicKey();
     for (LongKeyMap.Entry<ObjectGlob> entry : updates.entrySet()) {
       long onum = entry.getKey();
-<<<<<<< HEAD
-      ObjectGlob glob = entry.getValue();
-      try {
-        glob.verifySignature(storeKey);
-
-        if (worker.updateCaches(store, onum, glob)) {
-          response.add(onum);
-          // Also force the updates for associated onums.
-          for (LongIterator iter = associatedOnums.get(onum).iterator(); iter
-              .hasNext();) {
-            long associated = iter.next();
-            updates.get(associated).verifySignature(storeKey);
-            for (SerializedObject obj : updates.get(associated).decrypt()
-                .objects().values()) {
-              if (response.contains(obj.getOnum())) continue;
-              store.forceCache(obj);
-            }
-          }
-=======
       // Skip over elements we've managed to handle below.
       if (response.contains(onum)) {
         ObjectGlob glob = entry.getValue();
@@ -166,39 +137,39 @@
 
           if (worker.updateCaches(store, onum, glob)) {
             response.remove(onum);
+            // Also force the updates for associated onums.
+            if (associatedOnums.containsKey(onum)) {
+              for (LongIterator iter = associatedOnums.get(onum).iterator(); iter
+                  .hasNext();) {
+                long associated = iter.next();
+                if (response.contains(associated)) {
+                  updates.get(associated).verifySignature(storeKey);
+                  for (SerializedObject obj : updates.get(associated).decrypt()
+                      .objects().values()) {
+                    store.forceCache(obj);
+                  }
+                  response.remove(associated);
+                }
+              }
+            }
           }
         } catch (InvalidKeyException e) {
           e.printStackTrace();
         } catch (SignatureException e) {
           e.printStackTrace();
->>>>>>> 681a70a1
         }
       }
     }
 
-<<<<<<< HEAD
-    return response;
-  }
-
-  @Override
-  public List<Long> notifyObjectUpdates(List<Long> updatedOnums,
-      List<ObjectGroup> updates, LongKeyMap<LongSet> associatedOnums) {
-    return notifyObjectUpdates(inProcessStore, updatedOnums, updates,
-        associatedOnums);
-  }
-
-  List<Long> notifyObjectUpdates(RemoteStore store, List<Long> updatedOnums,
-      List<ObjectGroup> updates, LongKeyMap<LongSet> associatedOnums) {
-=======
-    response.removeAll(notifyObjectUpdates(store, updatedOnums, groups));
+    response.removeAll(
+        notifyObjectUpdates(store, updatedOnums, groups, associatedOnums));
     if (!response.isEmpty()) {
       store.unsubscribe(response);
     }
   }
 
   LongSet notifyObjectUpdates(RemoteStore store, LongSet updatedOnums,
-      List<ObjectGroup> updates) {
->>>>>>> 681a70a1
+      List<ObjectGroup> updates, LongKeyMap<LongSet> associatedOnums) {
     LongKeyMap<ObjectGroup> gMap = new LongKeyHashMap<>();
     for (ObjectGroup group : updates) {
       for (LongIterator iter = group.objects().keySet().iterator(); iter
@@ -208,19 +179,24 @@
       worker.updateCache(store, group);
     }
 
-    List<Long> updated = worker.findOnumsInCache(store, updatedOnums);
-    for (Long onum : updated) {
-      for (LongIterator iter = associatedOnums.get(onum).iterator(); iter
-          .hasNext();) {
-        long associated = iter.next();
-        if (updated.contains(associated)) continue;
-        ObjectGroup group = gMap.get(associated);
-        for (SerializedObject obj : group.objects().values()) {
-          store.forceCache(obj);
+    LongSet updated = worker.findOnumsInCache(store, updatedOnums);
+    LongSet result = new LongHashSet(updated);
+    for (LongIterator iter1 = updated.iterator(); iter1.hasNext();) {
+      long onum = iter1.next();
+      if (associatedOnums.containsKey(onum)) {
+        for (LongIterator iter = associatedOnums.get(onum).iterator(); iter
+            .hasNext();) {
+          long associated = iter.next();
+          if (result.contains(associated)) continue;
+          ObjectGroup group = gMap.get(associated);
+          for (SerializedObject obj : group.objects().values()) {
+            store.forceCache(obj);
+          }
+          result.add(associated);
         }
       }
     }
-    return updated;
+    return result;
   }
 
   @Override

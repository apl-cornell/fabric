--- conflicted
+++ resolved
@@ -119,14 +119,9 @@
 
   @Override
   public void notifyObjectUpdates(final String storeName,
-<<<<<<< HEAD
-      final LongKeyMap<ObjectGlob> updates, final LongSet updatedOnums,
+      final Map<ObjectGlob, LongSet> updates, final LongSet updatedOnums,
       final Collection<ObjectGroup> groups,
       final LongKeyMap<LongSet> associatedOnums) {
-=======
-      final Map<ObjectGlob, LongSet> updates, final LongSet updatedOnums,
-      final Collection<ObjectGroup> groups) {
->>>>>>> f14b245d
     Threading.getPool().submit(new Runnable() {
       @Override
       public void run() {
@@ -142,59 +137,37 @@
    * the network, which already creates a separate thread.
    */
   public void notifyObjectUpdatesSync(final String storeName,
-<<<<<<< HEAD
-      final LongKeyMap<ObjectGlob> updates, final LongSet updatedOnums,
+      final Map<ObjectGlob, LongSet> updates, final LongSet updatedOnums,
       final Collection<ObjectGroup> groups,
       final LongKeyMap<LongSet> associatedOnums) {
-    LongSet response = new LongHashSet(updates.keySet());
-=======
-      final Map<ObjectGlob, LongSet> updates, final LongSet updatedOnums,
-      final Collection<ObjectGroup> groups) {
     LongSet response = new LongHashSet();
     for (LongSet value : updates.values()) {
       response.addAll(value);
     }
->>>>>>> f14b245d
     response.addAll(updatedOnums);
 
+    LongSet processed = new LongHashSet();
     RemoteStore store = worker.getStore(storeName);
     PublicKey storeKey = store.getPublicKey();
+    // Map from onums to globs, to use to force associated onum updates.
+    LongKeyMap<ObjectGlob> gMap = new LongKeyHashMap<>();
     for (ObjectGlob glob : updates.keySet()) {
       LongSet onums = updates.get(glob);
       // Skip over elements we've already managed to handle.
       boolean needsProcessing = false;
       for (LongIterator iter = onums.iterator(); iter.hasNext();) {
-        if (response.contains(iter.next())) {
+        long onum = iter.next();
+        if (!processed.contains(onum)) {
           needsProcessing = true;
-          break;
-        }
+        }
+        gMap.put(onum, glob);
       }
       if (needsProcessing) {
         try {
           glob.verifySignature(storeKey);
 
-<<<<<<< HEAD
-          if (worker.updateCaches(store, onum, glob)) {
-            response.remove(onum);
-            // Also force the updates for associated onums.
-            if (associatedOnums.containsKey(onum)) {
-              for (LongIterator iter =
-                  associatedOnums.get(onum).iterator(); iter.hasNext();) {
-                long associated = iter.next();
-                if (response.contains(associated)) {
-                  updates.get(associated).verifySignature(storeKey);
-                  for (SerializedObject obj : updates.get(associated).decrypt()
-                      .objects().values()) {
-                    store.forceCache(obj);
-                  }
-                  response.remove(associated);
-                }
-              }
-            }
-=======
           if (worker.updateCaches(store, onums, glob)) {
-            response.removeAll(onums);
->>>>>>> f14b245d
+            processed.addAll(onums);
           }
         } catch (InvalidKeyException e) {
           e.printStackTrace();
@@ -204,6 +177,33 @@
       }
     }
 
+    // Go back and make sure associated globs are forced into cache.
+    for (LongIterator iter = processed.iterator(); iter.hasNext();) {
+      long onum = iter.next();
+      if (associatedOnums.containsKey(onum)) {
+        for (LongIterator iter2 = associatedOnums.get(onum).iterator(); iter2
+            .hasNext();) {
+          long associated = iter2.next();
+          if (processed.contains(associated)) continue;
+          ObjectGlob associatedGlob = gMap.get(associated);
+          try {
+            associatedGlob.verifySignature(storeKey);
+            // TODO: Force dissem cache too.
+            for (SerializedObject obj : associatedGlob.decrypt().objects()
+                .values()) {
+              store.forceCache(obj);
+            }
+            processed.addAll(updates.get(associatedGlob));
+          } catch (InvalidKeyException e) {
+            e.printStackTrace();
+          } catch (SignatureException e) {
+            e.printStackTrace();
+          }
+        }
+      }
+    }
+
+    response.removeAll(processed);
     response.removeAll(
         notifyObjectUpdates(store, updatedOnums, groups, associatedOnums));
     if (!response.isEmpty()) {

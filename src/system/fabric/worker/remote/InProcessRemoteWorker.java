--- conflicted
+++ resolved
@@ -117,18 +117,15 @@
   }
 
   @Override
-<<<<<<< HEAD
-  public void notifyObjectUpdates(String storeName,
-      LongKeyMap<ObjectGlob> updates, LongSet updatedOnums,
-      List<ObjectGroup> groups, LongKeyMap<LongSet> associatedOnums) {
-=======
   public void notifyObjectUpdates(final String storeName,
       final LongKeyMap<ObjectGlob> updates, final LongSet updatedOnums,
-      final Collection<ObjectGroup> groups) {
+      final Collection<ObjectGroup> groups,
+      final LongKeyMap<LongSet> associatedOnums) {
     Threading.getPool().submit(new Runnable() {
       @Override
       public void run() {
-        notifyObjectUpdatesSync(storeName, updates, updatedOnums, groups);
+        notifyObjectUpdatesSync(storeName, updates, updatedOnums, groups,
+            associatedOnums);
       }
     });
   }
@@ -140,12 +137,9 @@
    */
   public void notifyObjectUpdatesSync(final String storeName,
       final LongKeyMap<ObjectGlob> updates, final LongSet updatedOnums,
-      final Collection<ObjectGroup> groups) {
->>>>>>> 99d04f1e
+      final Collection<ObjectGroup> groups,
+      final LongKeyMap<LongSet> associatedOnums) {
     LongSet response = new LongHashSet(updates.keySet());
-    for (LongSet s : associatedOnums.values()) {
-      response.addAll(s);
-    }
     response.addAll(updatedOnums);
 
     RemoteStore store = worker.getStore(storeName);
@@ -162,8 +156,8 @@
             response.remove(onum);
             // Also force the updates for associated onums.
             if (associatedOnums.containsKey(onum)) {
-              for (LongIterator iter = associatedOnums.get(onum).iterator(); iter
-                  .hasNext();) {
+              for (LongIterator iter =
+                  associatedOnums.get(onum).iterator(); iter.hasNext();) {
                 long associated = iter.next();
                 if (response.contains(associated)) {
                   updates.get(associated).verifySignature(storeKey);
@@ -192,11 +186,7 @@
   }
 
   LongSet notifyObjectUpdates(RemoteStore store, LongSet updatedOnums,
-<<<<<<< HEAD
-      List<ObjectGroup> updates, LongKeyMap<LongSet> associatedOnums) {
-=======
-      Collection<ObjectGroup> updates) {
->>>>>>> 99d04f1e
+      Collection<ObjectGroup> updates, LongKeyMap<LongSet> associatedOnums) {
     LongKeyMap<ObjectGroup> gMap = new LongKeyHashMap<>();
     for (ObjectGroup group : updates) {
       for (LongIterator iter = group.objects().keySet().iterator(); iter

package fabric.worker.remote;

import java.security.InvalidKeyException;
import java.security.PublicKey;
import java.security.SignatureException;
import java.util.Collection;
import java.util.Map;

import fabric.common.ObjectGroup;
import fabric.common.SerializedObject;
import fabric.common.Threading;
import fabric.common.TransactionID;
import fabric.common.exceptions.AccessException;
import fabric.common.exceptions.NotImplementedException;
import fabric.common.util.LongHashSet;
import fabric.common.util.LongIterator;
import fabric.common.util.LongKeyHashMap;
import fabric.common.util.LongKeyMap;
import fabric.common.util.LongSet;
import fabric.common.util.OidKeyHashMap;
import fabric.common.util.Pair;
import fabric.dissemination.ObjectGlob;
import fabric.lang.Object._Impl;
import fabric.lang.Object._Proxy;
import fabric.lang.security.Principal;
import fabric.messages.StoreCommittedMessage;
import fabric.messages.StorePrepareFailedMessage;
import fabric.messages.StorePrepareSuccessMessage;
import fabric.messages.WorkerCommittedMessage;
import fabric.messages.WorkerPrepareFailedMessage;
import fabric.messages.WorkerPrepareSuccessMessage;
import fabric.net.UnreachableNodeException;
import fabric.store.InProcessStore;
import fabric.worker.RemoteStore;
import fabric.worker.Store;
import fabric.worker.TransactionPrepareFailedException;
import fabric.worker.TransactionRestartingException;
import fabric.worker.Worker;
import fabric.worker.transaction.TransactionManager;
import fabric.worker.transaction.TransactionPrepare;

/**
 * In-process implementation of RemoteWorker. This is so that a store or
 * dissemination node can contact its colocated worker using the same interface
 * as a worker that is genuinely remote.
 */
public class InProcessRemoteWorker extends RemoteWorker {

  private transient final Worker worker;

  /**
   * The local in-process store. This is null if there is no colocated store.
   */
  private transient final InProcessStore inProcessStore;

  public InProcessRemoteWorker(Worker worker) {
    super(worker);
    this.worker = worker;

    RemoteStore store = worker.getStore(name);
    this.inProcessStore =
        store instanceof InProcessStore ? (InProcessStore) store : null;
  }

  @Override
  public void notifyStorePrepareFailed(long tid,
      TransactionPrepareFailedException e) {
    // Don't bother with another thread, a thread would have been created for
    // the prepare processing already.
    TransactionManager.pendingPrepares.get(tid).markFail(inProcessStore.name(),
        new StorePrepareFailedMessage(tid, e));
  }

  @Override
  public void notifyStorePrepareSuccess(long tid, long time,
      OidKeyHashMap<Long> longerContracts) {
    // Don't bother with another thread, a thread would have been created for
    // the prepare processing already.
    TransactionManager.pendingPrepares.get(tid).markSuccess(
        inProcessStore.name(),
        new StorePrepareSuccessMessage(tid, time, longerContracts));
  }

  @Override
  public void notifyStoreCommitted(long tid) {
    // Don't bother with another thread, a thread would have been created for
    // the commit processing already.
    TransactionPrepare p = TransactionManager.outstandingCommits.get(tid);
    if (p != null) {
      p.markCommitted(Worker.getWorkerName(), new StoreCommittedMessage(tid));
    }
  }

  @Override
  public void notifyWorkerPrepareFailed(long tid,
      TransactionPrepareFailedException e) {
    // Don't bother with another thread, a thread would have been created for
    // the prepare processing already.
    TransactionManager.pendingPrepares.get(tid).markFail(Worker.getWorkerName(),
        new WorkerPrepareFailedMessage(tid, e));
  }

  @Override
  public void notifyWorkerPrepareSuccess(long tid, long time,
      OidKeyHashMap<Long> longerContracts) {
    // Don't bother with another thread, a thread would have been created for
    // the prepare processing already.
    TransactionManager.pendingPrepares.get(tid).markSuccess(
        Worker.getWorkerName(),
        new WorkerPrepareSuccessMessage(tid, time, longerContracts));
  }

  @Override
  public void notifyWorkerCommitted(long tid) {
    // Don't bother with another thread, a thread would have been created for
    // the commit processing already.
    TransactionPrepare p = TransactionManager.outstandingCommits.get(tid);
    if (p != null) {
      p.markCommitted(Worker.getWorkerName(), new WorkerCommittedMessage(tid));
    }
  }

  @Override
  public Object issueRemoteCall(_Proxy receiver, String methodName,
      Class<?>[] parameterTypes, Object[] args)
      throws UnreachableNodeException, RemoteCallException {
    // XXX Does this actually happen?
    //
    // Tom (9/24/2015) Yes it does: run a program which does a remote call where
    // the worker specified is the local worker.  This isn't too hard to imagine
    // if you write a program that should run *anywhere* but always runs a call
    // at the same exact node.
    throw new NotImplementedException();
  }

  @Override
  public void prepareTransaction(long tid) throws UnreachableNodeException {
    // XXX Does this actually happen?
    throw new NotImplementedException();
  }

  @Override
  public void commitTransaction(long tid) {
    // XXX Does this actually happen?
    throw new NotImplementedException();
  }

  @Override
  public void abortTransaction(TransactionID tid) {
    // XXX Does this actually happen?
    throw new NotImplementedException();
  }

  @Override
  public void readObject(TransactionID tid, _Impl obj) {
    // XXX Does this actually happen?
    throw new NotImplementedException();
  }

  @Override
  public Pair<Store, SerializedObject> readObject(TransactionID tid,
      Store store, long onum) throws AccessException {
    // XXX Does this actually happen?
    throw new NotImplementedException();
  }

  @Override
  public void takeOwnership(TransactionID tid, Store store, long onum) {
    // XXX Does this actually happen?
    // Tom (1/23/18): Yes, due to a race condition between cache eviction and
    // writer locking.  This has been changed to abort the transaction, since
    // the condition in which it occurs suggests that a now evicted value was
    // used earlier in the transaction.
    //throw new NotImplementedException();
    throw new TransactionRestartingException(new TransactionID(tid.topTid));
  }

  @Override
  public Principal getPrincipal() {
    return worker.getPrincipal();
  }

  @Override
  public void notifyObjectUpdates(final String storeName,
      final Map<ObjectGlob, LongSet> updates, final LongSet updatedOnums,
      final Collection<ObjectGroup> groups,
      final LongKeyMap<LongSet> associatedOnums) {
    Threading.getPool().submit(new Runnable() {
      @Override
      public void run() {
        notifyObjectUpdatesSync(storeName, updates, updatedOnums, groups,
            associatedOnums);
      }
    });
  }

  /**
   * Run an update notification in the current thread.  This is intended to
   * avoid an unnecessary Thread fork when handling an ObjectUpdateMessage from
   * the network, which already creates a separate thread.
   */
  public void notifyObjectUpdatesSync(final String storeName,
      final Map<ObjectGlob, LongSet> updates, final LongSet updatedOnums,
      final Collection<ObjectGroup> groups,
      final LongKeyMap<LongSet> associatedOnums) {
    LongSet response = new LongHashSet();
    for (LongSet value : updates.values()) {
      response.addAll(value);
    }
    response.addAll(updatedOnums);

    LongSet processed = new LongHashSet();
    RemoteStore store = worker.getStore(storeName);
    PublicKey storeKey = store.getPublicKey();
    // Map from onums to globs, to use to force associated onum updates.
    LongKeyMap<ObjectGlob> gMap = new LongKeyHashMap<>();
    for (ObjectGlob glob : updates.keySet()) {
      LongSet onums = updates.get(glob);
      // Skip over elements we've already managed to handle.
      for (LongIterator iter = onums.iterator(); iter.hasNext();) {
<<<<<<< HEAD
        long onum = iter.next();
        if (!processed.contains(onum)) {
          needsProcessing = true;
        }
        gMap.put(onum, glob);
      }
      if (needsProcessing) {
        try {
          glob.verifySignature(storeKey);

          if (worker.updateCaches(store, onums, glob)) {
            processed.addAll(onums);
=======
        if (response.contains(iter.next())) {
          // We haven't handled it already.
          try {
            glob.verifySignature(storeKey);

            if (worker.updateCaches(store, onums, glob)) {
              response.removeAll(onums);
            }
          } catch (InvalidKeyException e) {
            e.printStackTrace();
          } catch (SignatureException e) {
            e.printStackTrace();
>>>>>>> 8cc90d28
          }
          break;
        }
      }
    }

    // Go back and make sure associated globs are forced into cache.
    for (LongIterator iter = processed.iterator(); iter.hasNext();) {
      long onum = iter.next();
      if (associatedOnums.containsKey(onum)) {
        for (LongIterator iter2 = associatedOnums.get(onum).iterator(); iter2
            .hasNext();) {
          long associated = iter2.next();
          if (processed.contains(associated)) continue;
          ObjectGlob associatedGlob = gMap.get(associated);
          try {
            associatedGlob.verifySignature(storeKey);
            // TODO: Force dissem cache too.
            for (SerializedObject obj : associatedGlob.decrypt().objects()
                .values()) {
              store.forceCache(obj);
            }
            processed.addAll(updates.get(associatedGlob));
          } catch (InvalidKeyException e) {
            e.printStackTrace();
          } catch (SignatureException e) {
            e.printStackTrace();
          }
        }
      }
    }

    response.removeAll(processed);
    response.removeAll(
        notifyObjectUpdates(store, updatedOnums, groups, associatedOnums));
    if (!response.isEmpty()) {
      store.unsubscribe(response);
    }
  }

  LongSet notifyObjectUpdates(RemoteStore store, LongSet updatedOnums,
<<<<<<< HEAD
      Collection<ObjectGroup> updates, LongKeyMap<LongSet> associatedOnums) {
=======
      Collection<ObjectGroup> updates) {
    LongSet result = new LongHashSet(updatedOnums);
>>>>>>> 8cc90d28
    LongKeyMap<ObjectGroup> gMap = new LongKeyHashMap<>();
    for (ObjectGroup group : updates) {
      for (LongIterator iter = group.objects().keySet().iterator(); iter
          .hasNext();) {
        gMap.put(iter.next(), group);
      }
      if (!worker.updateCache(store, group))
        result.removeAll(group.objects().keySet());
    }

<<<<<<< HEAD
    LongSet updated = worker.findOnumsInCache(store, updatedOnums);
    LongSet result = new LongHashSet(updated);
    for (LongIterator iter1 = updated.iterator(); iter1.hasNext();) {
      long onum = iter1.next();
      if (associatedOnums.containsKey(onum)) {
        for (LongIterator iter = associatedOnums.get(onum).iterator(); iter
            .hasNext();) {
          long associated = iter.next();
          if (result.contains(associated)) continue;
          ObjectGroup group = gMap.get(associated);
          for (SerializedObject obj : group.objects().values()) {
            store.forceCache(obj);
          }
          result.add(associated);
        }
      }
    }
=======
>>>>>>> 8cc90d28
    return result;
  }

  @Override
  public boolean checkForStaleObjects(TransactionID tid) {
    // XXX Does this actually happen?
    throw new NotImplementedException();
  }

  private Object writeReplace() {
    return new SerializationProxy(name);
  }
}<|MERGE_RESOLUTION|>--- conflicted
+++ resolved
@@ -217,37 +217,25 @@
     for (ObjectGlob glob : updates.keySet()) {
       LongSet onums = updates.get(glob);
       // Skip over elements we've already managed to handle.
+      boolean globProcessed = false;
       for (LongIterator iter = onums.iterator(); iter.hasNext();) {
-<<<<<<< HEAD
         long onum = iter.next();
-        if (!processed.contains(onum)) {
-          needsProcessing = true;
-        }
-        gMap.put(onum, glob);
-      }
-      if (needsProcessing) {
-        try {
-          glob.verifySignature(storeKey);
-
-          if (worker.updateCaches(store, onums, glob)) {
-            processed.addAll(onums);
-=======
-        if (response.contains(iter.next())) {
+        if (!globProcessed && !processed.contains(onum)) {
           // We haven't handled it already.
           try {
             glob.verifySignature(storeKey);
 
             if (worker.updateCaches(store, onums, glob)) {
-              response.removeAll(onums);
+              processed.addAll(onums);
             }
           } catch (InvalidKeyException e) {
             e.printStackTrace();
           } catch (SignatureException e) {
             e.printStackTrace();
->>>>>>> 8cc90d28
           }
-          break;
+          globProcessed = true;
         }
+        gMap.put(onum, glob);
       }
     }
 
@@ -286,25 +274,20 @@
   }
 
   LongSet notifyObjectUpdates(RemoteStore store, LongSet updatedOnums,
-<<<<<<< HEAD
       Collection<ObjectGroup> updates, LongKeyMap<LongSet> associatedOnums) {
-=======
-      Collection<ObjectGroup> updates) {
     LongSet result = new LongHashSet(updatedOnums);
->>>>>>> 8cc90d28
     LongKeyMap<ObjectGroup> gMap = new LongKeyHashMap<>();
     for (ObjectGroup group : updates) {
       for (LongIterator iter = group.objects().keySet().iterator(); iter
           .hasNext();) {
         gMap.put(iter.next(), group);
       }
-      if (!worker.updateCache(store, group))
+      if (!worker.updateCache(store, group)) {
         result.removeAll(group.objects().keySet());
-    }
-
-<<<<<<< HEAD
-    LongSet updated = worker.findOnumsInCache(store, updatedOnums);
-    LongSet result = new LongHashSet(updated);
+      }
+    }
+
+    LongSet updated = new LongHashSet(result);
     for (LongIterator iter1 = updated.iterator(); iter1.hasNext();) {
       long onum = iter1.next();
       if (associatedOnums.containsKey(onum)) {
@@ -320,8 +303,6 @@
         }
       }
     }
-=======
->>>>>>> 8cc90d28
     return result;
   }
 

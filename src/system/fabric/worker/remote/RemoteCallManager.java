package fabric.worker.remote;

import java.lang.reflect.InvocationTargetException;
import java.text.MessageFormat;
import java.util.List;

import fabric.common.AuthorizationUtil;
import fabric.common.SerializedObject;
import fabric.common.TransactionID;
import fabric.common.net.RemoteIdentity;
import fabric.common.net.SubServerSocket;
import fabric.common.net.SubServerSocketFactory;
import fabric.common.util.LongKeyHashMap;
import fabric.lang.Object._Impl;
import fabric.lang.Object._Proxy;
import fabric.lang.security.Label;
import fabric.lang.security.Principal;
import fabric.messages.AbortTransactionMessage;
import fabric.messages.CommitTransactionMessage;
import fabric.messages.DirtyReadMessage;
import fabric.messages.InterWorkerStalenessMessage;
import fabric.messages.MessageToWorkerHandler;
import fabric.messages.ObjectUpdateMessage;
import fabric.messages.PrepareTransactionMessage;
import fabric.messages.RemoteCallMessage;
import fabric.messages.TakeOwnershipMessage;
import fabric.worker.RemoteStore;
import fabric.worker.RetryException;
import fabric.worker.TransactionAtomicityViolationException;
import fabric.worker.TransactionCommitFailedException;
import fabric.worker.TransactionPrepareFailedException;
import fabric.worker.TransactionRestartingException;
import fabric.worker.Worker;
import fabric.worker.transaction.Log;
import fabric.worker.transaction.TakeOwnershipFailedException;
import fabric.worker.transaction.TransactionManager;
import fabric.worker.transaction.TransactionRegistry;

/**
 * A thread that handles incoming requests from other workers.
 */
public class RemoteCallManager extends MessageToWorkerHandler {

  private final SubServerSocketFactory factory;
  private final InProcessRemoteWorker inProcessRemoteWorker;

  public RemoteCallManager(Worker worker) {
    super(worker.config.name);

    this.factory = worker.authFromAll;
    this.inProcessRemoteWorker = worker.inProcessRemoteWorker;
  }

  @Override
  protected SubServerSocket createServerSocket() {
    return factory.createServerSocket();
  }

  @Override
  public RemoteCallMessage.Response handle(
      final RemoteIdentity<RemoteWorker> client,
      final RemoteCallMessage remoteCallMessage) throws RemoteCallException {
    // We assume that this thread's transaction manager is free (i.e., it's not
    // managing any tranaction's log) at the start of the method and ensure that
    // it will be free at the end of the method.

    // XXX TODO Security checks.

    TransactionID tid = remoteCallMessage.tid;
    TransactionManager tm = TransactionManager.getInstance();
    if (tid != null) {
      Log log = TransactionRegistry.getOrCreateInnermostLog(tid);
      tm.associateAndSyncLog(log, tid);

      // Merge in the writer map we got.
      tm.getWriterMap().putAll(remoteCallMessage.writerMap);
    }

    try {
      // Execute the requested method.
      Object result = Worker.runInSubTransaction(new Worker.Code<Object>() {
        @Override
        public Object run() {
          // This is ugly. Wrap all exceptions that can be thrown with a runtime
          // exception and do the actual handling below.
          try {
            // Ensure the receiver and arguments have the right dynamic types.
            fabric.lang.Object receiver =
                remoteCallMessage.receiver.fetch().$getProxy();
            Object[] args = new Object[remoteCallMessage.args.length + 1];
            args[0] = client.principal;
            for (int i = 0; i < remoteCallMessage.args.length; i++) {
              Object arg = remoteCallMessage.args[i];
              if (arg instanceof fabric.lang.Object) {
                arg = ((fabric.lang.Object) arg).fetch().$getProxy();
              }
              args[i + 1] = arg;
            }

            return remoteCallMessage.getMethod().invoke(receiver, args);
          } catch (IllegalArgumentException e) {
            throw new RuntimeException(e);
          } catch (SecurityException e) {
            throw new RuntimeException(e);
          } catch (IllegalAccessException e) {
            throw new RuntimeException(e);
          } catch (InvocationTargetException e) {
            Throwable cause = e.getCause();
            /* e's cause might be a specific runtime exception for
             * restart/abort/retry signalling (eg. RetryException).  These
             * exceptions shouldn't be wrapped as this causes the transaction
             * loop to miss them and give up on the transaction prematurely.
             */
            if (cause instanceof TransactionRestartingException
                || cause instanceof RetryException)
              throw (RuntimeException) cause;
            // TODO: should we remove the invocation target exception layer
            // before wrapping?
            throw new RuntimeException(e);
          } catch (NoSuchMethodException e) {
            throw new RuntimeException(e);
          } catch (RuntimeException e) {
            /* TODO This should probably be wrapped in an exception type that
             * better signals it was the code setting up the reflection rather
             * than the reflected invocation itself that was the issue.
             */
            throw new RuntimeException(e);
          }
        }
      });

      // Return the result.
      WriterMap writerMap = TransactionManager.getInstance().getWriterMap();
      return new RemoteCallMessage.Response(result, writerMap);
    } catch (RuntimeException e) {
      Throwable cause = e.getCause();
      if (cause instanceof IllegalArgumentException
          || cause instanceof SecurityException
          || cause instanceof IllegalAccessException
          || cause instanceof InvocationTargetException
          || cause instanceof NoSuchMethodException
          || cause instanceof RuntimeException)
        throw new RemoteCallException(cause);

      throw e;
    } finally {
      tm.associateLog(null);
    }
  }

  /**
   * In each message handler, we maintain the invariant that upon exit, the
   * worker's TransactionManager is associated with a null log.
   */
  @Override
  public AbortTransactionMessage.Response handle(
      RemoteIdentity<RemoteWorker> client,
      AbortTransactionMessage abortTransactionMessage) {
    // XXX TODO Security checks.
    Log log =
        TransactionRegistry.getInnermostLog(abortTransactionMessage.tid.topTid);
    if (log != null) {
      TransactionManager tm = TransactionManager.getInstance();
      tm.associateAndSyncLog(log, abortTransactionMessage.tid);
      tm.abortTransaction();
      tm.associateLog(null);
    }

    return new AbortTransactionMessage.Response();
  }

  @Override
  public PrepareTransactionMessage.Response handle(
      RemoteIdentity<RemoteWorker> client,
      PrepareTransactionMessage prepareTransactionMessage)
      throws TransactionPrepareFailedException {
    // XXX TODO Security checks.
    Log log =
        TransactionRegistry.getInnermostLog(prepareTransactionMessage.tid);
    if (log == null)
      throw new TransactionPrepareFailedException("No such transaction");

    // Commit up to the top level.
    TransactionManager tm = TransactionManager.getInstance();
    TransactionID topTid = log.getTid();
    while (topTid.depth > 0)
      topTid = topTid.parent;
    tm.associateAndSyncLog(log, topTid);

    try {
      tm.sendPrepareMessages();
    } catch (TransactionRestartingException e) {
      throw new TransactionPrepareFailedException(e);
    } finally {
      tm.associateLog(null);
    }

    return new PrepareTransactionMessage.Response(
        new LongKeyHashMap<SerializedObject>());
  }

  /**
   * In each message handler, we maintain the invariant that upon exit, the
   * worker's TransactionManager is associated with a null log.
   */
  @Override
  public CommitTransactionMessage.Response handle(
      RemoteIdentity<RemoteWorker> client,
      CommitTransactionMessage commitTransactionMessage)
      throws TransactionCommitFailedException {
    // XXX TODO Security checks.
    Log log = TransactionRegistry
        .getInnermostLog(commitTransactionMessage.transactionID);
    if (log == null) {
      // If no log exists, assume that another worker in the transaction has
      // already committed the requested transaction.
      return new CommitTransactionMessage.Response();
    }

    TransactionManager tm = TransactionManager.getInstance();
    tm.associateLog(log);
    try {
      tm.sendCommitMessagesAndCleanUp();
    } catch (TransactionAtomicityViolationException e) {
      tm.associateLog(null);
      throw new TransactionCommitFailedException("Atomicity violation");
    }

    return new CommitTransactionMessage.Response();
  }

  @Override
  public DirtyReadMessage.Response handle(RemoteIdentity<RemoteWorker> client,
      DirtyReadMessage readMessage) {
    Log log = TransactionRegistry.getInnermostLog(readMessage.tid.topTid);
    if (log == null) return new DirtyReadMessage.Response(null);

    _Impl obj = new _Proxy(readMessage.store, readMessage.onum).fetch();

    // Ensure this worker owns the object.
    synchronized (obj) {
      if (!obj.$isOwned) {
        return new DirtyReadMessage.Response(null);
      }
    }

    // Run the authorization in the remote worker's transaction.
    TransactionManager tm = TransactionManager.getInstance();
    tm.associateAndSyncLog(log, readMessage.tid);

    // Ensure that the remote worker is allowed to read the object.
    Label label = obj.get$$updateLabel();
    if (!AuthorizationUtil.isReadPermitted(client.principal, label.$getStore(),
        label.$getOnum())) {
      obj = null;
    }

    tm.associateLog(null);

    return new DirtyReadMessage.Response(obj);
  }

  @Override
  public TakeOwnershipMessage.Response handle(
      RemoteIdentity<RemoteWorker> client, TakeOwnershipMessage msg)
      throws TakeOwnershipFailedException {
    Log log = TransactionRegistry.getInnermostLog(msg.tid.topTid);
    if (log == null) throw new TakeOwnershipFailedException(MessageFormat
        .format("Object fab://{0}/{1} is not owned by {2} in transaction {3}",
            msg.store.name(), msg.onum, null, msg.tid));

    _Impl obj = new _Proxy(msg.store, msg.onum).fetch();

    // Ensure this worker owns the object.
    synchronized (obj) {
      if (!obj.$isOwned) {
        throw new TakeOwnershipFailedException(MessageFormat.format(
            "Object fab://{0}/{1} is not owned by {2} in transaction {3}",
            msg.store.name(), msg.onum, null, msg.tid));
      }

      // Run the authorization in the remote worker transaction.
      TransactionManager tm = TransactionManager.getInstance();
      tm.associateAndSyncLog(log, msg.tid);

      // Ensure that the remote worker is allowed to write the object.
      Label label = obj.get$$updateLabel();
<<<<<<< HEAD
      boolean authorized = AuthorizationUtil.isWritePermitted(client.principal,
          label.$getStore(), label.$getOnum());
=======
      boolean authorized = AuthorizationUtil.isReadAndWritePermitted(
          client.principal, label.$getStore(), label.$getOnum());
>>>>>>> 9402222c

      tm.associateLog(null);

      if (!authorized) {
        Principal p = client.principal;
        throw new TakeOwnershipFailedException(MessageFormat.format(
            "{0} is not authorized to own fab://{1}/{2}",
            p.$getStore() + "/" + p.$getOnum(), msg.store.name(), msg.onum));
      }

      // Relinquish ownership.
      obj.$isOwned = false;
      return new TakeOwnershipMessage.Response();
    }
  }

  @Override
  public ObjectUpdateMessage.Response handle(
      RemoteIdentity<RemoteWorker> client,
      ObjectUpdateMessage objectUpdateMessage) {

    Worker worker = Worker.getWorker();
    final List<Long> response;

    if (objectUpdateMessage.groups == null) {
      response = inProcessRemoteWorker.notifyObjectUpdates(
          objectUpdateMessage.store, objectUpdateMessage.globs);
    } else {
      RemoteStore store = worker.getStore(client.node.name);
      response = inProcessRemoteWorker.notifyObjectUpdates(store,
          objectUpdateMessage.onums, objectUpdateMessage.groups);
    }

    return new ObjectUpdateMessage.Response(response);
  }

  @Override
  public InterWorkerStalenessMessage.Response handle(
      RemoteIdentity<RemoteWorker> client,
      InterWorkerStalenessMessage stalenessCheckMessage) {

    TransactionID tid = stalenessCheckMessage.tid;
    if (tid == null) return new InterWorkerStalenessMessage.Response(false);

    TransactionManager tm = TransactionManager.getInstance();
    Log log = TransactionRegistry.getOrCreateInnermostLog(tid);
    tm.associateAndSyncLog(log, tid);

    boolean result = tm.checkForStaleObjects();

    tm.associateLog(null);
    return new InterWorkerStalenessMessage.Response(result);
  }
}<|MERGE_RESOLUTION|>--- conflicted
+++ resolved
@@ -285,13 +285,8 @@
 
       // Ensure that the remote worker is allowed to write the object.
       Label label = obj.get$$updateLabel();
-<<<<<<< HEAD
-      boolean authorized = AuthorizationUtil.isWritePermitted(client.principal,
-          label.$getStore(), label.$getOnum());
-=======
       boolean authorized = AuthorizationUtil.isReadAndWritePermitted(
           client.principal, label.$getStore(), label.$getOnum());
->>>>>>> 9402222c
 
       tm.associateLog(null);
 

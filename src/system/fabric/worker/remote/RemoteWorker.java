package fabric.worker.remote;

import java.io.IOException;
import java.io.Serializable;
import java.util.Collection;
import java.util.Map;

import fabric.common.ClassRef;
import fabric.common.ObjectGroup;
import fabric.common.SerializedObject;
import fabric.common.TransactionID;
import fabric.common.exceptions.AccessException;
import fabric.common.exceptions.FabricException;
import fabric.common.exceptions.InternalError;
import fabric.common.exceptions.NotImplementedException;
import fabric.common.net.SubSocket;
import fabric.common.net.SubSocketFactory;
import fabric.common.util.LongKeyMap;
import fabric.common.util.LongSet;
import fabric.common.util.Pair;
import fabric.dissemination.ObjectGlob;
import fabric.lang.Object._Impl;
import fabric.lang.Object._Proxy;
import fabric.lang.security.Principal;
import fabric.messages.AbortTransactionMessage;
import fabric.messages.AsyncMessage;
import fabric.messages.CommitTransactionMessage;
import fabric.messages.DirtyReadMessage;
import fabric.messages.InterWorkerStalenessMessage;
import fabric.messages.Message;
import fabric.messages.Message.NoException;
import fabric.messages.NonAtomicCallMessage;
import fabric.messages.ObjectUpdateMessage;
import fabric.messages.PrepareTransactionMessage;
import fabric.messages.RemoteCallMessage;
import fabric.messages.StoreCommittedMessage;
import fabric.messages.StorePrepareFailedMessage;
import fabric.messages.StorePrepareSuccessMessage;
import fabric.messages.TakeOwnershipMessage;
import fabric.messages.WorkerCommittedMessage;
import fabric.messages.WorkerPrepareFailedMessage;
import fabric.messages.WorkerPrepareSuccessMessage;
import fabric.net.RemoteNode;
import fabric.net.UnreachableNodeException;
import fabric.worker.Store;
import fabric.worker.TransactionPrepareFailedException;
import fabric.worker.Worker;
import fabric.worker.transaction.Log;
import fabric.worker.transaction.TakeOwnershipFailedException;
import fabric.worker.transaction.TransactionManager;
import fabric.worker.transaction.TransactionRegistry;

/**
 * Encapsulates a remote worker. This class maintains the connection to the
 * remote worker and manages all communication. RemoteWorkers can only be
 * obtained through the <code>RemoteCallManager.getWorker()</code> interface.
 * For each remote worker, there should be at most one <code>RemoteWorker</code>
 * object representing that worker.
 */
public class RemoteWorker extends RemoteNode<RemoteWorker> {

  private transient final SubSocketFactory<RemoteWorker> subSocketFactory;

  /**
   * This should only be called by fabric.worker.Worker. If you want a
   * RemoteWorker, use fabric.worker.Worker.getWorker() instead.
   */
  public RemoteWorker(String name) {
    this(name, Worker.getWorker().authToWorker);
  }

  RemoteWorker(Worker worker) {
    this(worker.getName(), worker.authToWorker);
  }

  private RemoteWorker(String name,
      SubSocketFactory<RemoteWorker> subSocketFactory) {
    super(name);
    this.subSocketFactory = subSocketFactory;
  }

  public void notifyStorePrepareFailed(long tid,
      TransactionPrepareFailedException e) {
    sendAsync(new StorePrepareFailedMessage(tid, e));
  }

  public void notifyStorePrepareSuccess(long tid) {
    sendAsync(new StorePrepareSuccessMessage(tid));
  }

  public void notifyStoreCommitted(long tid) {
    sendAsync(new StoreCommittedMessage(tid));
  }

  public void notifyWorkerPrepareFailed(long tid,
      TransactionPrepareFailedException e) {
    sendAsync(new WorkerPrepareFailedMessage(tid, e));
  }

  public void notifyWorkerPrepareSuccess(long tid) {
    sendAsync(new WorkerPrepareSuccessMessage(tid));
  }

  public void notifyWorkerCommitted(long tid) {
    sendAsync(new WorkerCommittedMessage(tid));
  }

  public Object issueRemoteCall(_Proxy receiver, String methodName,
      Class<?>[] parameterTypes, Object[] args)
      throws UnreachableNodeException, RemoteCallException {
    TransactionManager tm = TransactionManager.getInstance();
    tm.resolveObservations();
    tm.registerRemoteCall(this);

    TransactionID tid = tm.getCurrentTid();
    if (tid != null) {
      WriterMap writerMap = tm.getWriterMap();

      Class<? extends fabric.lang.Object> receiverClass =
          (Class<? extends fabric.lang.Object>) receiver.fetch().$getProxy()
              .getClass().getEnclosingClass();
      ClassRef receiverClassRef = ClassRef.makeRef(receiverClass);

      RemoteCallMessage.Response response =
          send(new RemoteCallMessage(tid, writerMap, receiverClassRef, receiver,
              methodName, parameterTypes, args));

      // Commit any outstanding subtransactions that occurred as a result of the
      // remote call.
      Log innermost = TransactionRegistry.getInnermostLog(tid.topTid);
      tm.associateAndSyncLog(innermost, tid);

      // Merge in the writer map we got.
      if (response.writerMap != null)
        tm.getWriterMap().putAll(response.writerMap);

      return response.result;
    } else {
      Class<? extends fabric.lang.Object> receiverClass =
          (Class<? extends fabric.lang.Object>) receiver.fetch().$getProxy()
              .getClass().getEnclosingClass();
      ClassRef receiverClassRef = ClassRef.makeRef(receiverClass);

      NonAtomicCallMessage.Response response =
          send(new NonAtomicCallMessage(receiverClassRef, receiver, methodName,
              parameterTypes, args));

      // Evict modified objects from the cache.
      if (response.modifiedObjects != null) {
        for (Store s : response.modifiedObjects.storeSet()) {
          for (LongKeyMap.Entry<Integer> e : response.modifiedObjects.get(s)
              .entrySet()) {
            s.evict(e.getKey(), e.getValue());
          }
        }
        tm.addCommittedWrites(response.modifiedObjects);
      }

      return response.result;
    }
  }

<<<<<<< HEAD
  public long prepareTransaction(long tid)
      throws UnreachableNodeException, TransactionPrepareFailedException {
    return send(new PrepareTransactionMessage(tid)).time;
=======
  public void prepareTransaction(long tid) throws UnreachableNodeException {
    sendAsync(new PrepareTransactionMessage(tid));
>>>>>>> 81ad306e
  }

  public void commitTransaction(long tid) {
    sendAsync(new CommitTransactionMessage(tid));
  }

  /**
   * Informs the remote worker that a transaction is aborting.
   *
   * @param tid
   *          the tid for the transaction that is aborting.
   */
  public void abortTransaction(TransactionID tid) {
    sendAsync(new AbortTransactionMessage(tid));
  }

  /**
   * Reads the given object from the remote worker, updating the object's state.
   *
   * @param tid
   *          the tid for the current transaction.
   */
  public void readObject(TransactionID tid, _Impl obj) {
    Pair<Store, SerializedObject> remoteSerializedObj;
    try {
      remoteSerializedObj = readObject(tid, obj.$getStore(), obj.$getOnum());
    } catch (AccessException e) {
      throw new InternalError("Inter-worker object read failed.", e);
    }

    if (remoteSerializedObj == null)
      throw new InternalError("Inter-worker object read failed.");

    _Impl remoteObj =
        remoteSerializedObj.second.deserialize(remoteSerializedObj.first);
    obj.$copyAppStateFrom(remoteObj);
  }

  public Pair<Store, SerializedObject> readObject(TransactionID tid,
      Store store, long onum) throws AccessException {
    DirtyReadMessage.Response response =
        send(new DirtyReadMessage(tid, store, onum));
    if (response.obj == null) return null;
    return new Pair<>(response.store, response.obj);
  }

  /**
   * Unsets the ownership bit for the given object at the remote worker.
   *
   * @param tid
   *          the tid for the current transaction.
   */
  public void takeOwnership(TransactionID tid, Store store, long onum) {
    try {
      send(new TakeOwnershipMessage(tid, store, onum));
    } catch (TakeOwnershipFailedException e) {
      throw new InternalError(e);
    }
  }

  /**
   * @return the principal associated with the remote worker.
   */
  @Override
  public Principal getPrincipal() {
    try {
      SubSocket<RemoteWorker> socket = getSocket(subSocketFactory);
      Principal principal = socket.getPrincipal();
      recycle(subSocketFactory, socket);
      return principal;
    } catch (IOException e) {
      throw new NotImplementedException(e);
    }
  }

  @Override
  public String toString() {
    return name;
  }

  /**
   * Notifies the worker of updates.
   */
  public void notifyObjectUpdates(String store, Map<ObjectGlob, LongSet> globs,
      LongSet updatedOnums, Collection<ObjectGroup> groups,
      LongKeyMap<LongSet> associatedOnums) {
    sendAsync(new ObjectUpdateMessage(store, globs, updatedOnums, groups,
        associatedOnums));
  }

  /**
   * Asks the worker to check that the objects used in a given transaction are
   * up-to-date.
   */
  public boolean checkForStaleObjects(TransactionID tid) {
    InterWorkerStalenessMessage.Response response;
    try {
      response = send(new InterWorkerStalenessMessage(tid));
    } catch (NoException e) {
      // This is not possible.
      throw new InternalError(e);
    }
    return response.result;
  }

  private <R extends Message.Response, E extends FabricException> R send(
      Message<R, E> message) throws E {
    return send(subSocketFactory, message);
  }

  private void sendAsync(AsyncMessage message) {
    sendAsync(subSocketFactory, message);
  }

  // ////////////////////////////////
  // Java custom-serialization gunk
  // ////////////////////////////////

  private Object writeReplace() {
    return new SerializationProxy(name);
  }

  static final class SerializationProxy implements Serializable {
    private final String workerName;

    public SerializationProxy(String workerName) {
      this.workerName = workerName;
    }

    java.lang.Object readResolve() {
      return Worker.getWorker().getWorker(workerName);
    }
  }
}<|MERGE_RESOLUTION|>--- conflicted
+++ resolved
@@ -17,6 +17,7 @@
 import fabric.common.net.SubSocketFactory;
 import fabric.common.util.LongKeyMap;
 import fabric.common.util.LongSet;
+import fabric.common.util.OidKeyHashMap;
 import fabric.common.util.Pair;
 import fabric.dissemination.ObjectGlob;
 import fabric.lang.Object._Impl;
@@ -84,8 +85,9 @@
     sendAsync(new StorePrepareFailedMessage(tid, e));
   }
 
-  public void notifyStorePrepareSuccess(long tid) {
-    sendAsync(new StorePrepareSuccessMessage(tid));
+  public void notifyStorePrepareSuccess(long tid, long time,
+      LongKeyMap<Long> longerContracts) {
+    sendAsync(new StorePrepareSuccessMessage(tid, time, longerContracts));
   }
 
   public void notifyStoreCommitted(long tid) {
@@ -97,8 +99,9 @@
     sendAsync(new WorkerPrepareFailedMessage(tid, e));
   }
 
-  public void notifyWorkerPrepareSuccess(long tid) {
-    sendAsync(new WorkerPrepareSuccessMessage(tid));
+  public void notifyWorkerPrepareSuccess(long tid, long time,
+      OidKeyHashMap<Long> longerContracts) {
+    sendAsync(new WorkerPrepareSuccessMessage(tid, time, longerContracts));
   }
 
   public void notifyWorkerCommitted(long tid) {
@@ -160,14 +163,8 @@
     }
   }
 
-<<<<<<< HEAD
-  public long prepareTransaction(long tid)
-      throws UnreachableNodeException, TransactionPrepareFailedException {
-    return send(new PrepareTransactionMessage(tid)).time;
-=======
   public void prepareTransaction(long tid) throws UnreachableNodeException {
     sendAsync(new PrepareTransactionMessage(tid));
->>>>>>> 81ad306e
   }
 
   public void commitTransaction(long tid) {

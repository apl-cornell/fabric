package fabric.worker.transaction;

import static fabric.common.Logging.SEMANTIC_WARRANTY_LOGGER;
import static fabric.common.Logging.WORKER_TRANSACTION_LOGGER;

import java.util.ArrayList;
import java.util.Collection;
import java.util.Collections;
import java.util.Date;
import java.util.HashMap;
import java.util.HashSet;
import java.util.LinkedList;
import java.util.List;
import java.util.Map;
import java.util.Map.Entry;
import java.util.Queue;
import java.util.Set;
import java.util.logging.Level;

import fabric.common.Logging;
import fabric.common.SemanticWarranty;
import fabric.common.SysUtil;
import fabric.common.Threading;
import fabric.common.Timing;
import fabric.common.TransactionID;
import fabric.common.VersionWarranty;
import fabric.common.util.LongHashSet;
import fabric.common.util.LongIterator;
import fabric.common.util.LongKeyHashMap;
import fabric.common.util.LongKeyMap;
import fabric.common.util.LongSet;
import fabric.common.util.OidKeyHashMap;
import fabric.common.util.Pair;
import fabric.common.util.WeakReferenceArrayList;
import fabric.lang.Object._Impl;
import fabric.lang.WrappedJavaInlineable;
import fabric.lang.security.LabelCache;
import fabric.lang.security.SecurityCache;
import fabric.worker.FabricSoftRef;
import fabric.worker.Store;
import fabric.worker.Worker;
import fabric.worker.memoize.CallInstance;
import fabric.worker.memoize.SemanticWarrantyRequest;
import fabric.worker.memoize.WarrantiedCallResult;
import fabric.worker.remote.RemoteWorker;
import fabric.worker.remote.WriterMap;

/**
 * Stores per-transaction information. Records the objects that are created,
 * read, and written during a single nested transaction.
 */
// TODO: fix onum vs. oid mess.
public final class Log {
  public static final Log NO_READER = new Log((Log) null);

  /**
   * The transaction ID for this log.
   */
  TransactionID tid;

  /**
   * The log for the parent transaction, or null if there is none. A null value
   * here does not necessarily mean that this is the top-level transaction. The
   * tid should be checked to determine whether this transaction is top-level.
   */
  final Log parent;

  /**
   * A map indicating where to fetch objects from.
   */
  WriterMap writerMap;

  /**
   * The sub-transaction.
   */
  private Log child;

  /**
   * The thread that is running this transaction.
   */
  Thread thread;

  /**
   * A flag indicating whether this transaction should abort or be retried. This
   * flag should be checked before each operation. This flag is set when it's
   * non-null and indicates the transaction in the stack that is to be retried;
   * all child transactions are to be aborted.
   */
  volatile TransactionID retrySignal;

  /**
   * Maps OIDs to <code>readMap</code> entries for objects read in this
   * transaction or completed sub-transactions. Reads from running or aborted
   * sub-transactions don't count here.
   */
  // Proxy objects aren't used for keys here because doing so would result in
  // calls to hashcode() and equals() on such objects, resulting in fetching the
  // corresponding Impls from the store.
  protected final OidKeyHashMap<ReadMap.Entry> reads;

  /**
   * Reads that were made by memoized subcalls.
   */
  protected final OidKeyHashMap<ReadMap.Entry> readsInSubcalls;

  /**
   * Reads on objects that have been read by an ancestor transaction.
   */
  protected final List<ReadMap.Entry> readsReadByParent;

  /**
   * A collection of all objects created in this transaction or completed
   * sub-transactions. Objects created in running or aborted sub-transactions
   * don't count here. To keep them from being pinned, objects on local store
   * are not tracked here.
   */
  protected final LongKeyMap<_Impl> creates;

  /**
   * Creates that were not made by memoized subcalls.
   */
  protected final LongKeyMap<_Impl> createsInSubcalls;

  /**
   * Tracks objects created on local store. See <code>creates</code>.
   */
  protected final WeakReferenceArrayList<_Impl> localStoreCreates;

  /**
   * A collection of all objects modified in this transaction or completed
   * sub-transactions. Objects modified in running or aborted sub-transactions
   * don't count here. To keep them from being pinned, objects on local store
   * are not tracked here.
   */
  protected final List<_Impl> writes;

  /**
   * Tracks objects on local store that have been modified. See
   * <code>writes</code>.
   */
  protected final WeakReferenceArrayList<_Impl> localStoreWrites;

  /**
   * The set of workers called by this transaction and completed
   * sub-transactions.
   */
  public final List<RemoteWorker> workersCalled;

  /**
   * Set of calls for which semantic warranties should _not_ be reused until it
   * has been recomputed during the transaction.  This is used for call checking
   * at the store.
   */
  public final Set<CallInstance> blockedWarranties;

  /**
   * Flag for whether we should optimistically reuse stale warranties.  This
   * should be true only in the case of checking calls at the store.
   */
  public boolean useStaleWarranties;

  /**
   * A call for which this transaction will represent a request for a
   * SemanticWarranty on the call.  This is only for the current transaction,
   * not a subtransaction.
   */
  protected final CallInstance semanticWarrantyCall;

  /**
   * The value of the call for which this log represents a semantic warranty
   * request.  This is only for the current transaction, not a subtransaction.
   */
  protected fabric.lang.Object semanticWarrantyValue;

  /**
   * Mapping from onums to CallInstances that depend on them.
   */
  protected final LongKeyMap<Set<CallInstance>> readDependencies;

  /**
   * Mapping from call ids to CallInstancs that depend on them.
   */
  protected final Map<CallInstance, Set<CallInstance>> callDependencies;

  /**
   * Set of CallInstance ids for semantic warranties used during this
   * transaction.
   */
  protected final Map<CallInstance, WarrantiedCallResult> semanticWarrantiesUsed;

  /**
   * Set of CallInstance ids for semantic warranties used during this
   * transaction that are not used by another call.
   *
   * Think of this as calls used but we don't want counting as dependencies of
   * any currently computing calls.
   */
  protected final Map<CallInstance, WarrantiedCallResult> callsInSubcalls;

  /**
   * Map from call ID to SemanticWarrantyRequests made by subtransactions.
   */
  protected final Map<CallInstance, SemanticWarrantyRequest> requests;

  /**
   * Map from call ID to the store where the request will go.
   */
  protected final Map<CallInstance, Store> requestLocations;

  /**
   * Map from call ID to the store's CallResult response which will be stored on
   * successfully finishing the commit phase.
   */
  protected final Map<CallInstance, SemanticWarranty> requestReplies;

  /**
   * Maps OIDs to the version number of the object and version warranty for
   * objects read in call updates from write prepare.  This allows us to give
   * back additional reads to check during the read prepare phase.
   */
  protected OidKeyHashMap<Pair<Integer, VersionWarranty>> addedReads;

  /**
   * Indicates the state of commit for the top-level transaction.
   */
  public final CommitState commitState;

  public static class CommitState {
    public static enum Values {
      /**
       * Signifies a transaction before it has been prepared or aborted.
       */
      UNPREPARED,
      /**
       * Signifies a transaction that is currently being prepared.
       */
      PREPARING,
      /**
       * Signifies a transaction that has successfully prepared, but has not yet
       * been committed.
       */
      PREPARED,
      /**
       * Signifies a transaction that has failed to prepare, but has not yet
       * been rolled back.
       */
      PREPARE_FAILED,
      /**
       * Signifies a transaction that is currently being committed.
       */
      COMMITTING,
      /**
       * Signifies a transaction that has been committed.
       */
      COMMITTED,
      /**
       * Signifies a transaction that is currently being aborted.
       */
      ABORTING,
      /**
       * Signifies a transaction that has been aborted.
       */
      ABORTED
    }

    public Values value = Values.UNPREPARED;

    /**
     * The transaction's proposed commit time. In the PREPARING or PREPARED
     * state, objects whose version might be changed expire before this time are
     * (being) read-prepared.
     */
    public long commitTime = 0;

    /**
     * The set of stores that have been contacted by the commit protocol.
     */
    public final Set<Store> storesContacted = new HashSet<>();
  }

  public final AbstractSecurityCache securityCache;

  /**
   * The time at which this subtransaction was started.
   */
  public final long startTime;

  /**
   * If a transaction T's log appears in this set, then this transaction is
   * waiting for a lock that is held by transaction T.
   */
  private final Set<Log> waitsFor;

  /**
   * Look-aside caches for objects written/created and being call-checked
   * against.
   *
   * Items should ONLY be entered for the purposes of call checking and ONLY
   * from the top level!
   */
  private ObjectLookAsideMap writeLookAsideMap;
  private ObjectLookAsideMap createLookAsideMap;

  /**
   * Keep track of what has been already registered as written or created from
   * the look aside caches.
   */
  private Map<Store, LongSet> lookAsideWritesRegistered;
  private Map<Store, LongSet> lookAsideCreatesRegistered;

  /**
   * Creates a new log with the given parent and the given transaction ID. The
   * TID for the parent and the given TID are assumed to be consistent. If the
   * given TID is null, a random tid is generated for the subtransaction.  This
   * transaction does not generate a SemanticWarranty request itself.
   */
  Log(Log parent, TransactionID tid) {
    this(parent, tid, null);
  }

  /**
   * Creates a new log with the given parent, the given transaction ID, and
   * CallInstance for a SemanticWarranty request. The TID for the parent and the
   * given TID are assumed to be consistent. If the given TID is null, a random
   * tid is generated for the subtransaction.  If the given CallInstance is
   * null, it is assumed that this transaction does not make a request.
   */
  Log(Log parent, TransactionID tid, CallInstance semanticWarrantyCall) {
    this.parent = parent;
    if (tid == null) {
      if (parent == null) {
        this.tid = new TransactionID();
      } else {
        this.tid = new TransactionID(parent.tid);
      }
    } else {
      this.tid = tid;
    }

    this.child = null;
    this.thread = Thread.currentThread();
    this.retrySignal = parent == null ? null : parent.retrySignal;
    this.reads = new OidKeyHashMap<>();
    this.readsInSubcalls = new OidKeyHashMap<>();
    this.readsReadByParent = new ArrayList<>();
    this.creates = new LongKeyHashMap<>();
    this.createsInSubcalls = new LongKeyHashMap<>();
    this.localStoreCreates = new WeakReferenceArrayList<>();
    this.writes = new ArrayList<>();
    this.localStoreWrites = new WeakReferenceArrayList<>();
    this.workersCalled = new ArrayList<>();
    this.semanticWarrantyCall = semanticWarrantyCall;
    this.semanticWarrantiesUsed = new HashMap<>();
    this.callsInSubcalls = new HashMap<>();
    this.readDependencies = new LongKeyHashMap<>();
    this.callDependencies = new HashMap<>();
    this.requests = new HashMap<>();
    this.requestLocations = new HashMap<>();
    this.requestReplies = Collections.synchronizedMap(
        new HashMap<CallInstance, SemanticWarranty>());
    this.blockedWarranties = new HashSet<>();
    this.useStaleWarranties = true;
    this.startTime = System.currentTimeMillis();
    this.waitsFor = new HashSet<>();

    if (parent != null) {
      this.blockedWarranties.addAll(parent.blockedWarranties);
      this.useStaleWarranties = parent.useStaleWarranties;
      try {
        Timing.SUBTX.begin();
        this.writerMap = new WriterMap(parent.writerMap);
        synchronized (parent) {
          parent.child = this;
        }

        commitState = parent.commitState;
        this.securityCache =
            new SecurityCache((SecurityCache) parent.securityCache);
      } finally {
        Timing.SUBTX.end();
      }

      this.writeLookAsideMap = parent.writeLookAsideMap;
      this.createLookAsideMap = parent.createLookAsideMap;
      this.lookAsideWritesRegistered = parent.lookAsideWritesRegistered;
      this.lookAsideCreatesRegistered = parent.lookAsideCreatesRegistered;
    } else {
      this.writerMap = new WriterMap(this.tid.topTid);
      commitState = new CommitState();

      LabelCache labelCache = Worker.getWorker().labelCache;
      this.securityCache = new SecurityCache(labelCache);

      this.writeLookAsideMap = null;
      this.createLookAsideMap = null;
      this.lookAsideWritesRegistered = new HashMap<>();
      this.lookAsideCreatesRegistered = new HashMap<>();

      // New top-level frame. Register it in the transaction registry.
      TransactionRegistry.register(this);
    }
  }

  /**
   * Creates a nested transaction whose parent is the transaction with the given
   * log. The created transaction log is added to the parent's children.
   *
   * @param parent
   *          the log for the parent transaction or null if creating the log for
   *          a top-level transaction.
   */
  Log(Log parent) {
    this(parent, null);
  }

  /**
   * Creates a log with the given transaction ID.
   */
  public Log(TransactionID tid) {
    this(null, tid);
  }

  /**
   * Set the look aside maps for call checking.  Should never be used outside of
   * semantic warranty call checking.
   */
  public void setLookAsideMaps(ObjectLookAsideMap w, ObjectLookAsideMap c) {
    writeLookAsideMap = w;
    createLookAsideMap = c;
    if (parent != null) parent.setLookAsideMaps(w, c);
  }

  /**
   * Check if we have look aside maps we're using (are we checking for updates
   * on semantic warranties?).
   */
  public boolean hasLookAsides() {
    return writeLookAsideMap != null && createLookAsideMap != null;
  }

  public boolean registeredInLookAside(Store store, long onum) {
    return (lookAsideWritesRegistered.containsKey(store) &&
        lookAsideWritesRegistered.get(store).contains(onum)) ||
      (lookAsideCreatesRegistered.containsKey(store) &&
       lookAsideCreatesRegistered.get(store).contains(onum));
  }

  /**
   * Fetch the object from the look aside maps (values that we're call checking
   * against) if it's there.
   */
  public _Impl fetchFromLookAside(Store store, long onum) {
    if (!hasLookAsides()) return null;
    _Impl result = writeLookAsideMap.get(store, onum);
    if (result != null) {
      if (!registeredInLookAside(store, onum)) {
        TransactionManager.getInstance().registerWrite(result);
        if (!lookAsideWritesRegistered.containsKey(store))
          lookAsideWritesRegistered.put(store, new LongHashSet());
        lookAsideWritesRegistered.get(store).add(onum);
      }
      return result;
    }
    result = createLookAsideMap.get(store, onum);
    if (result != null) {
      if (!registeredInLookAside(store, onum)) {
        TransactionManager.getInstance().registerCreate(result);
        if (!lookAsideCreatesRegistered.containsKey(store))
          lookAsideCreatesRegistered.put(store, new LongHashSet());
        lookAsideCreatesRegistered.get(store).add(onum);
        creates.put(onum, result);
      }
      return result;
    }
    return null;
  }

  /**
   * Get create for the given oid.  THIS SHOULD ONLY BE CALLED BY
   * Object._Proxy.fetchEntry.
   */
  public _Impl getCreate(long oid) {
    Log cur = this;
    while (cur != null) {
      for (_Impl create : SysUtil.chain(cur.creates.values(),
          cur.createsInSubcalls.values()))
        if (create.$getOnum() == oid) return create;
      cur = cur.parent;
    }
    return null;
  }

  /**
   * Returns true iff the given Log is in the ancestry of (or is the same as)
   * this log.
   */
  boolean isDescendantOf(Log log) {
    return tid.isDescendantOf(log.tid);
  }

  /**
   * Handles invalidation of all semantic warranty requests made previously by
   * the parent that read the given onum.
   */
  public void invalidateDependentRequests(Store store, long onum) {
    // Don't invalidate if we added it for call checking
    if (registeredInLookAside(store, onum)) return;
    Logging.log(SEMANTIC_WARRANTY_LOGGER, Level.FINEST,
        "Onum {0} written, invalidating calls that read this.", onum);
    Set<CallInstance> dependencies = readDependencies.get(onum);
    if (dependencies == null) return;
    for (CallInstance id : new HashSet<>(dependencies))
      removeRequest(id);
  }

  /**
   * Remove a semantic warranty request created by a subtransaction along with
   * all associated book keeping.
   */
  // TODO: This could probably avoid a lot of add/remove operations if we have
  // time to refactor this.
  private void removeRequest(CallInstance callId) {
    SemanticWarrantyRequest req = requests.get(callId);

    if (req == null) return; // Request already removed.

    Logging.log(SEMANTIC_WARRANTY_LOGGER, Level.FINEST,
        "Call {0} warranty request dropped", req.call);

    if (callDependencies.get(callId) != null
        && callDependencies.get(callId).size() > 0) {
      // Calls that used this call must get passed up the dependencies and also
      // be removed
      for (CallInstance call : callDependencies.get(callId)) {
        // Pass up reads
        for (Store s : req.reads.storeSet()) {
          for (LongKeyMap.Entry<ReadMap.Entry> entry : req.reads.get(s)
              .entrySet()) {
            requests.get(call).reads.put(s, entry.getKey(), entry.getValue());
            addReadDependency(entry.getValue().getRef().onum);
          }
        }

        // Pass up creates
        for (Store s : req.creates.storeSet()) {
          for (LongKeyMap.Entry<_Impl> entry : req.creates.get(s).entrySet()) {
            requests.get(call).creates.put(s, entry.getKey(), entry.getValue());
            addReadDependency(entry.getValue().$getOnum());
          }
        }

        // Pass up calls
        for (CallInstance subcall : req.calls.keySet()) {
          callDependencies.get(subcall).add(call);
          requests.get(call).calls.put(subcall, req.calls.get(subcall));
        }

        // Remove the call because if subcall was invalidated, the parent call
        // must also be in question.
        removeRequest(call);
      }
    } else {
      // Nothing depended on this, move dependencies back into the rest of the
      // world.
      // Remove reads
      for (Store s : req.reads.storeSet()) {
        for (LongKeyMap.Entry<ReadMap.Entry> entry : req.reads.get(s)
            .entrySet()) {
          readsInSubcalls.remove(s, entry.getKey());
          reads.put(s, entry.getKey(), entry.getValue());
        }
      }

      // Remove creates
      for (Store s : req.creates.storeSet()) {
        for (_Impl obj : req.creates.get(s).values()) {
          createsInSubcalls.remove(obj.$getOnum());
          creates.put(obj.$getOnum(), obj);
        }
      }

      // Remove calls
      for (CallInstance subcall : req.calls.keySet()) {
        callsInSubcalls.remove(subcall);
        semanticWarrantiesUsed.put(subcall, req.calls.get(subcall));
      }
    }

    // Remove this call from set of calls dependent on each read.
    for (Entry<Store, LongKeyMap<ReadMap.Entry>> entry : req.reads
        .nonNullEntrySet())
      for (ReadMap.Entry read : entry.getValue().values())
        readDependencies.get(read.getRef().onum).remove(req.call);

    // Remove this call from set of calls dependent on each create.
    for (Entry<Store, LongKeyMap<_Impl>> entry : req.creates.nonNullEntrySet())
      for (_Impl create : entry.getValue().values())
        readDependencies.get(create.$getOnum()).remove(req.call);

    // This call no longer depends on its various subcalls
    for (CallInstance call : req.calls.keySet()) {
      callDependencies.get(call).remove(callId);
    }

    requestLocations.remove(callId);
    requests.remove(callId);

    callDependencies.remove(callId);
  }

  /**
   * Utility Method for getting the full set of creates for a given requested
   * semantic warranty call.
   */
  private LongSet getAllRequestCreates(CallInstance call) {
    //if (requests.containsKey(call)) {
    //  SemanticWarrantyRequest req = requests.get(call);
    //  LongSet createOids = new LongHashSet(req.createOnums);
    //  for (WarrantiedCallResult subcallResult : req.calls.values())
    //    createOids.addAll(subcallResult.getCreates());
    //  return createOids;
    //}
    return new LongHashSet();
  }

  /**
   * Gets a result, if any, for a request we haven't pushed to the store yet
   */
  public WarrantiedCallResult getRequestResult(CallInstance call) {
    SemanticWarrantyRequest req = requests.get(call);
    if (req != null) {
      return new WarrantiedCallResult(req.value, new SemanticWarranty(0),
          getAllRequestCreates(call));
    }
    if (req == null && parent != null) return parent.getRequestResult(call);
    return null;
  }

  /**
   * Gets the SemanticWarrantyRequest, if any, associated with the given call
   * instance.
   */
  public SemanticWarrantyRequest getRequest(CallInstance call) {
    return requests.get(call);
  }

  /**
   * Gets all SemanticWarrantyRequests.  THIS SHOULD ONLY BE USED BY THE STORE
   * DURING CALL CHECKING.
   */
  public Map<CallInstance, SemanticWarrantyRequest> getAllRequests() {
    return new HashMap<>(requests);
  }

  /**
   * @return true if the transaction is not distributed and neither creates nor
   *         modifies objects on remote stores.
   */
  public boolean isReadOnly() {
    return writes.isEmpty() && creates.isEmpty() && workersCalled.isEmpty()
        && requests.isEmpty() && createsInSubcalls.isEmpty();
  }

  /**
   * Returns a mapping of stores to (mappings of onums to version numbers),
   * indicating those objects read (but not modified) by this transaction that
   * could be updated in the time between commitState.commitTime (exclusive) and
   * the given commitTime (inclusive).
   */
  Map<Store, LongKeyMap<Integer>> storesRead(long commitTime) {
    Map<Store, LongKeyMap<Integer>> result = new HashMap<>();
    // Handle reads from the actual transaction
    Iterable<Entry<Store, LongKeyMap<ReadMap.Entry>>> chain =
        SysUtil.chain(reads.nonNullEntrySet(),
            readsInSubcalls.nonNullEntrySet());
    for (Entry<Store, LongKeyMap<ReadMap.Entry>> entry : chain) {
      Store store = entry.getKey();
      LongKeyMap<Integer> submap = new LongKeyHashMap<>();
      LongKeyMap<ReadMap.Entry> readOnlyObjects =
          filterModifiedReads(store, entry.getValue());

      for (LongKeyMap.Entry<ReadMap.Entry> subEntry : readOnlyObjects
          .entrySet()) {
        long onum = subEntry.getKey();
        ReadMap.Entry rme = subEntry.getValue();

        if (rme.getWarranty().expiresBefore(commitTime, true)) {
          submap.put(onum, rme.getVersionNumber());
        }
      }

      if (!submap.isEmpty()) {
        result.put(store, submap);
      }
    }

    // Handle added reads from write prepare
    if (addedReads != null) {
      for (Entry<Store, LongKeyMap<Pair<Integer, VersionWarranty>>> entry : addedReads
          .nonNullEntrySet()) {
        Store store = entry.getKey();
        LongKeyMap<Integer> submap = null;
        if (result.containsKey(store)) {
          submap = result.get(store);
        } else {
          submap = new LongKeyHashMap<>();
        }

        LongKeyMap<Pair<Integer, VersionWarranty>> readOnly =
            filterModifiedReads(store, entry.getValue());

        for (LongKeyMap.Entry<Pair<Integer, VersionWarranty>> subEntry : readOnly
            .entrySet()) {
          long onum = subEntry.getKey();
          int objVersion = subEntry.getValue().first;
          VersionWarranty objWarranty = subEntry.getValue().second;

          if (objWarranty.expiresBefore(commitTime, true)) {
            submap.put(onum, objVersion);
          }
        }

        if (!submap.isEmpty()) {
          result.put(store, submap);
        }
      }
    }

    return result;
  }

  /**
   * Returns a mapping of stores to call IDs, indicating those calls reused by
   * this transaction, whose semantic warranties expire between
   * commitState.commitTime (exclusive) and the given commitTime (inclusive).
   */
  Map<Store, Set<CallInstance>> storesCalled(long commitTime) {
    Map<Store, Set<CallInstance>> result = new HashMap<>();
    for (Entry<CallInstance, WarrantiedCallResult> e : SysUtil.chain(
        semanticWarrantiesUsed.entrySet(), callsInSubcalls.entrySet())) {
      Store store = e.getKey().target.$getStore();
      CallInstance call = e.getKey();
      WarrantiedCallResult callRes = e.getValue();
      if (callRes.getWarranty().expiresBefore(commitTime, true)
          && !requests.containsKey(call)) {
        Set<CallInstance> requestsAtStore = result.get(store);
        if (requestsAtStore == null) {
          requestsAtStore = new HashSet<>();
          result.put(store, requestsAtStore);
        }
        requestsAtStore.add(e.getKey());
      }
    }
    return result;
  }

  /**
<<<<<<< HEAD
   * Returns a set of Stores we are making requests at.
   */
  Set<Store> storesRequested() {
    return new HashSet<>(requestLocations.values());
  }

  /**
   * Update the warranties we needed to extend at the given store.
=======
   * After a transaction has been prepared, update version warranties for
   * objects from that store.
>>>>>>> 7b36e5d2
   */
  void updateVersionWarranties(Store store,
      LongKeyMap<VersionWarranty> newWarranties) {
    if (store.isLocalStore()) return;

    for (LongKeyMap.Entry<VersionWarranty> entry : newWarranties.entrySet()) {
      long onum = entry.getKey();
      VersionWarranty warranty = entry.getValue();

      ReadMap.Entry rme = reads.get(store, onum);
      if (rme != null) {
        rme.updateWarranty(warranty);
      } else {
        rme = readsInSubcalls.get(store, onum);
        if (rme != null) {
          rme.updateWarranty(warranty);
        }
      }
    }
  }

  /**
   * Update the warranties we needed to extend at the given store.
   */
  void updateSemanticWarranties(Store store,
      Map<CallInstance, WarrantiedCallResult> newWarranties) {
    for (Map.Entry<CallInstance, WarrantiedCallResult> entry : newWarranties
        .entrySet()) {
      CallInstance call = entry.getKey();
      WarrantiedCallResult value = entry.getValue();
      store.insertResult(call, value);
    }
  }

  private <V> LongKeyMap<V> filterModifiedReads(Store store, LongKeyMap<V> map) {
    map = new LongKeyHashMap<>(map);

    if (store.isLocalStore()) {
      Iterable<_Impl> chain =
          SysUtil.chain(localStoreWrites, localStoreCreates);
      for (_Impl write : chain)
        map.remove(write.$getOnum());
    } else {
      Iterable<_Impl> chain =
          SysUtil.chain(SysUtil.chain(writes, creates.values()),
              createsInSubcalls.values());
      for (_Impl write : chain)
        if (write.$getStore() == store) map.remove(write.$getOnum());
    }

    return map;
  }

  /**
   * Returns a set of stores on which objects were modified or created by this
   * transaction.
   */
  Set<Store> storesWritten() {
    Set<Store> result = new HashSet<>();

    for (_Impl obj : writes) {
      if (obj.$isOwned) result.add(obj.$getStore());
    }

    for (_Impl obj : SysUtil
        .chain(creates.values(), createsInSubcalls.values())) {
      if (obj.$isOwned) result.add(obj.$getStore());
    }

    if (!localStoreWrites.isEmpty() || !localStoreCreates.isEmpty()) {
      result.add(Worker.getWorker().getLocalStore());
    }

    return result;
  }

  /**
   * @return a set of stores to contact when checking for object freshness.
   */
  Set<Store> storesToCheckFreshness() {
    Set<Store> result = new HashSet<>();
    result.addAll(reads.storeSet());
    for (ReadMap.Entry entry : readsReadByParent) {
      result.add(entry.getStore());
    }

    return result;
  }

  /**
   * Returns a map from onums to version numbers of objects read at the given
   * store. Reads on created objects are never included.
   *
   */
  LongKeyMap<Integer> getReadsForStore(Store store) {
    LongKeyMap<Integer> result = new LongKeyHashMap<>();
    LongKeyMap<ReadMap.Entry> submap = reads.get(store);
    if (submap != null) {
      for (LongKeyMap.Entry<ReadMap.Entry> entry : submap.entrySet()) {
        result.put(entry.getKey(), entry.getValue().getVersionNumber());
      }
    }

    LongKeyMap<ReadMap.Entry> submap2 = readsInSubcalls.get(store);
    if (submap2 != null) {
      for (LongKeyMap.Entry<ReadMap.Entry> entry : submap2.entrySet()) {
        result.put(entry.getKey(), entry.getValue().getVersionNumber());
      }
    }

    if (parent != null) {
      for (ReadMap.Entry entry : readsReadByParent) {
        FabricSoftRef entryRef = entry.getRef();
        if (store.equals(entryRef.store)) {
          result.put(entryRef.onum, entry.getVersionNumber());
        }
      }
    }

    Log curLog = this;
    while (curLog != null) {
      if (store.isLocalStore()) {
        for (_Impl create : curLog.localStoreCreates)
          result.remove(create.$getOnum());
      } else {
        for (_Impl create : curLog.creates.values())
          if (create.$getStore() == store) result.remove(create.$getOnum());
        for (_Impl create : curLog.createsInSubcalls.values())
          if (create.$getStore() == store) result.remove(create.$getOnum());
      }
      curLog = curLog.parent;
    }

    return result;
  }

  /**
   * Returns a collection of objects modified at the given store. Writes on
   * created objects are not included.
   */
  Collection<_Impl> getWritesForStore(Store store) {
    // This should be a Set of _Impl, but we have a map indexed by OID to
    // avoid calling hashCode and equals on the _Impls.
    LongKeyMap<_Impl> result = new LongKeyHashMap<>();

    if (store.isLocalStore()) {
      for (_Impl obj : localStoreWrites) {
        result.put(obj.$getOnum(), obj);
      }

      for (_Impl create : localStoreCreates) {
        result.remove(create.$getOnum());
      }
    } else {
      for (_Impl obj : writes)
        if (obj.$getStore() == store && obj.$isOwned)
          result.put(obj.$getOnum(), obj);

      for (_Impl create : SysUtil.chain(creates.values(),
          createsInSubcalls.values()))
        if (create.$getStore() == store) result.remove(create.$getOnum());
    }

    return result.values();
  }

  /**
   * Returns a collection of objects created at the given store.
   */
  Collection<_Impl> getCreatesForStore(Store store) {
    // This should be a Set of _Impl, but to avoid calling methods on the
    // _Impls, we instead use a map keyed on OID.
    LongKeyMap<_Impl> result = new LongKeyHashMap<>();

    if (store.isLocalStore()) {
      for (_Impl obj : localStoreCreates) {
        result.put(obj.$getOnum(), obj);
      }
    } else {
      for (_Impl obj : SysUtil.chain(creates.values(),
          createsInSubcalls.values()))
        if (obj.$getStore() == store && obj.$isOwned)
          result.put(obj.$getOnum(), obj);
    }

    return result.values();
  }

  /**
   * Returns the set of requests that will be stored on the given store.
   */
  Set<SemanticWarrantyRequest> getRequestsForStore(Store store) {
    Set<SemanticWarrantyRequest> reqSet = new HashSet<>();
    for (SemanticWarrantyRequest r : requests.values())
      if (requestLocations.get(r.call) == store) reqSet.add(r);
    return reqSet;
  }

  /**
   * Add all entries from the given request map to the current requests pool.
   *
   * XXX: THIS IS A HACK FOR CALL CHECKING.  THIS SHOULD NOT BE USED _ANYWHERE_
   * ELSE.
   */
  public void addRequests(Map<CallInstance, SemanticWarrantyRequest> updates) {
    requests.putAll(updates);
  }

  /**
   * Returns the set of call ids used from a given store
   */
  Map<CallInstance, WarrantiedCallResult> getCallsForStore(Store store) {
    Set<CallInstance> requestsSet = new HashSet<>();
    for (SemanticWarrantyRequest req : getRequestsForStore(store))
      requestsSet.add(req.call);
    Map<CallInstance, WarrantiedCallResult> callSet = new HashMap<>();
    for (CallInstance c : semanticWarrantiesUsed.keySet())
      if (c.target.$getStore() == store && !requestsSet.contains(c))
        callSet.put(c, semanticWarrantiesUsed.get(c));
    for (CallInstance c : callsInSubcalls.keySet())
      if (c.target.$getStore() == store && !requestsSet.contains(c))
        callSet.put(c, callsInSubcalls.get(c));
    return callSet;
  }

  /**
   * Sets the retry flag on this and the logs of all sub-transactions.
   */
  public void flagRetry() {
    Queue<Log> toFlag = new LinkedList<>();
    toFlag.add(this);
    while (!toFlag.isEmpty()) {
      Log log = toFlag.remove();
      synchronized (log) {
        if (log.child != null) toFlag.add(log.child);
        if (log.retrySignal == null || log.retrySignal.isDescendantOf(tid)) {
          log.retrySignal = tid;
          // XXX This was here to unblock a thread that may have been waiting on
          // XXX a lock. Commented out because it was causing a bunch of
          // XXX InterruptedExceptions and ClosedByInterruptExceptions that
          // XXX weren't being handled properly. This includes improper or
          // XXX insufficient handling by Java code in the examples (e.g.,
          // XXX Jetty).
          // XXX Instead, when a thread is blocked waiting on an object lock, we
          // XXX spin once a second to check the retry signal.

          // log.thread.interrupt();
        }
      }
    }
  }

  /**
   * Updates logs and data structures in <code>_Impl</code>s to abort this
   * transaction. All locks held by this transaction are released.
   */
  void abort() {
    // Release read locks.
    for (LongKeyMap<ReadMap.Entry> submap : SysUtil.chain(reads,
        readsInSubcalls)) {
      for (ReadMap.Entry entry : submap.values()) {
        entry.releaseLock(this);
      }
    }

    for (ReadMap.Entry entry : readsReadByParent)
      entry.releaseLock(this);

    // Roll back writes and release write locks.
    Iterable<_Impl> chain = SysUtil.chain(writes, localStoreWrites);
    for (_Impl write : chain) {
      lookAsideWritesRegistered.remove(write.$getOnum());

      synchronized (write) {
        write.$copyStateFrom(write.$history);

        // Signal any waiting readers/writers.
        if (write.$numWaiting > 0) write.notifyAll();
      }
    }

    // Release write locks on creates.
    Iterable<_Impl> chain2 =
        SysUtil.chain(SysUtil.chain(creates.values(), localStoreCreates),
            createsInSubcalls.values());
    for (_Impl obj : chain2) {
      lookAsideCreatesRegistered.remove(obj.$getOnum());

      synchronized (obj) {
        obj.$writer = null;
        obj.$writeLockHolder = null;
        obj.$writeLockStackTrace = null;
        //obj.$version = 1;
        //obj.$readMapEntry.incrementVersion();
        obj.$isOwned = false;

        // Signal any waiting readers/writers.
        if (obj.$numWaiting > 0) obj.notifyAll();
      }
    }

    if (parent != null && parent.tid.equals(tid.parent)) {
      // The parent frame represents the parent transaction. Null out its child.
      synchronized (parent) {
        parent.child = null;
      }
    } else {
      // This frame will be reused to represent the parent transaction. Clear
      // out the log data structures.
      reads.clear();
      readsReadByParent.clear();
      readsInSubcalls.clear();
      creates.clear();
      createsInSubcalls.clear();
      localStoreCreates.clear();
      writes.clear();
      localStoreWrites.clear();
      workersCalled.clear();
      securityCache.reset();
      // Clear out semantic warranty state.
      semanticWarrantiesUsed.clear();
      callsInSubcalls.clear();
      readDependencies.clear();
      callDependencies.clear();
      requests.clear();
      requestLocations.clear();
      requestReplies.clear();
      addedReads = null;
      // Clear out lookAside meta data
      lookAsideWritesRegistered.clear();
      lookAsideCreatesRegistered.clear();

      if (parent != null) {
        writerMap = new WriterMap(parent.writerMap);
      } else {
        writerMap = new WriterMap(tid.topTid);
      }

      if (retrySignal != null) {
        synchronized (this) {
          if (retrySignal.equals(tid)) retrySignal = null;
        }
      }
    }
  }

  protected void addReadDependency(long onum) {
    Set<CallInstance> deps = readDependencies.get(onum);
    if (deps == null) {
      deps = new HashSet<>();
      readDependencies.put(onum, deps);
    }
    deps.add(semanticWarrantyCall);
  }

  /**
   * Does all the manipulation to create the semantic warranty request at the
   * current log (if possible).  Should only be called when committing the log.
   */
  //TODO: We sort of ignore whether there's local values that were read here...
  public void createCurrentRequest() {
    if (semanticWarrantyCall == null) return;

    Store targetStore = semanticWarrantyCall.target.$getStore();

    // Check that we aren't accidentally making a call that has local target
    if (targetStore.isLocalStore()) {
      Logging.log(SEMANTIC_WARRANTY_LOGGER, Level.FINER,
          "Semantic warranty request for {0} aborted due to local target!",
          semanticWarrantyCall);
      return;
    }

    // Check that none of the arguments are local
    for (fabric.lang.Object arg : semanticWarrantyCall.arguments) {
      if (!(arg instanceof WrappedJavaInlineable)
          && arg != null
          && (arg.$getStore().isLocalStore() || !arg.$getStore().equals(
              targetStore))) {
        Logging.log(SEMANTIC_WARRANTY_LOGGER, Level.FINER,
            "Semantic warranty request for {0} aborted due to local argument!",
            semanticWarrantyCall);
        return;
      }
    }

    OidKeyHashMap<ReadMap.Entry> readsForTargetStore = new OidKeyHashMap<>();

    // Check writes
    for (Store store : storesWritten()) {
      Collection<_Impl> writesForStore = getWritesForStore(store);
      for (_Impl write : writesForStore) {
        if (!registeredInLookAside(store, write.$getOnum())) {
          Logging
              .log(
                  SEMANTIC_WARRANTY_LOGGER,
                  Level.FINER,
                  "Semantic warranty request for {0} aborted due to writes during the call!",
                  semanticWarrantyCall);
          return;
        }
      }
    }

    // Check reads
    for (LongKeyMap<ReadMap.Entry> submap : reads) {
      for (ReadMap.Entry entry : submap.values()) {
        if (entry.getStore().equals(targetStore)) {
          Logging.log(SEMANTIC_WARRANTY_LOGGER, Level.FINER,
              "Semantic warranty request for {0} reads {1}",
              semanticWarrantyCall, entry.getRef().onum);
          readsForTargetStore.put(entry.getStore(), entry.getRef().onum, entry);
        } else if (!entry.getStore().isLocalStore()) {
          Logging
              .log(
                  SEMANTIC_WARRANTY_LOGGER,
                  Level.FINER,
                  "Semantic warranty request for {0} aborted due to more than one remote store read during the call!",
                  semanticWarrantyCall);
          return;
        }
      }
    }
    for (ReadMap.Entry entry : readsReadByParent) {
      if (entry.getStore().equals(targetStore)) {
        Logging.log(SEMANTIC_WARRANTY_LOGGER, Level.FINER,
            "Semantic warranty request for {0} also reads {1}",
            semanticWarrantyCall, entry.getRef().onum);
        readsForTargetStore.put(entry.getStore(), entry.getRef().onum, entry);
      } else if (!entry.getStore().isLocalStore()) {
        Logging
            .log(
                SEMANTIC_WARRANTY_LOGGER,
                Level.FINER,
                "Semantic warranty request for {0} aborted due to more than one remote store read during the call!",
                semanticWarrantyCall);
        return;
      }
    }

    // Check creates
    OidKeyHashMap<_Impl> createsForTargetStore = new OidKeyHashMap<>();
    for (_Impl create : creates.values()) {
      if (!registeredInLookAside(create.$getStore(), create.$getOnum())) {
        if (create.$getStore().equals(targetStore)) {
          Logging.log(SEMANTIC_WARRANTY_LOGGER, Level.FINER,
              "Semantic warranty request for {0} creates {1}",
              semanticWarrantyCall, create.$getOnum());
          createsForTargetStore.put(create, create);
        } else if (!create.$getStore().isLocalStore()) {
          Logging
              .log(
                  SEMANTIC_WARRANTY_LOGGER,
                  Level.FINER,
                  "Semantic warranty request for {0} aborted due to more than one remote store create during the call!",
                  semanticWarrantyCall);
          return;
        }
      }
    }

    // Check calls
    Map<CallInstance, WarrantiedCallResult> callsForTargetStore =
      new HashMap<>();
    for (Entry<CallInstance, WarrantiedCallResult> entry : semanticWarrantiesUsed
        .entrySet()) {
      CallInstance call = entry.getKey();
      WarrantiedCallResult result = entry.getValue();

      if (call.target.$getStore().equals(targetStore)) {
        callsForTargetStore.put(call, result);
      } else if (!call.target.$getStore().isLocalStore()) {
        Logging
            .log(
                SEMANTIC_WARRANTY_LOGGER,
                Level.FINER,
                "Semantic warranty request for {0} aborted due to more than one remote store called during the call!",
                semanticWarrantyCall);
        return;
      }
    }

    // If we are here, then all reads, creates, call reuses, and results 
    // are on the target store. Now we can make a request object.
    Logging.log(SEMANTIC_WARRANTY_LOGGER, Level.FINEST,
        "Making request for {0}", semanticWarrantyCall);
    SemanticWarrantyRequest req =
        new SemanticWarrantyRequest(semanticWarrantyCall,
            semanticWarrantyValue, readsForTargetStore, createsForTargetStore,
            callsForTargetStore, getTid());
    requests.put(semanticWarrantyCall, req);
    requestLocations.put(semanticWarrantyCall, targetStore);

    // add reads to readDependency map and move them into the "in subcalls"
    // group
    for (Entry<Store, LongKeyMap<ReadMap.Entry>> entry : readsForTargetStore
        .nonNullEntrySet()) {
      Store s = entry.getKey();
      for (ReadMap.Entry read : entry.getValue().values()) {
        long onum = read.getRef().onum;
        addReadDependency(onum);
        if (reads.containsKey(s, onum)) {
          readsInSubcalls.put(s, onum, reads.get(s, onum));
          Logging.log(SEMANTIC_WARRANTY_LOGGER, Level.FINER,
              "REMOVING READ: {0} FOR CALL {1}", onum, semanticWarrantyCall);
          reads.remove(s, onum);
        } else if (readsReadByParent.contains(read)) {
          Logging.log(SEMANTIC_WARRANTY_LOGGER, Level.FINER,
              "READ BY PARENT BEING PUT IN SUBCALLS: {0} FOR CALL {1}", onum,
              semanticWarrantyCall);
          readsInSubcalls.put(s, onum, read);
        }
      }
    }

    // add creates to readDependency map and move them over to the "in subcalls"
    // group
    for (Entry<Store, LongKeyMap<_Impl>> entry : createsForTargetStore
        .nonNullEntrySet()) {
      for (_Impl create : entry.getValue().values()) {
        addReadDependency(create.$getOnum());
        createsInSubcalls.put(create.$getOnum(), create);
        Logging.log(SEMANTIC_WARRANTY_LOGGER, Level.FINER,
            "REMOVING CREATE: {0} FOR CALL {1}", create.$getOnum(),
            semanticWarrantyCall);
        creates.remove(create.$getOnum());
      }
    }

    // Add calls to dependency map and move them over to the "in subcalls" group
    for (CallInstance call : callsForTargetStore.keySet()) {
      Set<CallInstance> deps = callDependencies.get(call);
      if (deps == null) {
        deps = new HashSet<>();
        callDependencies.put(call, deps);
      }
      deps.add(semanticWarrantyCall);
      callsInSubcalls.put(call, semanticWarrantiesUsed.get(call));
      semanticWarrantiesUsed.remove(call);
    }
  }

  /**
   * Updates logs and data structures in <code>_Impl</code>s to commit this
   * transaction. Assumes there is a parent transaction. This transaction log is
   * merged into the parent's log and any locks held are transferred to the
   * parent.
   */
  void commitNested() {
    // TODO See if lazy merging of logs helps performance.

    if (parent == null || !parent.tid.equals(tid.parent)) {
      // Reuse this frame for the parent transaction.
      return;
    }

    // Create this SemanticWarranty request (if there is one)
    createCurrentRequest();

    // Merge reads and transfer read locks.
    for (LongKeyMap<ReadMap.Entry> submap : reads) {
      for (ReadMap.Entry entry : submap.values()) {
        Logging.log(SEMANTIC_WARRANTY_LOGGER, Level.FINER,
            "TRANSFERRING READ LOCK: {0}", entry.getRef().onum);
        parent.transferReadLock(this, entry);
      }
    }

    for (ReadMap.Entry entry : readsReadByParent) {
      Logging.log(SEMANTIC_WARRANTY_LOGGER, Level.FINER,
          "RELEASING READ LOCK: {0}", entry.getRef().onum);
      entry.releaseLock(this);
    }

    // Pass up subcall reads
    for (Store s : readsInSubcalls.storeSet()) {
      for (LongKeyMap.Entry<ReadMap.Entry> entry : readsInSubcalls.get(s)
          .entrySet()) {
        ReadMap.Entry read = entry.getValue();
        parent.readsInSubcalls.put(s, entry.getKey(), entry.getValue());
        read.addLock(parent);
        read.releaseLock(this);
      }
    }

    // Merge writes and transfer write locks.
    List<_Impl> parentWrites = parent.writes;
    for (_Impl obj : writes) {
      synchronized (obj) {
        if (obj.$history.$writeLockHolder == parent) {
          // The parent transaction already wrote to the object. Discard one
          // layer of history. In doing so, we also end up releasing this
          // transaction's write lock.
          obj.$history = obj.$history.$history;
        } else {
          // The parent transaction didn't write to the object. Add write to
          // parent and transfer our write lock.
          synchronized (parentWrites) {
            parentWrites.add(obj);
          }
        }
        obj.$writer = null;
        obj.$writeLockHolder = parent;

        // Signal any readers/writers.
        if (obj.$numWaiting > 0) obj.notifyAll();
      }
    }

    WeakReferenceArrayList<_Impl> parentLocalStoreWrites =
        parent.localStoreWrites;
    for (_Impl obj : localStoreWrites) {
      synchronized (obj) {
        if (obj.$history.$writeLockHolder == parent) {
          // The parent transaction already wrote to the object. Discard one
          // layer of history. In doing so, we also end up releasing this
          // transaction's write lock.
          obj.$history = obj.$history.$history;
        } else {
          // The parent transaction didn't write to the object. Add write to
          // parent and transfer our write lock.
          synchronized (parentLocalStoreWrites) {
            parentLocalStoreWrites.add(obj);
          }
        }
        obj.$writer = null;
        obj.$writeLockHolder = parent;

        // Signal any readers/writers.
        if (obj.$numWaiting > 0) obj.notifyAll();
      }
    }

    // Merge creates and transfer write locks.
    LongKeyMap<_Impl> parentCreates = parent.creates;
    synchronized (parentCreates) {
      for (_Impl obj : creates.values()) {
        parentCreates.put(obj.$getOnum(), obj);
        obj.$writeLockHolder = parent;
      }
    }

    WeakReferenceArrayList<_Impl> parentLocalStoreCreates =
        parent.localStoreCreates;
    synchronized (parentLocalStoreCreates) {
      for (_Impl obj : localStoreCreates) {
        parentLocalStoreCreates.add(obj);
        obj.$writeLockHolder = parent;
      }
    }

    // Pass up subcall creates
    LongKeyMap<_Impl> parentSubcallCreates = parent.createsInSubcalls;
    synchronized (parentSubcallCreates) {
      for (_Impl obj : createsInSubcalls.values()) {
        parentSubcallCreates.put(obj.$getOnum(), obj);
        obj.$writeLockHolder = parent;
      }
    }

    // Merge the set of workers that have been called.
    synchronized (parent.workersCalled) {
      for (RemoteWorker worker : workersCalled) {
        if (!parent.workersCalled.contains(worker))
          parent.workersCalled.add(worker);
      }
    }

    // Replace the parent's security cache with the current cache.
    parent.securityCache.set((SecurityCache) securityCache);

    // Merge the writer map.
    synchronized (parent.writerMap) {
      parent.writerMap.putAll(writerMap);
    }

    // Merge all child requests and dependencies
    parent.semanticWarrantiesUsed.putAll(semanticWarrantiesUsed);
    parent.callsInSubcalls.putAll(callsInSubcalls);
    // If we made a new request, add it to the calls used.
    if (semanticWarrantyCall != null
        && requests.containsKey(semanticWarrantyCall)) {
      WarrantiedCallResult curCallResult =
          new WarrantiedCallResult(requests.get(semanticWarrantyCall).value,
              new SemanticWarranty(0),
              getAllRequestCreates(semanticWarrantyCall));
      parent.semanticWarrantiesUsed.put(semanticWarrantyCall, curCallResult);
    }

    parent.requests.putAll(requests);
    parent.requestLocations.putAll(requestLocations);

    // Pass up dependency maps
    LongIterator readDependenciesIt = readDependencies.keySet().iterator();
    while (readDependenciesIt.hasNext()) {
      long curRead = readDependenciesIt.next();
      if (parent.readDependencies.containsKey(curRead)) {
        parent.readDependencies.get(curRead).addAll(
            readDependencies.get(curRead));
      } else {
        parent.readDependencies.put(curRead, readDependencies.get(curRead));
      }
    }

    for (CallInstance call : callDependencies.keySet()) {
      if (parent.callDependencies.containsKey(call)) {
        parent.callDependencies.get(call).addAll(callDependencies.get(call));
      } else {
        parent.callDependencies.put(call, callDependencies.get(call));
      }
    }

    synchronized (parent) {
      parent.child = null;
    }
  }

  /**
   * Spawns a thread that will wait until the given commit time before updating
   * logs and data structures in <code>_Impl</code>s to commit this transaction.
   * Assumes this is a top-level transaction. All locks held by this transaction
   * will be released after the given commit time.
   */
  void commitTopLevel(long commitTime) {
    if (WORKER_TRANSACTION_LOGGER.isLoggable(Level.FINER)) {
      long commitDelay = commitTime - System.currentTimeMillis();
      Logging.log(WORKER_TRANSACTION_LOGGER, Level.FINER,
          "Scheduled commit for tid {0} to run at {1} (in {2} ms)", tid,
          new Date(commitTime), commitDelay);
    }

    Threading.scheduleAt(commitTime, new Runnable() {
      @Override
      public void run() {
        Logging.log(WORKER_TRANSACTION_LOGGER, Level.FINER,
            "Updating data structures for commit of tid {0}", tid);

        // Insert memoized calls into the local call cache
        for (Map.Entry<CallInstance, SemanticWarrantyRequest> e : requests
            .entrySet()) {
          CallInstance id = e.getKey();
          // If we got a warranty, then place it in the local cache.
          if (requestReplies.get(id) != null) {
            requestLocations.get(id).insertResult(
                id,
                new WarrantiedCallResult(e.getValue().value, requestReplies
                    .get(id), getAllRequestCreates(id)));
          }
        }

        // Release read locks.
        for (LongKeyMap<ReadMap.Entry> submap : SysUtil.chain(reads,
            readsInSubcalls)) {
          for (ReadMap.Entry entry : submap.values()) {
            entry.releaseLock(Log.this);
          }
        }

        // sanity check
        if (!readsReadByParent.isEmpty())
          throw new InternalError("something was read by a non-existent parent");

        // Release write locks and ownerships; update version numbers.
        Iterable<_Impl> chain = SysUtil.chain(writes, localStoreWrites);
        for (_Impl obj : chain) {
          if (!obj.$isOwned) {
            // The cached object is out-of-date. Evict it.
            obj.$ref.evict();
            continue;
          }

          synchronized (obj) {
            obj.$writer = null;
            obj.$writeLockHolder = null;
            obj.$writeLockStackTrace = null;
            obj.$version++;
            obj.$readMapEntry.incrementVersion();
            obj.$isOwned = false;

            // Discard one layer of history.
            obj.$history = obj.$history.$history;

            // Signal any waiting readers/writers.
            if (obj.$numWaiting > 0) obj.notifyAll();
          }
        }

        // Release write locks on created objects and set version numbers.
        Iterable<_Impl> chain2 =
            SysUtil.chain(SysUtil.chain(creates.values(), localStoreCreates),
                createsInSubcalls.values());
        for (_Impl obj : chain2) {
          if (!obj.$isOwned) {
            // The cached object is out-of-date. Evict it.
            obj.$ref.evict();
            continue;
          }

          synchronized (obj) {
            obj.$writer = null;
            obj.$writeLockHolder = null;
            obj.$writeLockStackTrace = null;
            obj.$version = 1;
            obj.$readMapEntry.incrementVersion();
            obj.$isOwned = false;

            // Signal any waiting readers/writers.
            if (obj.$numWaiting > 0) obj.notifyAll();
          }
        }

        // Merge the security cache into the top-level label cache.
        securityCache.mergeWithTopLevel();

        Logging.log(WORKER_TRANSACTION_LOGGER, Level.FINER,
            "Updated data structures for commit of tid {0}", tid);
      }
    });
  }

  /**
   * Transfers a read lock from a child transaction.
   */
  private void transferReadLock(Log child, ReadMap.Entry readMapEntry) {
    transferReadLock(child, readMapEntry, true);
  }

  /**
   * Transfers a read lock from a child transaction.
   */
  private void transferReadLock(Log child, ReadMap.Entry readMapEntry,
      boolean record) {
    // If we already have a read lock, return; otherwise, register a read lock.
    Boolean lockedByAncestor = readMapEntry.transferLockToParent(child);
    if (lockedByAncestor == null) {
      // We already had a lock; nothing to do.
      return;
    }

    if (record) {
      // Only record the read in this transaction if none of our ancestors have
      // read this object.
      if (!lockedByAncestor) {
        FabricSoftRef ref = readMapEntry.getRef();
        synchronized (reads) {
          reads.put(ref.store, ref.onum, readMapEntry);
        }
      } else {
        readsReadByParent.add(readMapEntry);
      }
    }
    // Signal any readers/writers and clear the $reader stamp.
    readMapEntry.signalObject();
  }

  /**
   * Grabs a read lock for the given object.
   */
  void acquireReadLock(_Impl obj) {
    // If we already have a read lock, return; otherwise, register a read
    // lock.
    ReadMap.Entry readMapEntry = obj.$readMapEntry;
    boolean lockedByAncestor = false;
    synchronized (readMapEntry) {
      Set<Log> readers = readMapEntry.getReaders();
      if (readers.contains(this)) {
        // We already have a lock; nothing to do.
        return;
      }

      // Check if any of our ancestors already has a read lock.
      Log curAncestor = parent;
      while (curAncestor != null) {
        if (readers.contains(curAncestor)) {
          lockedByAncestor = true;
          break;
        }

        curAncestor = curAncestor.parent;
      }

      readMapEntry.addLock(this);
    }

    if (obj.$writer != this) {
      // Clear the object's write stamp -- the writer's write condition no
      // longer holds.
      obj.$writer = null;
    }

    // Only record the read in this transaction if none of our ancestors have
    // read this object.
    if (!lockedByAncestor) {
      synchronized (reads) {
        reads.put(obj.$ref.store, obj.$ref.onum, readMapEntry);
      }
    } else {
      readsReadByParent.add(readMapEntry);
    }
  }

  /**
   * Blocks until all threads in <code>threads</code> are finished.
   */
  void waitForThreads() {
  }

  public TransactionID getTid() {
    return tid;
  }

  public Log getChild() {
    return child;
  }

  /**
   * Changes the waitsFor set to a singleton set containing the given log.
   */
  public void setWaitsFor(Log waitsFor) {
    synchronized (this.waitsFor) {
      this.waitsFor.clear();
      this.waitsFor.add(waitsFor);
    }
  }

  /**
   * Changes the waitsFor set to contain exactly the elements of the given set.
   */
  public void setWaitsFor(Set<Log> waitsFor) {
    synchronized (this.waitsFor) {
      this.waitsFor.clear();
      this.waitsFor.addAll(waitsFor);
    }
  }

  /**
   * Empties the waitsFor set.
   */
  public void clearWaitsFor() {
    synchronized (this.waitsFor) {
      this.waitsFor.clear();
    }
  }

  /**
   * Returns a copy of the waitsFor set.
   */
  public Set<Log> getWaitsFor() {
    synchronized (this.waitsFor) {
      return new HashSet<>(this.waitsFor);
    }
  }

  /**
   * Goes through this transaction log and performs an onum renumbering. This is
   * used by fabric.worker.TransactionRegistery.renumberObject. Do not call this
   * unless if you really know what you are doing.
   *
   * @deprecated
   */
  @Deprecated
  public void renumberObject(Store store, long onum, long newOnum) {
    ReadMap.Entry entry = reads.remove(store, onum);
    if (entry != null) {
      reads.put(store, newOnum, entry);
    }

    if (child != null) child.renumberObject(store, onum, newOnum);
  }

  @Override
  public String toString() {
    return "[" + tid + "]";
  }
}<|MERGE_RESOLUTION|>--- conflicted
+++ resolved
@@ -755,7 +755,6 @@
   }
 
   /**
-<<<<<<< HEAD
    * Returns a set of Stores we are making requests at.
    */
   Set<Store> storesRequested() {
@@ -764,10 +763,8 @@
 
   /**
    * Update the warranties we needed to extend at the given store.
-=======
    * After a transaction has been prepared, update version warranties for
    * objects from that store.
->>>>>>> 7b36e5d2
    */
   void updateVersionWarranties(Store store,
       LongKeyMap<VersionWarranty> newWarranties) {

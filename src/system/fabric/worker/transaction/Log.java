--- conflicted
+++ resolved
@@ -433,10 +433,10 @@
 
     cleanupFailedRequest(req);
 
-    for (Entry<Store, LongKeyMap<ReadMapEntry>> entry :
+    for (Entry<Store, LongKeyMap<ReadMap.Entry>> entry :
         req.reads.nonNullEntrySet())
-      for (ReadMapEntry read : entry.getValue().values())
-        readDependencies.remove(read.obj.onum);
+      for (ReadMap.Entry read : entry.getValue().values())
+        readDependencies.remove(read.getRef().onum);
 
     // This call no longer depends on its various subcalls
     for (CallInstance call : req.calls.keySet()) {
@@ -485,23 +485,24 @@
     int numReadsToPrepare = 0;
     int numTotalReads = 0;
 
-    for (Entry<Store, LongKeyMap<ReadMapEntry>> entry : reads.nonNullEntrySet()) {
+    for (Entry<Store, LongKeyMap<ReadMap.Entry>> entry : reads
+        .nonNullEntrySet()) {
       Store store = entry.getKey();
       LongKeyMap<Integer> submap = new LongKeyHashMap<Integer>();
 
       boolean isRemoteStore = !store.isLocalStore();
 
-      LongKeyMap<ReadMapEntry> readOnly =
+      LongKeyMap<ReadMap.Entry> readOnly =
           filterModifiedReads(store, entry.getValue());
       if (isRemoteStore) numTotalReads += readOnly.size();
 
-      for (LongKeyMap.Entry<ReadMapEntry> subEntry : readOnly.entrySet()) {
+      for (LongKeyMap.Entry<ReadMap.Entry> subEntry : readOnly.entrySet()) {
         long onum = subEntry.getKey();
-        ReadMapEntry rme = subEntry.getValue();
-
-        if (rme.warranty.expiresAfter(commitState.commitTime, true)
-            && rme.warranty.expiresBefore(commitTime, true)) {
-          submap.put(onum, rme.versionNumber);
+        ReadMap.Entry rme = subEntry.getValue();
+
+        if (rme.getWarranty().expiresAfter(commitState.commitTime, true)
+            && rme.getWarranty().expiresBefore(commitTime, true)) {
+          submap.put(onum, rme.getVersionNumber());
         }
       }
 
@@ -558,9 +559,9 @@
       long onum = entry.getKey();
       VersionWarranty warranty = entry.getValue();
 
-      ReadMapEntry rme = reads.get(store, onum);
+      ReadMap.Entry rme = reads.get(store, onum);
       if (rme != null) {
-        rme.warranty = warranty;
+        rme.updateWarranty(warranty);
       }
     }
   }
@@ -792,8 +793,8 @@
     for (Entry<CallInstance, SemanticWarrantyRequest> rentry : requests
         .entrySet()) {
       SemanticWarrantyRequest req = rentry.getValue();
-      for (Entry<Store, LongKeyMap<ReadMapEntry>> entry : req.reads.nonNullEntrySet())
-        for (ReadMapEntry read : entry.getValue().values())
+      for (Entry<Store, LongKeyMap<ReadMap.Entry>> entry : req.reads.nonNullEntrySet())
+        for (ReadMap.Entry read : entry.getValue().values())
           read.releaseLock(this);
     }
     // Roll back writes and release write locks.
@@ -851,8 +852,8 @@
    */
   protected void cleanupFailedRequest() {
     // Merge reads
-    for (LongKeyMap<ReadMapEntry> submap : reads) {
-      for (ReadMapEntry entry : submap.values()) {
+    for (LongKeyMap<ReadMap.Entry> submap : reads) {
+      for (ReadMap.Entry entry : submap.values()) {
         parent.transferReadLock(this, entry);
       }
     }
@@ -917,14 +918,14 @@
     }
 
     // Check reads, collecting localStore reads 
-    OidKeyHashMap<ReadMapEntry> readsForTargetStore = new OidKeyHashMap<ReadMapEntry>();
-    List<ReadMapEntry> localReads = new ArrayList<ReadMapEntry>();
-    for (LongKeyMap<ReadMapEntry> submap : reads) {
-      for (ReadMapEntry entry : submap.values()) {
-        if (entry.obj.store.equals(localStore)) {
+    OidKeyHashMap<ReadMap.Entry> readsForTargetStore = new OidKeyHashMap<ReadMap.Entry>();
+    List<ReadMap.Entry> localReads = new ArrayList<ReadMap.Entry>();
+    for (LongKeyMap<ReadMap.Entry> submap : reads) {
+      for (ReadMap.Entry entry : submap.values()) {
+        if (entry.getStore().equals(localStore)) {
           localReads.add(entry);
-        } else if (entry.obj.store.equals(targetStore)) {
-          readsForTargetStore.put(entry.obj.store, entry.obj.onum, entry);
+        } else if (entry.getStore().equals(targetStore)) {
+          readsForTargetStore.put(entry.getStore(), entry.getRef().onum, entry);
         } else {
           SEMANTIC_WARRANTY_LOGGER.finer("Semantic warranty request for "
               + semanticWarrantyCall + "aborted due to more than one remote"
@@ -935,11 +936,11 @@
       }
     }
     // Collect reads shared by the parent transaction.
-    for (ReadMapEntry entry : readsReadByParent) {
-      if (entry.obj.store.equals(localStore)) {
+    for (ReadMap.Entry entry : readsReadByParent) {
+      if (entry.getStore().equals(localStore)) {
         localReads.add(entry);
-      } else if (entry.obj.store.equals(targetStore)) {
-        readsForTargetStore.put(entry.obj.store, entry.obj.onum, entry);
+      } else if (entry.getStore().equals(targetStore)) {
+        readsForTargetStore.put(entry.getStore(), entry.getRef().onum, entry);
       } else {
         SEMANTIC_WARRANTY_LOGGER.finer(
                 "Semantic warranty request for " + semanticWarrantyCall
@@ -953,11 +954,11 @@
 
     // Merge localStore reads with parent.
     if (parent != null) {
-      for (ReadMapEntry read : localReads)
+      for (ReadMap.Entry read : localReads)
         parent.transferReadLock(this, read);
-      for (Entry<Store, LongKeyMap<ReadMapEntry>> entry :
+      for (Entry<Store, LongKeyMap<ReadMap.Entry>> entry :
           readsForTargetStore.nonNullEntrySet())
-        for (ReadMapEntry read : entry.getValue().values())
+        for (ReadMap.Entry read : entry.getValue().values())
           parent.transferReadLock(this, read, false);
     }
 
@@ -1026,10 +1027,10 @@
     requestLocations.put(semanticWarrantyCall, targetStore);
 
     // add reads to readDependency map
-    for (Entry<Store, LongKeyMap<ReadMapEntry>> entry :
+    for (Entry<Store, LongKeyMap<ReadMap.Entry>> entry :
         readsForTargetStore.nonNullEntrySet()) {
-      for (ReadMapEntry read : entry.getValue().values()) {
-        long onum = read.obj.onum;
+      for (ReadMap.Entry read : entry.getValue().values()) {
+        long onum = read.getRef().onum;
         addReadDependency(onum);
       }
     }
@@ -1071,19 +1072,18 @@
     }
 
     // Merge reads and transfer read locks.
-<<<<<<< HEAD
     // Don't record the read in this transaction if the child is a semantic 
     // warranty (see also cleanupFailedRequest)
     if (semanticWarrantyCall == null) {
       // Reads unique to this subtransaction
-      for (LongKeyMap<ReadMapEntry> submap : reads) {
-        for (ReadMapEntry entry : submap.values()) {
+      for (LongKeyMap<ReadMap.Entry> submap : reads) {
+        for (ReadMap.Entry entry : submap.values()) {
           parent.transferReadLock(this, entry);
         }
       }
 
       // Reads that this subtransaction shared with the parent.
-      for (ReadMapEntry entry : readsReadByParent) {
+      for (ReadMap.Entry entry : readsReadByParent) {
         entry.releaseLock(this);
       }
     }
@@ -1091,25 +1091,15 @@
     // Transfer read and write locks of requests (which should _not_ show up in
     // the reads and creates of the parent transactions.
     for (SemanticWarrantyRequest req : requests.values()) {
-      for (Entry<Store, LongKeyMap<ReadMapEntry>> entry :
+      for (Entry<Store, LongKeyMap<ReadMap.Entry>> entry :
           req.reads.nonNullEntrySet())
-        for (ReadMapEntry read : entry.getValue().values())
+        for (ReadMap.Entry read : entry.getValue().values())
           parent.transferReadLock(this, read, false);
       
       for (Entry<Store, LongKeyMap<_Impl>> entry :
           req.creates.nonNullEntrySet())
         for (_Impl create : entry.getValue().values())
           create.$writeLockHolder = parent;
-=======
-    for (LongKeyMap<ReadMap.Entry> submap : reads) {
-      for (ReadMap.Entry entry : submap.values()) {
-        parent.transferReadLock(this, entry);
-      }
-    }
-
-    for (ReadMap.Entry entry : readsReadByParent) {
-      entry.releaseLock(this);
->>>>>>> 7e5c9ade
     }
 
     // Merge writes and transfer write locks.
@@ -1245,7 +1235,6 @@
    * Assumes this is a top-level transaction. All locks held by this transaction
    * will be released after the given commit time.
    */
-<<<<<<< HEAD
   void commitTopLevel(long commitTime) {
     long commitDelay = commitTime - System.currentTimeMillis();
     Logging.WORKER_TRANSACTION_LOGGER
@@ -1272,19 +1261,10 @@
                   requestReplies.get(id)));
           }
         }
-=======
-  void commitTopLevel() {
-    // Release read locks.
-    for (LongKeyMap<ReadMap.Entry> submap : reads) {
-      for (ReadMap.Entry entry : submap.values()) {
-        entry.releaseLock(this);
-      }
-    }
->>>>>>> 7e5c9ade
 
         // Release read locks.
-        for (LongKeyMap<ReadMapEntry> submap : reads) {
-          for (ReadMapEntry entry : submap.values()) {
+        for (LongKeyMap<ReadMap.Entry> submap : reads) {
+          for (ReadMap.Entry entry : submap.values()) {
             entry.releaseLock(Log.this);
           }
         }
@@ -1302,23 +1282,13 @@
             continue;
           }
 
-<<<<<<< HEAD
           synchronized (obj) {
             obj.$writer = null;
             obj.$writeLockHolder = null;
             obj.$writeLockStackTrace = null;
             obj.$version++;
-            obj.$readMapEntry.versionNumber++;
+            obj.$readMapEntry.incrementVersion();
             obj.$isOwned = false;
-=======
-      synchronized (obj) {
-        obj.$writer = null;
-        obj.$writeLockHolder = null;
-        obj.$writeLockStackTrace = null;
-        obj.$version++;
-        obj.$readMapEntry.incrementVersion();
-        obj.$isOwned = false;
->>>>>>> 7e5c9ade
 
             // Discard one layer of history.
             obj.$history = obj.$history.$history;
@@ -1337,28 +1307,18 @@
             continue;
           }
 
-<<<<<<< HEAD
           synchronized (obj) {
             obj.$writer = null;
             obj.$writeLockHolder = null;
             obj.$writeLockStackTrace = null;
             obj.$version = 1;
-            obj.$readMapEntry.versionNumber = 1;
+            obj.$readMapEntry.incrementVersion();
             obj.$isOwned = false;
 
             // Signal any waiting readers/writers.
             if (obj.$numWaiting > 0) obj.notifyAll();
           }
         }
-=======
-      obj.$writer = null;
-      obj.$writeLockHolder = null;
-      obj.$writeLockStackTrace = null;
-      obj.$version = 1;
-      obj.$readMapEntry.incrementVersion();
-      obj.$isOwned = false;
-    }
->>>>>>> 7e5c9ade
 
         // Merge the security cache into the top-level label cache.
         securityCache.mergeWithTopLevel();
@@ -1369,19 +1329,15 @@
   /**
    * Transfers a read lock from a child transaction.
    */
-<<<<<<< HEAD
-  private void transferReadLock(Log child, ReadMapEntry readMapEntry) {
+  private void transferReadLock(Log child, ReadMap.Entry readMapEntry) {
     transferReadLock(child, readMapEntry, true);
   }
 
   /**
    * Transfers a read lock from a child transaction.
    */
-  private void transferReadLock(Log child, ReadMapEntry readMapEntry,
+  private void transferReadLock(Log child, ReadMap.Entry readMapEntry,
       boolean record) {
-=======
-  private void transferReadLock(Log child, ReadMap.Entry readMapEntry) {
->>>>>>> 7e5c9ade
     // If we already have a read lock, return; otherwise, register a read lock.
     Boolean lockedByAncestor = readMapEntry.transferLockToParent(child);
     if (lockedByAncestor == null) {
@@ -1389,25 +1345,16 @@
       return;
     }
 
-<<<<<<< HEAD
     if (record) {
       // Only record the read in this transaction if none of our ancestors have
       // read this object.
       if (!lockedByAncestor) {
+        FabricSoftRef ref = readMapEntry.getRef();
         synchronized (reads) {
-          reads
-              .put(readMapEntry.obj.store, readMapEntry.obj.onum, readMapEntry);
+          reads.put(ref.store, ref.onum, readMapEntry);
         }
       } else {
         readsReadByParent.add(readMapEntry);
-=======
-    // Only record the read in this transaction if none of our ancestors have
-    // read this object.
-    if (!lockedByAncestor) {
-      FabricSoftRef ref = readMapEntry.getRef();
-      synchronized (reads) {
-        reads.put(ref.store, ref.onum, readMapEntry);
->>>>>>> 7e5c9ade
       }
     }
     // Signal any readers/writers and clear the $reader stamp.

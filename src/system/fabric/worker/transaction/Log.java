package fabric.worker.transaction;

<<<<<<< HEAD
import static fabric.common.Logging.HOTOS_LOGGER;
=======
import static fabric.common.Logging.WORKER_DEADLOCK_LOGGER;
>>>>>>> 417ed724

import java.util.ArrayList;
import java.util.Collection;
import java.util.Collections;
import java.util.HashMap;
import java.util.HashSet;
import java.util.LinkedList;
import java.util.List;
import java.util.Map;
import java.util.Queue;
import java.util.Set;
import java.util.logging.Level;

import fabric.common.Logging;
<<<<<<< HEAD
import fabric.common.SerializedObject;
=======
>>>>>>> 417ed724
import fabric.common.SysUtil;
import fabric.common.Timing;
import fabric.common.TransactionID;
import fabric.common.util.LongKeyHashMap;
import fabric.common.util.LongKeyMap;
import fabric.common.util.Oid;
import fabric.common.util.OidKeyHashMap;
import fabric.common.util.Pair;
import fabric.common.util.WeakReferenceArrayList;
import fabric.lang.Object._Impl;
import fabric.lang.security.LabelCache;
import fabric.lang.security.SecurityCache;
import fabric.metrics.contracts.Contract;
import fabric.metrics.contracts.MetricContract;
import fabric.metrics.util.AbstractSubject;
import fabric.metrics.util.Observer;
import fabric.metrics.util.Subject;
import fabric.store.DelayedExtension;
import fabric.worker.FabricSoftRef;
import fabric.worker.RemoteStore;
import fabric.worker.Store;
import fabric.worker.Worker;
import fabric.worker.remote.RemoteWorker;
import fabric.worker.remote.WriterMap;

/**
 * Stores per-transaction information. Records the objects that are created,
 * read, and written during a single nested transaction.
 */
public final class Log {
  public static final Log NO_READER = new Log((Log) null);

  /**
   * The transaction ID for this log.
   */
  TransactionID tid;

  /**
   * The log for the parent transaction, or null if there is none. A null value
   * here does not necessarily mean that this is the top-level transaction. The
   * tid should be checked to determine whether this transaction is top-level.
   */
  final Log parent;

  /**
   * A map indicating where to fetch objects from.
   */
  WriterMap writerMap;

  /**
   * The sub-transaction.
   */
  private Log child;

  /**
   * The thread that is running this transaction.
   */
  Thread thread;

  /**
   * A flag indicating whether this transaction should abort or be retried. This
   * flag should be checked before each operation. This flag is set when it's
   * non-null and indicates the transaction in the stack that is to be retried;
   * all child transactions are to be aborted.
   */
  volatile TransactionID retrySignal;

  /**
   * Maps OIDs to <code>readMap</code> entries for objects read in this
   * transaction or completed sub-transactions. Reads from running or aborted
   * sub-transactions don't count here.
   */
  // Proxy objects aren't used for keys here because doing so would result in
  // calls to hashcode() and equals() on such objects, resulting in fetching the
  // corresponding Impls from the store.
  protected final OidKeyHashMap<ReadMap.Entry> reads;

  /**
   * Reads on objects that have been read by an ancestor transaction.
   */
  protected final List<ReadMap.Entry> readsReadByParent;

  /**
   * A collection of all objects created in this transaction or completed
   * sub-transactions. Objects created in running or aborted sub-transactions
   * don't count here. To keep them from being pinned, objects on local store
   * are not tracked here.
   */
  protected final List<_Impl> creates;

  /**
   * Tracks objects created on local store. See <code>creates</code>.
   */
  protected final WeakReferenceArrayList<_Impl> localStoreCreates;

  /**
   * A collection of all objects modified in this transaction or completed
   * sub-transactions. Objects modified in running or aborted sub-transactions
   * don't count here. To keep them from being pinned, objects on local store
   * are not tracked here.
   */
  protected final List<_Impl> writes;

  /**
   * Collection of {@link Subjects} in this transaction that need to be/have
   * been observed by {@link Observer}s before the transaction commits.
   */
  protected final OidKeyHashMap<Subject> unobservedSamples;

  /**
   * Flag indicating if we're in the middle of resolving observations (to avoid
   * infinite loop).
   */
  protected boolean resolving = false;

  /**
   * A collection of {@link Contract}s that are extended by this transaction
   */
  protected final OidKeyHashMap<_Impl> extendedContracts;

  /**
   * A collection of {@link Contract}s that are retracted by this transaction
   */
  protected final OidKeyHashMap<_Impl> retractedContracts;

  /**
   * A collection of {@link Contract}s that should be extended after this
   * transaction
   */
  protected final OidKeyHashMap<Long> delayedExtensions;

  /**
   * A map from RemoteStores to maps from onums to contracts that were longer on
   * the store, to update after we commit this transaction.
   */
  public Map<RemoteStore, LongKeyMap<SerializedObject>> longerContracts;

  /**
   * Tracks objects on local store that have been modified. See
   * <code>writes</code>.
   */
  protected final WeakReferenceArrayList<_Impl> localStoreWrites;

  /**
   * The set of workers called by this transaction and completed
   * sub-transactions.
   */
  public final List<RemoteWorker> workersCalled;

  /**
   * Indicates the state of commit for the top-level transaction.
   */
  public final CommitState commitState;

  public static class CommitState {
    public static enum Values {
      /**
       * Signifies a transaction before it has been prepared or aborted.
       */
      UNPREPARED,
      /**
       * Signifies a transaction that is currently being prepared.
       */
      PREPARING,
      /**
       * Signifies a transaction that has successfully prepared, but has not yet
       * been committed.
       */
      PREPARED,
      /**
       * Signifies a transaction that has failed to prepare, but has not yet
       * been rolled back.
       */
      PREPARE_FAILED,
      /**
       * Signifies a transaction that is currently being committed.
       */
      COMMITTING,
      /**
       * Signifies a transaction that has been committed.
       */
      COMMITTED,
      /**
       * Signifies a transaction that is currently being aborted.
       */
      ABORTING,
      /**
       * Signifies a transaction that has been aborted.
       */
      ABORTED
    }

    public Values value = Values.UNPREPARED;
  }

  public final AbstractSecurityCache securityCache;

  /**
   * The time at which this subtransaction was started.
   */
  public final long startTime;

  /**
   * Earliest expiry used in this transaction.
   */
  private long expiryToCheck = Long.MAX_VALUE;

  /**
   * If a transaction T's log appears in this set, then this transaction is
   * waiting for a lock that is held by transaction T.
   */
  private final Set<Log> waitsFor;

  /**
   * The lock, if any, this transaction is waiting on.
   */
  private Object waitsOn;

  /**
   * Locks that will be acquired if this transaction commits successfully.
   */
  protected final OidKeyHashMap<Boolean> acquires =
      new OidKeyHashMap<>();

  /**
   * Locks that will be released if this transaction commits successfully.
   */
  protected final OidKeyHashMap<Boolean> pendingReleases =
      new OidKeyHashMap<>();

  /**
   * Locks that were created in this transaction.
   */
  protected final OidKeyHashMap<Boolean> locksCreated =
      new OidKeyHashMap<>();

  /**
   * Creates a new log with the given parent and the given transaction ID. The
   * TID for the parent and the given TID are assumed to be consistent. If the
   * given TID is null, a random tid is generated for the subtransaction.
   */
  Log(Log parent, TransactionID tid) {
    this.parent = parent;
    if (tid == null) {
      if (parent == null) {
        this.tid = new TransactionID();
      } else {
        this.tid = new TransactionID(parent.tid);
      }
    } else {
      this.tid = tid;
    }

    this.child = null;
    this.thread = Thread.currentThread();
    this.retrySignal = parent == null ? null : parent.retrySignal;
    this.reads = new OidKeyHashMap<>();
    this.readsReadByParent = new ArrayList<>();
    this.creates = new ArrayList<>();
    this.localStoreCreates = new WeakReferenceArrayList<>();
    this.writes = new ArrayList<>();
    this.unobservedSamples = new OidKeyHashMap<>();
    this.extendedContracts = new OidKeyHashMap<>();
    this.retractedContracts = new OidKeyHashMap<>();
    this.delayedExtensions = new OidKeyHashMap<>();
    this.localStoreWrites = new WeakReferenceArrayList<>();
    this.workersCalled = new ArrayList<>();
    this.startTime = System.currentTimeMillis();
    this.waitsFor = new HashSet<>();
    this.waitsOn = null;

    if (parent != null) {
      this.unobservedSamples.putAll(parent.unobservedSamples);
      try {
        Timing.SUBTX.begin();
        this.writerMap = new WriterMap(parent.writerMap);
        synchronized (parent) {
          parent.child = this;
        }

        commitState = parent.commitState;
        this.securityCache =
            new SecurityCache((SecurityCache) parent.securityCache);
      } finally {
        Timing.SUBTX.end();
      }
      this.resolving = parent.resolving;
      this.locksCreated.putAll(parent.locksCreated);
      this.acquires.putAll(parent.acquires);
    } else {
      this.writerMap = new WriterMap(this.tid.topTid);
      commitState = new CommitState();

      LabelCache labelCache = Worker.getWorker().labelCache;
      this.securityCache = new SecurityCache(labelCache);

      // New top-level frame. Register it in the transaction registry.
      TransactionRegistry.register(this);
    }
  }

  /**
   * Creates a nested transaction whose parent is the transaction with the given
   * log. The created transaction log is added to the parent's children.
   *
   * @param parent
   *          the log for the parent transaction or null if creating the log for
   *          a top-level transaction.
   */
  Log(Log parent) {
    this(parent, null);
  }

  /**
   * Creates a log with the given transaction ID.
   */
  public Log(TransactionID tid) {
    this(null, tid);
  }

  /**
   * Returns true iff the given Log is in the ancestry of (or is the same as)
   * this log.
   */
  boolean isDescendantOf(Log log) {
    return log != null && tid.isDescendantOf(log.tid);
  }

  /**
   * @return true if the transaction is not distributed and neither creates nor
   *         modifies objects on remote stores.
   */
  public boolean isReadOnly() {
    return writes.isEmpty() && creates.isEmpty() && workersCalled.isEmpty();
  }

  /**
   * Returns a set of stores affected by this transaction. This is the set of
   * stores to contact when preparing and committing a transaction.
   */
  Set<Store> storesToContact() {
    Set<Store> result = new HashSet<>();

    result.addAll(reads.storeSet());

    for (_Impl obj : writes) {
      if (obj.$isOwned) result.add(obj.$getStore());
    }

    for (_Impl obj : creates) {
      if (obj.$isOwned) result.add(obj.$getStore());
    }

    if (!localStoreWrites.isEmpty() || !localStoreCreates.isEmpty()) {
      result.add(Worker.getWorker().getLocalStore());
    }

    return result;
  }

  /**
   * @return a set of stores to contact when checking for object freshness.
   */
  Set<Store> storesToCheckFreshness() {
    Set<Store> result = new HashSet<>();
    result.addAll(reads.storeSet());
    for (ReadMap.Entry entry : readsReadByParent) {
      result.add(entry.getStore());
    }

    return result;
  }

  /**
   * Returns a map from onums to version numbers of objects read at the given
   * store. Reads on created objects are never included.
   *
   * @param includeModified
   *          whether to include reads on modified objects.
   */
  LongKeyMap<Pair<Integer, Long>> getReadsForStore(Store store,
      boolean includeModified) {
    LongKeyMap<Pair<Integer, Long>> result = new LongKeyHashMap<>();
    LongKeyMap<ReadMap.Entry> submap = reads.get(store);
    if (submap == null) return result;

    for (LongKeyMap.Entry<ReadMap.Entry> entry : submap.entrySet()) {
      result.put(entry.getKey(), new Pair<>(entry.getValue().getVersionNumber(),
          entry.getValue().getExpiry()));
    }

    if (parent != null) {
      for (ReadMap.Entry entry : readsReadByParent) {
        FabricSoftRef entryRef = entry.getRef();
        if (store.equals(entryRef.store)) {
          result.put(entryRef.onum,
              new Pair<>(entry.getVersionNumber(), entry.getExpiry()));
        }
      }
    }

    Log curLog = this;
    while (curLog != null) {
      if (store.isLocalStore()) {
        Iterable<_Impl> writesToExclude =
            includeModified ? Collections.<_Impl> emptyList()
                : curLog.localStoreWrites;
        Iterable<_Impl> chain =
            SysUtil.chain(writesToExclude, curLog.localStoreCreates);
        for (_Impl write : chain)
          result.remove(write.$getOnum());
      } else {
        Iterable<_Impl> writesToExclude =
            includeModified ? Collections.<_Impl> emptyList() : curLog.writes;
        Iterable<_Impl> chain = SysUtil.chain(writesToExclude, curLog.creates);
        for (_Impl write : chain)
          if (write.$getStore() == store) result.remove(write.$getOnum());
      }
      curLog = curLog.parent;
    }

    return result;
  }

  /**
   * Returns a collection of objects modified at the given store. Writes on
   * created objects are not included.
   */
  Collection<Pair<_Impl, Boolean>> getWritesForStore(Store store) {
    // This should be a Set of _Impl, but we have a map indexed by OID to
    // avoid calling hashCode and equals on the _Impls.
    LongKeyMap<Pair<_Impl, Boolean>> result = new LongKeyHashMap<>();

    if (store.isLocalStore()) {
      for (_Impl obj : localStoreWrites) {
        result.put(obj.$getOnum(),
            new Pair<>(obj, ((obj instanceof MetricContract)
                && extendedContracts.containsKey(obj))));
      }

      for (_Impl create : localStoreCreates) {
        result.remove(create.$getOnum());
      }
    } else {
      for (_Impl obj : writes) {
        if (obj.$getStore() == store && obj.$isOwned) {
          result.put(obj.$getOnum(),
              new Pair<>(obj, ((obj instanceof MetricContract)
                  && extendedContracts.containsKey(obj))));
        }
      }

      for (_Impl create : creates)
        if (create.$getStore() == store) result.remove(create.$getOnum());
    }

    return result.values();
  }

  /**
   * Returns a collection of objects created at the given store.
   */
  Collection<_Impl> getCreatesForStore(Store store) {
    // This should be a Set of _Impl, but to avoid calling methods on the
    // _Impls, we instead use a map keyed on OID.
    LongKeyMap<_Impl> result = new LongKeyHashMap<>();

    if (store.isLocalStore()) {
      for (_Impl obj : localStoreCreates) {
        result.put(obj.$getOnum(), obj);
      }
    } else {
      for (_Impl obj : creates)
        if (obj.$getStore() == store && obj.$isOwned)
          result.put(obj.$getOnum(), obj);
    }

    return result.values();
  }

  /**
   * Sets the retry flag on this and the logs of all sub-transactions.
   */
  public void flagRetry() {
    Queue<Log> toFlag = new LinkedList<>();
    toFlag.add(this);
    while (!toFlag.isEmpty()) {
      Log log = toFlag.remove();
      synchronized (log) {
        if (log.child != null) toFlag.add(log.child);
        if (log.retrySignal == null || log.retrySignal.isDescendantOf(tid)) {
          log.retrySignal = tid;
          // XXX This was here to unblock a thread that may have been waiting on
          // XXX a lock. Commented out because it was causing a bunch of
          // XXX InterruptedExceptions and ClosedByInterruptExceptions that
          // XXX weren't being handled properly. This includes improper or
          // XXX insufficient handling by Java code in the examples (e.g.,
          // XXX Jetty).
          // XXX Instead, when a thread is blocked waiting on an object lock, we
          // XXX spin once a second to check the retry signal.

          // log.thread.interrupt();
          if (log.waitsOn != null) {
            synchronized (log.waitsOn) {
              log.waitsOn.notifyAll();
            }
          }
        }
      }
    }
  }

  /**
   * Updates logs and data structures in <code>_Impl</code>s to abort this
   * transaction. All locks held by this transaction are released.
   */
  void abort() {
    Store localStore = Worker.getWorker().getLocalStore();
    Set<Store> stores = storesToContact();
    // Note what we were trying to do before we aborted.
    Logging.log(HOTOS_LOGGER, Level.FINE,
        "aborted tid {0} ({1} stores, {2} retractions, {3} extensions, {4} delayed extensions)",
        tid, stores.size() - (stores.contains(localStore) ? 1 : 0),
        retractedContracts.size(), extendedContracts.size(),
        delayedExtensions.size());
    // Release read locks.
    for (LongKeyMap<ReadMap.Entry> submap : reads) {
      for (ReadMap.Entry entry : submap.values()) {
        entry.releaseLock(this);
      }
    }

    for (ReadMap.Entry entry : readsReadByParent)
      entry.releaseLock(this);

    // Roll back writes and release write locks.
    Iterable<_Impl> chain = SysUtil.chain(writes, localStoreWrites);
    for (_Impl write : chain) {
      synchronized (write) {
        if (WORKER_DEADLOCK_LOGGER.isLoggable(Level.FINEST)) {
          Logging.log(WORKER_DEADLOCK_LOGGER, Level.FINEST,
              "{0} in {5} aborted and released write lock on {1}/{2} ({3}) ({4})",
              this, write.$getStore(), write.$getOnum(), write.getClass(),
              System.identityHashCode(write), Thread.currentThread());
        }
        write.$copyStateFrom(write.$history);

        // Signal any waiting readers/writers.
        if (write.$numWaiting > 0 && !isDescendantOf(write.$writeLockHolder))
          write.notifyAll();
      }
    }
    // Reset the expiry to check.
    expiryToCheck = Long.MAX_VALUE;

    if (parent != null && parent.tid.equals(tid.parent)) {
      // The parent frame represents the parent transaction. Null out its child.
      synchronized (parent) {
        parent.child = null;
      }
    } else {
      // This frame will be reused to represent the parent transaction. Clear
      // out the log data structures.
      reads.clear();
      readsReadByParent.clear();
      creates.clear();
      localStoreCreates.clear();
      writes.clear();
      unobservedSamples.clear();
      extendedContracts.clear();
      retractedContracts.clear();
      delayedExtensions.clear();
      localStoreWrites.clear();
      workersCalled.clear();
      securityCache.reset();
      longerContracts = null;
      acquires.clear();
      pendingReleases.clear();
      locksCreated.clear();

      if (parent != null) {
        writerMap = new WriterMap(parent.writerMap);
        unobservedSamples.putAll(parent.unobservedSamples);
        resolving = parent.resolving;
        locksCreated.putAll(parent.locksCreated);
        acquires.putAll(parent.acquires);
      } else {
        writerMap = new WriterMap(tid.topTid);
      }

      if (retrySignal != null) {
        synchronized (this) {
          if (retrySignal.equals(tid)) retrySignal = null;
        }
      }
    }
  }

  /**
   * Resolve unobserved subjects, either before attempting to commit at the top
   * level or before using a {@link Contract}.
   */
  public void resolveObservations() {
    // Skip if there's nothing to handle or if this was called in the middle of
    // an already ongoing resolve.
    if (!resolving && !unobservedSamples.isEmpty()) {
      Logging.METRICS_LOGGER.finer("PROCESSING SAMPLES IN " + tid);
      try {
        resolving = true;
        LinkedList<Subject> q = new LinkedList<>();
        for (Subject s : unobservedSamples.values()) {
          q.add(s);
        }
        AbstractSubject._Impl.processSamples(q);
        unobservedSamples.clear();
      } finally {
        resolving = false;
      }
    }
  }

  /**
   * Update the earliest expiry we have to check against.
   */
  protected synchronized void updateExpiry(long exp) {
    expiryToCheck = Math.min(expiryToCheck, exp);
  }

  /**
   * @return the earliest expiry used by this transaction.
   */
  protected long expiry() {
    return expiryToCheck;
  }

  /**
   * Updates logs and data structures in <code>_Impl</code>s to commit this
   * transaction. Assumes there is a parent transaction. This transaction log is
   * merged into the parent's log and any locks held are transferred to the
   * parent.
   */
  void commitNested() {
    // TODO See if lazy merging of logs helps performance.

    if (parent == null || !parent.tid.equals(tid.parent)) {
      // Reuse this frame for the parent transaction.
      return;
    }

    // Merge reads and transfer read locks.
    for (LongKeyMap<ReadMap.Entry> submap : reads) {
      for (ReadMap.Entry entry : submap.values()) {
        parent.transferReadLock(this, entry);
      }
    }

    for (ReadMap.Entry entry : readsReadByParent) {
      entry.releaseLock(this);
    }

    // Merge writes and transfer write locks.
    List<_Impl> parentWrites = parent.writes;
    for (_Impl obj : writes) {
      synchronized (obj) {
        if (obj.$history.$writeLockHolder == parent) {
          // The parent transaction already wrote to the object. Discard one
          // layer of history. In doing so, we also end up releasing this
          // transaction's write lock.
          obj.$history = obj.$history.$history;
        } else {
          // The parent transaction didn't write to the object. Add write to
          // parent and transfer our write lock.
          synchronized (parentWrites) {
            parentWrites.add(obj);
          }
        }
        obj.$writer = null;
        obj.$writeLockHolder = parent;

        // Signal any readers/writers.
        //if (obj.$numWaiting > 0) obj.notifyAll();
      }
    }

    synchronized (parent.unobservedSamples) {
      parent.unobservedSamples.clear();
      parent.unobservedSamples.putAll(unobservedSamples);
    }

    for (_Impl obs : retractedContracts.values()) {
      synchronized (parent.retractedContracts) {
        if (!parent.retractedContracts.containsKey(obs))
          parent.retractedContracts.put(obs, obs);
      }
      synchronized (parent.extendedContracts) {
        if (parent.extendedContracts.containsKey(obs))
          parent.extendedContracts.remove(obs);
      }
      synchronized (parent.delayedExtensions) {
        if (parent.delayedExtensions.containsKey(obs))
          parent.delayedExtensions.remove(obs);
      }
    }

    for (_Impl obs : extendedContracts.values()) {
      synchronized (parent.delayedExtensions) {
        if (parent.delayedExtensions.containsKey(obs))
          parent.delayedExtensions.remove(obs);
      }
      synchronized (parent.retractedContracts) {
        if (parent.retractedContracts.containsKey(obs)) continue;
      }
      synchronized (parent.extendedContracts) {
        if (!parent.extendedContracts.containsKey(obs))
          parent.extendedContracts.put(obs, obs);
      }
    }

    for (Store s : delayedExtensions.storeSet()) {
      for (LongKeyMap.Entry<Long> e : delayedExtensions.get(s).entrySet()) {
        long onum = e.getKey();
        long expiry = e.getValue();
        synchronized (parent.retractedContracts) {
          if (parent.retractedContracts.containsKey(s, onum)) continue;
        }
        synchronized (parent.extendedContracts) {
          if (parent.extendedContracts.containsKey(s, onum)) continue;
        }
        synchronized (parent.delayedExtensions) {
          if (!parent.delayedExtensions.containsKey(s, onum))
            parent.delayedExtensions.put(s, onum, expiry);
        }
      }
    }

    WeakReferenceArrayList<_Impl> parentLocalStoreWrites =
        parent.localStoreWrites;
    for (_Impl obj : localStoreWrites) {
      synchronized (obj) {
        if (obj.$history.$writeLockHolder == parent) {
          // The parent transaction already wrote to the object. Discard one
          // layer of history. In doing so, we also end up releasing this
          // transaction's write lock.
          obj.$history = obj.$history.$history;
        } else {
          // The parent transaction didn't write to the object. Add write to
          // parent and transfer our write lock.
          synchronized (parentLocalStoreWrites) {
            parentLocalStoreWrites.add(obj);
          }
        }
        obj.$writer = null;
        obj.$writeLockHolder = parent;

        // Signal any readers/writers.
        //if (obj.$numWaiting > 0) obj.notifyAll();
      }
    }

    // Merge creates and transfer write locks.
    List<_Impl> parentCreates = parent.creates;
    synchronized (parentCreates) {
      for (_Impl obj : creates) {
        parentCreates.add(obj);
        obj.$writeLockHolder = parent;
      }
    }

    WeakReferenceArrayList<_Impl> parentLocalStoreCreates =
        parent.localStoreCreates;
    synchronized (parentLocalStoreCreates) {
      for (_Impl obj : localStoreCreates) {
        parentLocalStoreCreates.add(obj);
        obj.$writeLockHolder = parent;
      }
    }

    // Merge the set of workers that have been called.
    synchronized (parent.workersCalled) {
      for (RemoteWorker worker : workersCalled) {
        if (!parent.workersCalled.contains(worker))
          parent.workersCalled.add(worker);
      }
    }

    // Replace the parent's security cache with the current cache.
    parent.securityCache.set((SecurityCache) securityCache);

    // Merge the writer map.
    synchronized (parent.writerMap) {
      parent.writerMap.putAll(writerMap);
    }

    // Merge pessimistic lock pending operations.
    // Acquires
    synchronized (parent.acquires) {
      parent.acquires.putAll(acquires);
    }
    // Releases
    synchronized (parent.pendingReleases) {
      parent.pendingReleases.putAll(pendingReleases);
    }
    // Creates
    synchronized (parent.locksCreated) {
      parent.locksCreated.putAll(locksCreated);
    }

    // Update the expiry time and drop this child.
    synchronized (parent) {
      parent.expiryToCheck = Math.min(expiryToCheck, parent.expiryToCheck);
      parent.child = null;
    }
  }

  // Time before expiration runs out to process pending extensions
  public static final long EXTENSION_WINDOW = 1000;

  /**
   * Updates logs and data structures in <code>_Impl</code>s to commit this
   * transaction. Assumes this is a top-level transaction. All locks held by
   * this transaction are released.
   */
  void commitTopLevel() {
    // Release write locks on created objects and set version numbers.
    // XXX TRM 3/9/18: Do this before reads and writes so that nobody gets a
    // reference to the creates before we've released the writer locks on
    // creates.
    Iterable<_Impl> chain2 = SysUtil.chain(creates, localStoreCreates);
    for (_Impl obj : chain2) {
      if (WORKER_DEADLOCK_LOGGER.isLoggable(Level.FINEST)) {
        Logging.log(WORKER_DEADLOCK_LOGGER, Level.FINEST,
            "{0} in {5} committed and released (created) write lock on {1}/{2} ({3}) ({4})",
            this, obj.$getStore(), obj.$getOnum(), obj.getClass(),
            System.identityHashCode(obj), Thread.currentThread());
      }
      if (!obj.$isOwned) {
        // The cached object is out-of-date. Evict it.
        obj.$ref.evict();
        continue;
      }

      // XXX: Should we notify here in case somehow a reference is found in
      // another transaction in another thread still?
      obj.$writer = null;
      obj.$writeLockHolder = null;
      obj.$writeLockStackTrace = null;
      obj.$version = 1;
      obj.$readMapEntry.incrementVersion();
      obj.$isOwned = false;
    }

    // Release read locks.
    for (LongKeyMap<ReadMap.Entry> submap : reads) {
      for (ReadMap.Entry entry : submap.values()) {
        entry.releaseLock(this);
      }
    }

    // sanity check
    if (!readsReadByParent.isEmpty())
      throw new InternalError("something was read by a non-existent parent");

    // Release write locks and ownerships; update version numbers.
    Iterable<_Impl> chain = SysUtil.chain(writes, localStoreWrites);
    for (_Impl obj : chain) {
      if (!obj.$isOwned) {
        // The cached object is out-of-date. Evict it.
        obj.$ref.evict();
        continue;
      }

      synchronized (obj) {
        if (WORKER_DEADLOCK_LOGGER.isLoggable(Level.FINEST)) {
          Logging.log(WORKER_DEADLOCK_LOGGER, Level.FINEST,
              "{0} in {5} committed and released write lock on {1}/{2} ({3}) ({4})",
              this, obj.$getStore(), obj.$getOnum(), obj.getClass(),
              System.identityHashCode(obj), Thread.currentThread());
        }
        obj.$writer = null;
        obj.$writeLockHolder = null;
        obj.$writeLockStackTrace = null;
        // Don't increment the version if it's an extended metric contract
        if (!((obj instanceof MetricContract)
            && (extendedContracts.containsKey(obj)))) {
          obj.$version++;
          obj.$readMapEntry.incrementVersionAndUpdateExpiry(obj.$expiry);
        } else {
          obj.$readMapEntry.extendExpiry(obj.$expiry);
        }
        obj.$isOwned = false;

        // Discard one layer of history.
        obj.$history = obj.$history.$history;

        // Signal any waiting readers/writers.
        if (obj.$numWaiting > 0) obj.notifyAll();
      }

      // Note writes that committed so they can be flushed at the caller.
      TransactionManager tm = TransactionManager.getInstance();
      if (tm.committedWrites != null)
        tm.committedWrites.put(new Oid(obj), obj.$version);
    }

<<<<<<< HEAD
    // Release write locks on created objects and set version numbers.
    Iterable<_Impl> chain2 = SysUtil.chain(creates, localStoreCreates);
    for (_Impl obj : chain2) {
      if (!obj.$isOwned) {
        // The cached object is out-of-date. Evict it.
        obj.$ref.evict();
        continue;
      }

      obj.$writer = null;
      obj.$writeLockHolder = null;
      obj.$writeLockStackTrace = null;
      obj.$version = 1;
      obj.$readMapEntry.incrementVersionAndUpdateExpiry(obj.$expiry);
      obj.$isOwned = false;
    }

    // Update the local copies of contracts now that we've released the lock and
    // won't be aborted by this.
    for (Map.Entry<RemoteStore, LongKeyMap<SerializedObject>> e : longerContracts
        .entrySet()) {
      RemoteStore s = e.getKey();
      for (SerializedObject obj : e.getValue().values()) {
        s.updateCache(obj);
      }
    }

    // Queue up extension transactions
    Map<Store, List<DelayedExtension>> extensionsToSend = new HashMap<>();
    for (Store s : delayedExtensions.storeSet()) {
      List<DelayedExtension> l =
          new ArrayList<>(delayedExtensions.get(s).size());
      for (LongKeyMap.Entry<Long> e : delayedExtensions.get(s).entrySet()) {
        DelayedExtension d =
            new DelayedExtension(e.getValue() - EXTENSION_WINDOW, e.getKey());
        if (!l.contains(d)) l.add(d);
      }
      extensionsToSend.put(s, l);
    }

    for (Map.Entry<Store, List<DelayedExtension>> entry : extensionsToSend
        .entrySet()) {
      entry.getKey().sendExtensions(entry.getValue());
    }

    // Update this thread's lock state in the TransactionManager.
    TransactionManager tm = TransactionManager.getInstance();
    tm.updateLockState(acquires, pendingReleases);

=======
>>>>>>> 417ed724
    // Merge the security cache into the top-level label cache.
    securityCache.mergeWithTopLevel();
  }

  /**
   * Transfers a read lock from a child transaction.
   */
  private void transferReadLock(Log child, ReadMap.Entry readMapEntry) {
    // If we already have a read lock, return; otherwise, register a read lock.
    Boolean lockedByAncestor = readMapEntry.transferLockToParent(child);
    if (lockedByAncestor == null) {
      // We already had a lock; nothing to do.
      return;
    }

    // Only record the read in this transaction if none of our ancestors have
    // read this object.
    if (!lockedByAncestor) {
      FabricSoftRef ref = readMapEntry.getRef();
      synchronized (reads) {
        reads.put(ref.store, ref.onum, readMapEntry);
      }
    } else {
      readsReadByParent.add(readMapEntry);
    }

    // Signal any readers/writers and clear the $reader stamp.
    readMapEntry.signalObject();
  }

  /**
   * Grabs a read lock for the given object.
   */
  void acquireReadLock(_Impl obj) {
    // If we already have a read lock, return; otherwise, register a read
    // lock.
    ReadMap.Entry readMapEntry = obj.$readMapEntry;
    boolean lockedByAncestor = false;
    synchronized (readMapEntry) {
      Set<Log> readers = readMapEntry.getReaders();
      if (readers.contains(this)) {
        // We already have a lock; nothing to do.
        return;
      }

      // Check if any of our ancestors already has a read lock.
      Log curAncestor = parent;
      while (curAncestor != null) {
        if (readers.contains(curAncestor)) {
          lockedByAncestor = true;
          break;
        }

        curAncestor = curAncestor.parent;
      }

      readMapEntry.addLock(this);
    }

    if (obj.$writer != this) {
      // Clear the object's write stamp -- the writer's write condition no
      // longer holds.
      obj.$writer = null;
    }

    // Only record the read in this transaction if none of our ancestors have
    // read this object.
    if (!lockedByAncestor) {
      synchronized (reads) {
        reads.put(obj.$ref.store, obj.$ref.onum, readMapEntry);
      }
    } else {
      readsReadByParent.add(readMapEntry);
    }
  }

  /**
   * Blocks until all threads in <code>threads</code> are finished.
   */
  void waitForThreads() {
  }

  public TransactionID getTid() {
    return tid;
  }

  public Log getChild() {
    return child;
  }

  /**
   * @return the log of the outermost ancestor transaction available at this
   *     worker. This will be different from the top-level transaction if the
   *     top-level was started at a different worker.
   */
  public Log getOutermost() {
    Log result = this;
    while (result.parent != null) {
      result = result.parent;
    }
    return result;
  }

  /**
   * Changes the waitsFor set to a singleton set containing the given log.
   */
  public void setWaitsFor(Log waitsFor, Object obj) {
    synchronized (this.waitsFor) {
      this.waitsFor.clear();
      this.waitsFor.add(waitsFor);
      this.waitsOn = obj;
    }
  }

  /**
   * Changes the waitsFor set to contain exactly the elements of the given set.
   */
  public void setWaitsFor(Set<Log> waitsFor, Object obj) {
    synchronized (this.waitsFor) {
      this.waitsFor.clear();
      this.waitsFor.addAll(waitsFor);
      this.waitsOn = obj;
    }
  }

  /**
   * Empties the waitsFor set.
   */
  public void clearWaitsFor() {
    synchronized (this.waitsFor) {
      this.waitsFor.clear();
      this.waitsOn = null;
    }
  }

  /**
   * Returns a copy of the waitsFor set.
   */
  public Set<Log> getWaitsFor() {
    synchronized (this.waitsFor) {
      return new HashSet<>(this.waitsFor);
    }
  }

  /**
   * Goes through this transaction log and performs an onum renumbering. This is
   * used by fabric.worker.TransactionRegistery.renumberObject. Do not call this
   * unless if you really know what you are doing.
   *
   * @deprecated
   */
  @Deprecated
  public void renumberObject(Store store, long onum, long newOnum) {
    ReadMap.Entry entry = reads.remove(store, onum);
    if (entry != null) {
      reads.put(store, newOnum, entry);
    }

    if (child != null) child.renumberObject(store, onum, newOnum);
  }

  @Override
  public String toString() {
    return "[" + tid + "]";
  }
}<|MERGE_RESOLUTION|>--- conflicted
+++ resolved
@@ -1,10 +1,7 @@
 package fabric.worker.transaction;
 
-<<<<<<< HEAD
 import static fabric.common.Logging.HOTOS_LOGGER;
-=======
 import static fabric.common.Logging.WORKER_DEADLOCK_LOGGER;
->>>>>>> 417ed724
 
 import java.util.ArrayList;
 import java.util.Collection;
@@ -19,10 +16,7 @@
 import java.util.logging.Level;
 
 import fabric.common.Logging;
-<<<<<<< HEAD
 import fabric.common.SerializedObject;
-=======
->>>>>>> 417ed724
 import fabric.common.SysUtil;
 import fabric.common.Timing;
 import fabric.common.TransactionID;
@@ -244,8 +238,7 @@
   /**
    * Locks that will be acquired if this transaction commits successfully.
    */
-  protected final OidKeyHashMap<Boolean> acquires =
-      new OidKeyHashMap<>();
+  protected final OidKeyHashMap<Boolean> acquires = new OidKeyHashMap<>();
 
   /**
    * Locks that will be released if this transaction commits successfully.
@@ -256,8 +249,7 @@
   /**
    * Locks that were created in this transaction.
    */
-  protected final OidKeyHashMap<Boolean> locksCreated =
-      new OidKeyHashMap<>();
+  protected final OidKeyHashMap<Boolean> locksCreated = new OidKeyHashMap<>();
 
   /**
    * Creates a new log with the given parent and the given transaction ID. The
@@ -870,7 +862,7 @@
       obj.$writeLockHolder = null;
       obj.$writeLockStackTrace = null;
       obj.$version = 1;
-      obj.$readMapEntry.incrementVersion();
+      obj.$readMapEntry.incrementVersionAndUpdateExpiry(obj.$expiry);
       obj.$isOwned = false;
     }
 
@@ -927,24 +919,6 @@
         tm.committedWrites.put(new Oid(obj), obj.$version);
     }
 
-<<<<<<< HEAD
-    // Release write locks on created objects and set version numbers.
-    Iterable<_Impl> chain2 = SysUtil.chain(creates, localStoreCreates);
-    for (_Impl obj : chain2) {
-      if (!obj.$isOwned) {
-        // The cached object is out-of-date. Evict it.
-        obj.$ref.evict();
-        continue;
-      }
-
-      obj.$writer = null;
-      obj.$writeLockHolder = null;
-      obj.$writeLockStackTrace = null;
-      obj.$version = 1;
-      obj.$readMapEntry.incrementVersionAndUpdateExpiry(obj.$expiry);
-      obj.$isOwned = false;
-    }
-
     // Update the local copies of contracts now that we've released the lock and
     // won't be aborted by this.
     for (Map.Entry<RemoteStore, LongKeyMap<SerializedObject>> e : longerContracts
@@ -977,8 +951,6 @@
     TransactionManager tm = TransactionManager.getInstance();
     tm.updateLockState(acquires, pendingReleases);
 
-=======
->>>>>>> 417ed724
     // Merge the security cache into the top-level label cache.
     securityCache.mergeWithTopLevel();
   }

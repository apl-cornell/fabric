--- conflicted
+++ resolved
@@ -165,7 +165,6 @@
    * Using an OidKeyHashMap for quick inclusion checking.
    */
   protected final OidKeyHashMap<_Impl> writes;
-<<<<<<< HEAD
 
   /**
    * Collection of {@link Subjects} in this transaction that need to be/have
@@ -211,8 +210,6 @@
    * before the transaction finishes (aborting writes if they fail).
    */
   protected final OidKeyHashMap<Triple<Metric._Proxy, TreatyStatement, Long>> treatiedUpdateChecks;
-=======
->>>>>>> 10c30879
 
   /**
    * Tracks objects on local store that have been modified. See
@@ -331,13 +328,10 @@
     this.creates = new OidKeyHashMap<>();
     this.localStoreCreates = new WeakReferenceArrayList<>();
     this.writes = new OidKeyHashMap<>();
-<<<<<<< HEAD
     this.unobservedSamples = new OidKeyHashMap<>();
     this.extendedTreaties = new OidKeyHashMap<>();
     this.delayedExtensions = new OidKeyHashMap<>();
     this.extensionTriggers = new OidKeyHashMap<>();
-=======
->>>>>>> 10c30879
     this.localStoreWrites = new WeakReferenceArrayList<>();
     this.workersCalled = new ArrayList<>();
     this.commitHooks = new ArrayList<>();
@@ -555,15 +549,10 @@
         result.remove(create.$getOnum());
       }
     } else {
-<<<<<<< HEAD
       for (_Impl obj : writes.values()) {
         if (obj.$getStore() == store && obj.$isOwned
         // TODO: This condition should never fail...
             && !extendedTreaties.containsKey(obj)) {
-=======
-      for (_Impl obj : writes.values())
-        if (obj.$getStore() == store && obj.$isOwned)
->>>>>>> 10c30879
           result.put(obj.$getOnum(), obj);
         }
       }
@@ -722,7 +711,7 @@
    * transaction. All locks held by this transaction are released.
    */
   void abort() {
-<<<<<<< HEAD
+    TransactionManager.getInstance().stats.markTxnAbort();
     Store localStore = Worker.getWorker().getLocalStore();
     Set<Store> stores = storesToContact();
     // Note what we were trying to do before we aborted.
@@ -730,9 +719,6 @@
         "aborted tid {0} ({1} stores, {2} extensions, {3} delayed extensions)",
         tid, stores.size() - (stores.contains(localStore) ? 1 : 0),
         extendedTreaties.size(), delayedExtensions.size());
-=======
-    TransactionManager.getInstance().stats.markTxnAbort();
->>>>>>> 10c30879
     // Release read locks.
     for (LongKeyMap<ReadMap.Entry> submap : reads) {
       for (ReadMap.Entry entry : submap.values()) {
@@ -1549,7 +1535,6 @@
     return "[" + tid + "]";
   }
 
-<<<<<<< HEAD
   // Delayed Extension Management
 
   /**
@@ -1715,13 +1700,6 @@
    * the obj.
    */
   public void checkWriteClobber(fabric.lang.Object._Impl o) {
-=======
-  /**
-   * Dumb hack to check we aren't clobbering an existing write of a different
-   * _Impl copy.  Aborts up to the furthest ancestor with a different _Impl for
-   * the obj.
-   */
-  public void checkWriteClobber(fabric.lang.Object._Impl o) {
     // Walk from top level down.
     Log cur = this;
     while (cur.parent != null)
@@ -1740,30 +1718,18 @@
    * obj.
    */
   public void checkReadClobber(fabric.lang.Object._Impl o) {
->>>>>>> 10c30879
     // Walk from top level down.
     Log cur = this;
     while (cur.parent != null)
       cur = cur.parent;
     while (cur != null) {
-<<<<<<< HEAD
-      if (cur.writes.containsKey(o) && cur.writes.get(o) != o) {
-        Logging.METRICS_LOGGER.log(Level.WARNING,
-            "FOUND DIFFERENT IMPLS FOR {0}/{1}: {2} vs. {3}",
-            new Object[] { o.$getStore(), o.$getOnum(),
-                System.identityHashCode(cur.writes.get(o)),
-                System.identityHashCode(o) });
-=======
       if (!o.$readMapEntry.getReaders().contains(cur)
           && cur.reads.containsKey(o)) {
->>>>>>> 10c30879
         throw new TransactionRestartingException(cur.tid);
       }
       cur = cur.child;
     }
   }
-<<<<<<< HEAD
-=======
 
   /**
    * Get the impl already seen by this transaction.
@@ -1786,5 +1752,4 @@
       return result;
     } else return null;
   }
->>>>>>> 10c30879
 }
--- conflicted
+++ resolved
@@ -290,23 +290,24 @@
     int numReadsToPrepare = 0;
     int numTotalReads = 0;
 
-    for (Entry<Store, LongKeyMap<ReadMapEntry>> entry : reads.nonNullEntrySet()) {
+    for (Entry<Store, LongKeyMap<ReadMap.Entry>> entry : reads
+        .nonNullEntrySet()) {
       Store store = entry.getKey();
       LongKeyMap<Integer> submap = new LongKeyHashMap<Integer>();
 
       boolean isRemoteStore = !store.isLocalStore();
 
-      LongKeyMap<ReadMapEntry> readOnly =
+      LongKeyMap<ReadMap.Entry> readOnly =
           filterModifiedReads(store, entry.getValue());
       if (isRemoteStore) numTotalReads += readOnly.size();
 
-      for (LongKeyMap.Entry<ReadMapEntry> subEntry : readOnly.entrySet()) {
+      for (LongKeyMap.Entry<ReadMap.Entry> subEntry : readOnly.entrySet()) {
         long onum = subEntry.getKey();
-        ReadMapEntry rme = subEntry.getValue();
-
-        if (rme.warranty.expiresAfter(commitState.commitTime, true)
-            && rme.warranty.expiresBefore(commitTime, true)) {
-          submap.put(onum, rme.versionNumber);
+        ReadMap.Entry rme = subEntry.getValue();
+
+        if (rme.getWarranty().expiresAfter(commitState.commitTime, true)
+            && rme.getWarranty().expiresBefore(commitTime, true)) {
+          submap.put(onum, rme.getVersionNumber());
         }
       }
 
@@ -330,9 +331,9 @@
       long onum = entry.getKey();
       VersionWarranty warranty = entry.getValue();
 
-      ReadMapEntry rme = reads.get(store, onum);
+      ReadMap.Entry rme = reads.get(store, onum);
       if (rme != null) {
-        rme.warranty = warranty;
+        rme.updateWarranty(warranty);
       }
     }
   }
@@ -676,7 +677,6 @@
   }
 
   /**
-<<<<<<< HEAD
    * Spawns a thread that will wait until the given commit time before updating
    * logs and data structures in <code>_Impl</code>s to commit this transaction.
    * Assumes this is a top-level transaction. All locks held by this transaction
@@ -695,24 +695,11 @@
         Logging.log(WORKER_TRANSACTION_LOGGER, Level.FINER,
             "Updating data structures for commit of tid {0}", tid);
         // Release read locks.
-        for (LongKeyMap<ReadMapEntry> submap : reads) {
-          for (ReadMapEntry entry : submap.values()) {
+        for (LongKeyMap<ReadMap.Entry> submap : reads) {
+          for (ReadMap.Entry entry : submap.values()) {
             entry.releaseLock(Log.this);
           }
         }
-=======
-   * Updates logs and data structures in <code>_Impl</code>s to commit this
-   * transaction. Assumes this is a top-level transaction. All locks held by
-   * this transaction are released.
-   */
-  void commitTopLevel() {
-    // Release read locks.
-    for (LongKeyMap<ReadMap.Entry> submap : reads) {
-      for (ReadMap.Entry entry : submap.values()) {
-        entry.releaseLock(this);
-      }
-    }
->>>>>>> 05587f0c
 
         // sanity check
         if (!readsReadByParent.isEmpty())
@@ -732,21 +719,11 @@
             obj.$writeLockHolder = null;
             obj.$writeLockStackTrace = null;
             obj.$version++;
-            obj.$readMapEntry.versionNumber++;
+            obj.$readMapEntry.incrementVersion();
             obj.$isOwned = false;
 
-<<<<<<< HEAD
             // Discard one layer of history.
             obj.$history = obj.$history.$history;
-=======
-      synchronized (obj) {
-        obj.$writer = null;
-        obj.$writeLockHolder = null;
-        obj.$writeLockStackTrace = null;
-        obj.$version++;
-        obj.$readMapEntry.incrementVersion();
-        obj.$isOwned = false;
->>>>>>> 05587f0c
 
             // Signal any waiting readers/writers.
             if (obj.$numWaiting > 0) obj.notifyAll();
@@ -767,23 +744,13 @@
             obj.$writeLockHolder = null;
             obj.$writeLockStackTrace = null;
             obj.$version = 1;
-            obj.$readMapEntry.versionNumber = 1;
+            obj.$readMapEntry.incrementVersion();
             obj.$isOwned = false;
 
-<<<<<<< HEAD
             // Signal any waiting readers/writers.
             if (obj.$numWaiting > 0) obj.notifyAll();
           }
         }
-=======
-      obj.$writer = null;
-      obj.$writeLockHolder = null;
-      obj.$writeLockStackTrace = null;
-      obj.$version = 1;
-      obj.$readMapEntry.incrementVersion();
-      obj.$isOwned = false;
-    }
->>>>>>> 05587f0c
 
         // Merge the security cache into the top-level label cache.
         securityCache.mergeWithTopLevel();

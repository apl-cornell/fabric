package fabric.worker.transaction;

import static fabric.common.Logging.HOTOS_LOGGER;
import static fabric.common.Logging.WORKER_DEADLOCK_LOGGER;
import static fabric.common.Logging.WORKER_TRANSACTION_LOGGER;

import java.util.ArrayList;
import java.util.Collection;
import java.util.Collections;
import java.util.HashMap;
import java.util.HashSet;
import java.util.LinkedList;
import java.util.List;
import java.util.Map;
import java.util.Queue;
import java.util.Set;
import java.util.logging.Level;

import fabric.common.Logging;
import fabric.common.SerializedObject;
import fabric.common.SysUtil;
import fabric.common.Threading;
import fabric.common.Timing;
import fabric.common.TransactionID;
import fabric.common.util.LongHashSet;
import fabric.common.util.LongKeyHashMap;
import fabric.common.util.LongKeyMap;
import fabric.common.util.LongSet;
import fabric.common.util.Oid;
import fabric.common.util.OidKeyHashMap;
import fabric.common.util.Pair;
import fabric.common.util.WeakReferenceArrayList;
import fabric.lang.Object._Impl;
import fabric.lang.security.LabelCache;
import fabric.lang.security.SecurityCache;
import fabric.metrics.util.AbstractSubject;
import fabric.metrics.util.Observer;
import fabric.metrics.util.Subject;
import fabric.worker.FabricSoftRef;
import fabric.worker.RemoteStore;
import fabric.worker.Store;
import fabric.worker.TransactionRestartingException;
import fabric.worker.Worker;
import fabric.worker.metrics.ExpiryExtension;
import fabric.worker.metrics.treaties.MetricTreaty;
import fabric.worker.metrics.treaties.TreatySet;
import fabric.worker.remote.RemoteWorker;
import fabric.worker.remote.WriterMap;

/**
 * Stores per-transaction information. Records the objects that are created,
 * read, and written during a single nested transaction.
 */
public final class Log {
  public static final Log NO_READER = new Log((Log) null);

  /**
   * The transaction ID for this log.
   */
  TransactionID tid;

  /**
   * The log for the parent transaction, or null if there is none. A null value
   * here does not necessarily mean that this is the top-level transaction. The
   * tid should be checked to determine whether this transaction is top-level.
   */
  final Log parent;

  /**
   * A map indicating where to fetch objects from.
   */
  WriterMap writerMap;

  /**
   * The sub-transaction.
   */
  private Log child;

  /**
   * The thread that is running this transaction.
   */
  Thread thread;

  /**
   * The TxnStats associated with this transaction.
   */
  TxnStats stats;

  /**
   * Prepare object associated with this log.  Allows for remote workers to
   * initiate second phase of commit protocol through log.
   */
  TransactionPrepare prepare;

  /**
   * A flag indicating whether this transaction should abort or be retried. This
   * flag should be checked before each operation. This flag is set when it's
   * non-null and indicates the transaction in the stack that is to be retried;
   * all child transactions are to be aborted.
   */
  volatile TransactionID retrySignal;

  /**
   * Maps OIDs to <code>readMap</code> entries for objects read in this
   * transaction or completed sub-transactions. Reads from running or aborted
   * sub-transactions don't count here.
   */
  // Proxy objects aren't used for keys here because doing so would result in
  // calls to hashcode() and equals() on such objects, resulting in fetching the
  // corresponding Impls from the store.
  protected final OidKeyHashMap<ReadMap.Entry> reads;

  /**
   * Reads on objects that have been read by an ancestor transaction.
   */
  protected final List<ReadMap.Entry> readsReadByParent;

  /**
   * A collection of all objects created in this transaction or completed
   * sub-transactions. Objects created in running or aborted sub-transactions
   * don't count here. To keep them from being pinned, objects on local store
   * are not tracked here.
   */
  protected final OidKeyHashMap<_Impl> creates;

  /**
   * Tracks objects created on local store. See <code>creates</code>.
   */
  protected final WeakReferenceArrayList<_Impl> localStoreCreates;

  /**
   * A collection of all objects modified in this transaction or completed
   * sub-transactions. Objects modified in running or aborted sub-transactions
   * don't count here. To keep them from being pinned, objects on local store
   * are not tracked here.
   */
  protected final OidKeyHashMap<_Impl> writes;

  /**
   * Collection of {@link Subjects} in this transaction that need to be/have
   * been observed by {@link Observer}s before the transaction commits.
   */
  protected final OidKeyHashMap<Subject> unobservedSamples;

  /**
   * Flag indicating if we're in the middle of resolving observations (to avoid
   * infinite loop).
   */
  protected boolean resolving = false;

  /**
   * A collection of {@link TreatySet}s that are extended by this transaction
   */
  protected final OidKeyHashMap<ExpiryExtension> extendedTreaties;

  /**
   * A collection of {@link Oid}s that have treaties that should be extended
   * after this transaction, mapping to the objects that trigger this possible
   * extension.
   * TODO: Maybe index by treaty id as well.
   */
  protected final OidKeyHashMap<Set<Oid>> delayedExtensions;

  /**
   * A collection of Oids that trigger delayedExtensions to run after this
   * transaction. (Acts as the reverse map for delayedExtensions.) Null key used
   * for those extensions which have no trigger.
   * TODO: Maybe specify treaty id in mapping target.
   */
  protected final OidKeyHashMap<Set<Oid>> extensionTriggers;

  /**
   * Tracks objects on local store that have been modified. See
   * <code>writes</code>.
   */
  protected final WeakReferenceArrayList<_Impl> localStoreWrites;

  /**
   * The set of workers called by this transaction and completed
   * sub-transactions.
   */
  public final List<RemoteWorker> workersCalled;

  /**
   * Indicates the state of commit for the top-level transaction.
   */
  public final CommitState commitState;

  public static class CommitState {
    public static enum Values {
      /**
       * Signifies a transaction before it has been prepared or aborted.
       */
      UNPREPARED,
      /**
       * Signifies a transaction that is currently being prepared.
       */
      PREPARING,
      /**
       * Signifies a transaction that has successfully prepared, but has not yet
       * been committed.
       */
      PREPARED,
      /**
       * Signifies a transaction that has failed to prepare, but has not yet
       * been rolled back.
       */
      PREPARE_FAILED,
      /**
       * Signifies a transaction that is currently being committed.
       */
      COMMITTING,
      /**
       * Signifies a transaction that has been committed.
       */
      COMMITTED,
      /**
       * Signifies a transaction that is currently being aborted.
       */
      ABORTING,
      /**
       * Signifies a transaction that has been aborted.
       */
      ABORTED
    }

    public Values value = Values.UNPREPARED;
  }

  public final AbstractSecurityCache securityCache;

  /**
   * The time at which this subtransaction was started.
   */
  public final long startTime;

  /**
   * Earliest expiry used in this transaction.
   */
  private long expiryToCheck = Long.MAX_VALUE;

  /**
   * If a transaction T's log appears in this set, then this transaction is
   * waiting for a lock that is held by transaction T.
   */
  private final Set<Log> waitsFor;

  /**
   * The lock, if any, this transaction is waiting on.
   */
  private Object waitsOn;

  /**
   * Locks that will be acquired if this transaction commits successfully.
   */
  protected final OidKeyHashMap<Boolean> acquires = new OidKeyHashMap<>();

  /**
   * Locks that will be released if this transaction commits successfully.
   */
  protected final OidKeyHashMap<Boolean> pendingReleases =
      new OidKeyHashMap<>();

  /**
   * Locks that were created in this transaction.
   */
  protected final OidKeyHashMap<Boolean> locksCreated = new OidKeyHashMap<>();

  /**
   * Creates a new log with the given parent and the given transaction ID. The
   * TID for the parent and the given TID are assumed to be consistent. If the
   * given TID is null, a random tid is generated for the subtransaction.
   */
  Log(Log parent, TransactionID tid) {
    this.parent = parent;
    if (tid == null) {
      if (parent == null) {
        this.tid = new TransactionID();
      } else {
        this.tid = new TransactionID(parent.tid);
      }
    } else {
      this.tid = tid;
    }

    this.child = null;
    this.thread = Thread.currentThread();
    this.retrySignal = parent == null ? null : parent.retrySignal;
    this.reads = new OidKeyHashMap<>();
    this.readsReadByParent = new ArrayList<>();
    this.creates = new OidKeyHashMap<>();
    this.localStoreCreates = new WeakReferenceArrayList<>();
    this.writes = new OidKeyHashMap<>();
    this.unobservedSamples = new OidKeyHashMap<>();
    this.extendedTreaties = new OidKeyHashMap<>();
    this.delayedExtensions = new OidKeyHashMap<>();
    this.extensionTriggers = new OidKeyHashMap<>();
    this.localStoreWrites = new WeakReferenceArrayList<>();
    this.workersCalled = new ArrayList<>();
    this.startTime = System.currentTimeMillis();
    this.waitsFor = new HashSet<>();
    this.waitsOn = null;

    if (parent != null) {
      this.unobservedSamples.putAll(parent.unobservedSamples);
      try {
        Timing.SUBTX.begin();
        this.writerMap = new WriterMap(parent.writerMap);
        synchronized (parent) {
          parent.child = this;
        }

        commitState = parent.commitState;
        this.securityCache =
            new SecurityCache((SecurityCache) parent.securityCache);
      } finally {
        Timing.SUBTX.end();
      }
      this.resolving = parent.resolving;
      this.locksCreated.putAll(parent.locksCreated);
      this.acquires.putAll(parent.acquires);
      stats = parent.stats;
    } else {
      this.writerMap = new WriterMap(this.tid.topTid);
      commitState = new CommitState();

      LabelCache labelCache = Worker.getWorker().labelCache;
      this.securityCache = new SecurityCache(labelCache);

      // New top-level frame. Register it in the transaction registry.
      TransactionRegistry.register(this);
      stats = TransactionManager.getInstance().stats;
    }
  }

  /**
   * Creates a nested transaction whose parent is the transaction with the given
   * log. The created transaction log is added to the parent's children.
   *
   * @param parent
   *          the log for the parent transaction or null if creating the log for
   *          a top-level transaction.
   */
  Log(Log parent) {
    this(parent, null);
  }

  /**
   * Creates a log with the given transaction ID.
   */
  public Log(TransactionID tid) {
    this(null, tid);
  }

  /**
   * Returns true iff the given Log is in the ancestry of (or is the same as)
   * this log.
   */
  boolean isDescendantOf(Log log) {
    return log != null && tid.isDescendantOf(log.tid);
  }

  /**
   * @return true if the transaction is not distributed and neither creates nor
   *         modifies objects on remote stores.
   */
  public boolean isReadOnly() {
    return writes.isEmpty() && creates.isEmpty() && workersCalled.isEmpty();
  }

  /**
   * Returns a set of stores affected by this transaction. This is the set of
   * stores to contact when preparing and committing a transaction.
   */
  Set<Store> storesToContact() {
    Set<Store> result = new HashSet<>();

    result.addAll(reads.storeSet());

    for (_Impl obj : writes.values()) {
      if (obj.$isOwned) result.add(obj.$getStore());
    }

    for (_Impl obj : creates.values()) {
      if (obj.$isOwned) result.add(obj.$getStore());
    }

    if (!localStoreWrites.isEmpty() || !localStoreCreates.isEmpty()) {
      result.add(Worker.getWorker().getLocalStore());
    }

    return result;
  }

  /**
   * @return a set of stores to contact when checking for object freshness.
   */
  Set<Store> storesToCheckFreshness() {
    Set<Store> result = new HashSet<>();
    result.addAll(reads.storeSet());
    for (ReadMap.Entry entry : readsReadByParent) {
      result.add(entry.getStore());
    }

    return result;
  }

  /**
   * Returns a map from onums to version numbers of objects read at the given
   * store. Reads on created objects are never included.
   *
   * @param includeModified
   *          whether to include reads on modified objects.
   */
  LongKeyMap<Pair<Integer, TreatySet>> getReadsForStore(Store store,
      boolean includeModified) {
    LongKeyMap<Pair<Integer, TreatySet>> result = new LongKeyHashMap<>();
    LongKeyMap<ReadMap.Entry> submap = reads.get(store);
    if (submap == null) return result;

    for (LongKeyMap.Entry<ReadMap.Entry> entry : submap.entrySet()) {
      result.put(entry.getKey(), new Pair<>(entry.getValue().getVersionNumber(),
          entry.getValue().getTreaties()));
    }

    if (parent != null) {
      for (ReadMap.Entry entry : readsReadByParent) {
        FabricSoftRef entryRef = entry.getRef();
        if (store.equals(entryRef.store)) {
          result.put(entryRef.onum,
              new Pair<>(entry.getVersionNumber(), entry.getTreaties()));
        }
      }
    }

    Log curLog = this;
    while (curLog != null) {
      if (store.isLocalStore()) {
        Iterable<_Impl> writesToExclude =
            includeModified ? Collections.<_Impl> emptyList()
                : curLog.localStoreWrites;
        Iterable<_Impl> chain =
            SysUtil.chain(writesToExclude, curLog.localStoreCreates);
        for (_Impl write : chain)
          result.remove(write.$getOnum());
      } else {
        Iterable<_Impl> writesToExclude =
            includeModified ? Collections.<_Impl> emptyList()
                : curLog.writes.values();
        Iterable<_Impl> chain =
            SysUtil.chain(writesToExclude, curLog.creates.values());
        for (_Impl write : chain)
          if (write.$getStore() == store) result.remove(write.$getOnum());
      }
      curLog = curLog.parent;
    }

    return result;
  }

  /**
   * Returns a collection of objects modified at the given store. Writes on
   * created objects are not included.
   */
  Collection<_Impl> getWritesForStore(Store store) {
    // This should be a Set of _Impl, but we have a map indexed by OID to
    // avoid calling hashCode and equals on the _Impls.
    LongKeyMap<_Impl> result = new LongKeyHashMap<>();

    if (store.isLocalStore()) {
      for (_Impl obj : localStoreWrites) {
        if (!extendedTreaties.containsKey(obj)) {
          result.put(obj.$getOnum(), obj);
        }
      }

      for (_Impl create : localStoreCreates) {
        result.remove(create.$getOnum());
      }
    } else {
      for (_Impl obj : writes.values()) {
        if (obj.$getStore() == store && obj.$isOwned
            && !extendedTreaties.containsKey(obj)) {
          result.put(obj.$getOnum(), obj);
        }
      }

      for (_Impl create : creates.values())
        if (create.$getStore() == store) result.remove(create.$getOnum());
    }

    return result.values();
  }

  Collection<ExpiryExtension> getExtensionsForStore(Store store) {
    if (!extendedTreaties.storeSet().contains(store)) {
      return Collections.emptyList();
    }
    List<ExpiryExtension> extensions =
        new ArrayList<>(extendedTreaties.get(store).size());
    for (ExpiryExtension extension : extendedTreaties.get(store).values()) {
      extensions.add(extension);
    }
    return extensions;
  }

  LongKeyMap<Set<Oid>> getTriggeredExtensionsForStore(Store store) {
    if (!extensionTriggers.storeSet().contains(store)) {
      return new LongKeyHashMap<>();
    }
    return extensionTriggers.get(store);
  }

  LongSet getDelayedExtensionsForStore(Store store) {
    LongSet rtn = new LongHashSet();
    if (extensionTriggers.containsKey((fabric.lang.Object) null)) {
      for (Oid o : extensionTriggers.get((fabric.lang.Object) null)) {
        if (o.store == store) {
          rtn.add(o.onum);
        }
      }
    }
    return rtn;
  }

  /**
   * Returns a collection of objects created at the given store.
   */
  Collection<_Impl> getCreatesForStore(Store store) {
    // This should be a Set of _Impl, but to avoid calling methods on the
    // _Impls, we instead use a map keyed on OID.
    LongKeyMap<_Impl> result = new LongKeyHashMap<>();

    if (store.isLocalStore()) {
      for (_Impl obj : localStoreCreates) {
        result.put(obj.$getOnum(), obj);
      }
    } else {
      for (_Impl obj : creates.values())
        if (obj.$getStore() == store && obj.$isOwned)
          result.put(obj.$getOnum(), obj);
    }

    return result.values();
  }

  /**
   * Check if this transaction has been told to abort and retry.
   * @throws TransactionRestartingException if a retry was flagged.
   */
  public void checkRetrySignal() throws TransactionRestartingException {
    if (this.retrySignal != null) {
      synchronized (this) {
        WORKER_TRANSACTION_LOGGER.log(Level.FINEST, "{0} got retry signal",
            this);

        throw new TransactionRestartingException(this.retrySignal);
      }
    }
  }

  /**
   * Sets the retry flag on this and the logs of all sub-transactions.
   */
  public void flagRetry() {
    Queue<Log> toFlag = new LinkedList<>();
    toFlag.add(this);
    while (!toFlag.isEmpty()) {
      Log log = toFlag.remove();
      synchronized (log) {
        if (log.child != null) toFlag.add(log.child);
        if (log.retrySignal == null || log.retrySignal.isDescendantOf(tid)) {
          log.retrySignal = tid;

          // Grab the currently marked blocking dependency
          final Object curWaitingOn = log.waitsOn;
          if (curWaitingOn != null) {
            // Run this in a different thread, we need to avoid any deadlocks in
            // this step.
            final Log logCopy = log;
            Threading.getPool().submit(new Runnable() {
              @Override
              public void run() {
                synchronized (curWaitingOn) {
                  // If still blocked on the object after synchronizing, wake
                  // the thread that needs to be aborted so it sees retry
                  // signal.
                  if (logCopy.waitsOn == curWaitingOn) {
                    logCopy.waitsOn.notifyAll();
                  }
                }
              }
            });
          }
        }
      }
    }
  }

  /**
   * Updates logs and data structures in <code>_Impl</code>s to abort this
   * transaction. All locks held by this transaction are released.
   */
  void abort() {
    Store localStore = Worker.getWorker().getLocalStore();
    Set<Store> stores = storesToContact();
    // Note what we were trying to do before we aborted.
    Logging.log(HOTOS_LOGGER, Level.FINE,
        "aborted tid {0} ({1} stores, {2} extensions, {3} delayed extensions)",
        tid, stores.size() - (stores.contains(localStore) ? 1 : 0),
        extendedTreaties.size(), delayedExtensions.size());
    // Release read locks.
    for (LongKeyMap<ReadMap.Entry> submap : reads) {
      for (ReadMap.Entry entry : submap.values()) {
        entry.releaseLock(this);
      }
    }

    for (ReadMap.Entry entry : readsReadByParent)
      entry.releaseLock(this);

    // Roll back writes and release write locks.
    Iterable<_Impl> chain = SysUtil.chain(writes.values(), localStoreWrites);
    for (_Impl write : chain) {
      synchronized (write) {
        if (WORKER_DEADLOCK_LOGGER.isLoggable(Level.FINEST)) {
          Logging.log(WORKER_DEADLOCK_LOGGER, Level.FINEST,
              "{0} in {5} aborted and released write lock on {1}/{2} ({3}) ({4})",
              this, write.$getStore(), write.$getOnum(), write.getClass(),
              System.identityHashCode(write), Thread.currentThread());
        }
        write.$copyStateFrom(write.$history);

        // Signal any waiting readers/writers.
        if (write.$numWaiting > 0 && !isDescendantOf(write.$writeLockHolder))
          write.notifyAll();
      }
    }
    // Reset the expiry to check.
    expiryToCheck = Long.MAX_VALUE;

    prepare = null;

    if (parent != null && parent.tid.equals(tid.parent)) {
      // The parent frame represents the parent transaction. Null out its child.
      synchronized (parent) {
        parent.child = null;
      }
    } else {
      // This frame will be reused to represent the parent transaction. Clear
      // out the log data structures.
      reads.clear();
      readsReadByParent.clear();
      creates.clear();
      localStoreCreates.clear();
      writes.clear();
      unobservedSamples.clear();
      extendedTreaties.clear();
      delayedExtensions.clear();
      extensionTriggers.clear();
      localStoreWrites.clear();
      workersCalled.clear();
      securityCache.reset();
      acquires.clear();
      pendingReleases.clear();
      locksCreated.clear();

      if (parent != null) {
        writerMap = new WriterMap(parent.writerMap);
        unobservedSamples.putAll(parent.unobservedSamples);
        resolving = parent.resolving;
        locksCreated.putAll(parent.locksCreated);
        acquires.putAll(parent.acquires);
      } else {
        writerMap = new WriterMap(tid.topTid);
      }

      if (retrySignal != null) {
        synchronized (this) {
          if (retrySignal.equals(tid)) retrySignal = null;
        }
      }
    }
  }

  /**
   * Resolve unobserved subjects, either before attempting to commit at the top
   * level or before using a {@link MetricTreaty}.
   */
  public void resolveObservations() {
    // Skip if there's nothing to handle or if this was called in the middle of
    // an already ongoing resolve.
    if (!resolving && !unobservedSamples.isEmpty()) {
      Logging.METRICS_LOGGER.finer("PROCESSING SAMPLES IN " + tid);
      try {
        resolving = true;
        LinkedList<Subject> q = new LinkedList<>();
        for (Subject s : unobservedSamples.values()) {
          q.add(s);
        }
        AbstractSubject._Impl.processSamples(q);
        unobservedSamples.clear();
      } finally {
        resolving = false;
      }
    }
  }

  /**
   * Update the earliest expiry we have to check against.
   */
  protected synchronized void updateExpiry(long exp) {
    expiryToCheck = Math.min(expiryToCheck, exp);
  }

  /**
   * @return the earliest expiry used by this transaction.
   */
  protected long expiry() {
    return expiryToCheck;
  }

  /**
   * Updates logs and data structures in <code>_Impl</code>s to commit this
   * transaction. Assumes there is a parent transaction. This transaction log is
   * merged into the parent's log and any locks held are transferred to the
   * parent.
   */
  void commitNested() {
    // TODO See if lazy merging of logs helps performance.

    if (parent == null || !parent.tid.equals(tid.parent)) {
      // Reuse this frame for the parent transaction.
      return;
    }

    // Merge reads and transfer read locks.
    for (LongKeyMap<ReadMap.Entry> submap : reads) {
      for (ReadMap.Entry entry : submap.values()) {
        parent.transferReadLock(this, entry);
      }
    }

    for (ReadMap.Entry entry : readsReadByParent) {
      entry.releaseLock(this);
    }

    synchronized (parent.unobservedSamples) {
      parent.unobservedSamples.clear();
      parent.unobservedSamples.putAll(unobservedSamples);
    }

    // Do this before writes and creates!
    for (Store s : extendedTreaties.storeSet()) {
      for (ExpiryExtension obs : extendedTreaties.get(s).values()) {
        synchronized (parent.delayedExtensions) {
          if (parent.markedForDelayedExtension(new Oid(s, obs.onum)))
            parent.cancelDelayedExtension(new Oid(s, obs.onum));
        }
        // Check if the parent already plans to extend the treaties, if so,
        // update the mapping.
        synchronized (parent.extendedTreaties) {
          if (parent.extendedTreaties.containsKey(new Oid(s, obs.onum))) {
            parent.extendedTreaties.put(new Oid(s, obs.onum), obs);
            continue;
          }
        }
        synchronized (parent.writes) {
          if (parent.writes.containsKey(new Oid(s, obs.onum))) continue;
        }
        synchronized (parent.creates) {
          if (parent.creates.containsKey(new Oid(s, obs.onum))) continue;
        }
        synchronized (parent.extendedTreaties) {
          // If not already being written or created, add it to the extensions.
          parent.extendedTreaties.put(new Oid(s, obs.onum), obs);
        }
      }
    }

    for (Store s : delayedExtensions.storeSet()) {
      for (LongKeyMap.Entry<Set<Oid>> e : delayedExtensions.get(s).entrySet()) {
        long onum = e.getKey();
        Oid oid = new Oid(s, onum);
        // Skip if the parent is doing any kind of write to the object.
        synchronized (parent.writes) {
          if (parent.writes.containsKey(s, onum)) continue;
        }
        synchronized (parent.creates) {
          if (parent.creates.containsKey(s, onum)) continue;
        }
        synchronized (parent.extendedTreaties) {
          if (parent.extendedTreaties.containsKey(s, onum)) continue;
        }
        synchronized (parent.delayedExtensions) {
          if (e.getValue().isEmpty()) {
            if (parent.markedForDelayedExtension(oid)) continue;
            parent.addDelayedExtension(oid);
          } else {
            for (Oid trigger : e.getValue()) {
              parent.addDelayedExtension(new Oid(s, onum), trigger);
            }
          }
        }
      }
    }

    // Merge writes and transfer write locks.
    OidKeyHashMap<_Impl> parentWrites = parent.writes;
    for (_Impl obj : writes.values()) {
      synchronized (obj) {
        if (obj.$history.$writeLockHolder == parent) {
          // The parent transaction already wrote to the object. Discard one
          // layer of history. In doing so, we also end up releasing this
          // transaction's write lock.
          obj.$history = obj.$history.$history;
        } else {
          // The parent transaction didn't write to the object. Add write to
          // parent and transfer our write lock.
          synchronized (parentWrites) {
            parentWrites.put(obj, obj);
          }
        }
        obj.$writer = null;
        obj.$writeLockHolder = parent;

        // Signal any readers/writers.
        //if (obj.$numWaiting > 0) obj.notifyAll();
      }
    }

    WeakReferenceArrayList<_Impl> parentLocalStoreWrites =
        parent.localStoreWrites;
    for (_Impl obj : localStoreWrites) {
      synchronized (obj) {
        if (obj.$history.$writeLockHolder == parent) {
          // The parent transaction already wrote to the object. Discard one
          // layer of history. In doing so, we also end up releasing this
          // transaction's write lock.
          obj.$history = obj.$history.$history;
        } else {
          // The parent transaction didn't write to the object. Add write to
          // parent and transfer our write lock.
          synchronized (parentLocalStoreWrites) {
            parentLocalStoreWrites.add(obj);
          }
        }
        obj.$writer = null;
        obj.$writeLockHolder = parent;

        // Signal any readers/writers.
        //if (obj.$numWaiting > 0) obj.notifyAll();
      }
    }

    // Merge creates and transfer write locks.
    OidKeyHashMap<_Impl> parentCreates = parent.creates;
    synchronized (parentCreates) {
      for (_Impl obj : creates.values()) {
        parentCreates.put(obj, obj);
        obj.$writeLockHolder = parent;
      }
    }

    WeakReferenceArrayList<_Impl> parentLocalStoreCreates =
        parent.localStoreCreates;
    synchronized (parentLocalStoreCreates) {
      for (_Impl obj : localStoreCreates) {
        parentLocalStoreCreates.add(obj);
        obj.$writeLockHolder = parent;
      }
    }

    // Merge the set of workers that have been called.
    synchronized (parent.workersCalled) {
      for (RemoteWorker worker : workersCalled) {
        if (!parent.workersCalled.contains(worker))
          parent.workersCalled.add(worker);
      }
    }

    // Replace the parent's security cache with the current cache.
    parent.securityCache.set((SecurityCache) securityCache);

    // Merge the writer map.
    synchronized (parent.writerMap) {
      parent.writerMap.putAll(writerMap);
    }

    // Merge pessimistic lock pending operations.
    // Acquires
    synchronized (parent.acquires) {
      parent.acquires.putAll(acquires);
    }
    // Releases
    synchronized (parent.pendingReleases) {
      parent.pendingReleases.putAll(pendingReleases);
    }
    // Creates
    synchronized (parent.locksCreated) {
      parent.locksCreated.putAll(locksCreated);
    }

    // Update the expiry time and drop this child.
    synchronized (parent) {
      parent.expiryToCheck = Math.min(expiryToCheck, parent.expiryToCheck);
      parent.child = null;
    }
  }

  // Time before expiration runs out to process pending extensions
  public static final long EXTENSION_WINDOW = 1000;

  /**
   * Updates logs and data structures in <code>_Impl</code>s to commit this
   * transaction. Assumes this is a top-level transaction. All locks held by
   * this transaction are released.
   */
  void commitTopLevel() {
    // Grab the stores already contacted to be checked against below.
    Set<Store> alreadyContacted = storesToContact();

    // Release write locks on created objects and set version numbers.
    // XXX TRM 3/9/18: Do this before reads and writes so that nobody gets a
    // reference to the creates before we've released the writer locks on
    // creates.
    Iterable<_Impl> chain2 = SysUtil.chain(creates.values(), localStoreCreates);
    for (_Impl obj : chain2) {
      if (WORKER_DEADLOCK_LOGGER.isLoggable(Level.FINEST)) {
        Logging.log(WORKER_DEADLOCK_LOGGER, Level.FINEST,
            "{0} in {5} committed and released (created) write lock on {1}/{2} ({3}) ({4})",
            this, obj.$getStore(), obj.$getOnum(), obj.getClass(),
            System.identityHashCode(obj), Thread.currentThread());
      }
      if (!obj.$isOwned) {
        // The cached object is out-of-date. Evict it.
        obj.$ref.evict();
        continue;
      }

      // XXX: Should we notify here in case somehow a reference is found in
      // another transaction in another thread still?
      obj.$writer = null;
      obj.$writeLockHolder = null;
      obj.$writeLockStackTrace = null;
      obj.$version = 1;
<<<<<<< HEAD
      obj.$readMapEntry.incrementVersionAndUpdateTreaties(obj.$treaties);
=======
      obj.$readMapEntry.incrementVersionAndUpdateExpiry(
          extendedContracts.containsKey(obj) ? extendedContracts.get(obj).expiry
              : obj.$expiry);
>>>>>>> 0d003d1b
      obj.$isOwned = false;
    }

    // Release read locks.
    for (LongKeyMap<ReadMap.Entry> submap : reads) {
      for (LongKeyMap.Entry<ReadMap.Entry> e : submap.entrySet()) {
        long onum = e.getKey();
        ReadMap.Entry entry = e.getValue();
        // Extend the expiry if we did so in this transaction.
        if (extendedContracts.containsKey(entry.getStore(), onum)) entry
            .extendExpiry(extendedContracts.get(entry.getStore(), onum).expiry);
        entry.releaseLock(this);
      }
    }

    // sanity check
    if (!readsReadByParent.isEmpty())
      throw new InternalError("something was read by a non-existent parent");

    // Release write locks and ownerships; update version numbers.
    Iterable<_Impl> chain = SysUtil.chain(writes.values(), localStoreWrites);
    for (_Impl obj : chain) {
      if (!obj.$isOwned) {
        // The cached object is out-of-date. Evict it.
        obj.$ref.evict();
        continue;
      }

      synchronized (obj) {
        if (WORKER_DEADLOCK_LOGGER.isLoggable(Level.FINEST)) {
          Logging.log(WORKER_DEADLOCK_LOGGER, Level.FINEST,
              "{0} in {5} committed and released write lock on {1}/{2} ({3}) ({4})",
              this, obj.$getStore(), obj.$getOnum(), obj.getClass(),
              System.identityHashCode(obj), Thread.currentThread());
        }
        obj.$writer = null;
        obj.$writeLockHolder = null;
        obj.$writeLockStackTrace = null;
        // Don't increment the version if it's only extending treaties
        if (!extendedTreaties.containsKey(obj)) {
          obj.$version++;
          obj.$readMapEntry.incrementVersionAndUpdateTreaties(obj.$treaties);
        } else {
<<<<<<< HEAD
          obj.$readMapEntry.extendTreaties(obj.$treaties);
=======
          obj.$readMapEntry.extendExpiry(extendedContracts.containsKey(obj)
              ? extendedContracts.get(obj).expiry
              : obj.$expiry);
>>>>>>> 0d003d1b
        }
        obj.$isOwned = false;

        // Discard one layer of history.
        obj.$history = obj.$history.$history;

        // Signal any waiting readers/writers.
        if (obj.$numWaiting > 0) obj.notifyAll();
      }

      // Note writes that committed so they can be flushed at the caller.
      TransactionManager tm = TransactionManager.getInstance();
      if (tm.committedWrites != null)
        tm.committedWrites.put(new Oid(obj), obj.$version);
    }

    // Queue up extension transactions not triggered by an update and not sent
    // in the commit message already.
    Map<Store, LongSet> extensionsToSend = new HashMap<>();
    Set<Oid> noTriggerExtensions =
        extensionTriggers.get((fabric.lang.Object) null);
    if (noTriggerExtensions != null) {
      for (Oid o : noTriggerExtensions) {
        if (alreadyContacted.contains(o.store)) continue;
        if (!extensionsToSend.containsKey(o.store))
          extensionsToSend.put(o.store, new LongHashSet());
        extensionsToSend.get(o.store).add(o.onum);
      }
    }

    for (Map.Entry<Store, LongSet> entry : extensionsToSend.entrySet()) {
      entry.getKey().sendExtensions(entry.getValue(),
          new HashMap<RemoteStore, Collection<SerializedObject>>());
    }

    // Update this thread's lock state in the TransactionManager.
    TransactionManager tm = TransactionManager.getInstance();
    tm.updateLockState(acquires, pendingReleases);
    prepare = null;

    // Merge the security cache into the top-level label cache.
    securityCache.mergeWithTopLevel();
  }

  /**
   * Transfers a read lock from a child transaction.
   */
  private void transferReadLock(Log child, ReadMap.Entry readMapEntry) {
    // If we already have a read lock, return; otherwise, register a read lock.
    Boolean lockedByAncestor = readMapEntry.transferLockToParent(child);
    if (lockedByAncestor == null) {
      // We already had a lock; nothing to do.
      return;
    }

    // Only record the read in this transaction if none of our ancestors have
    // read this object.
    if (!lockedByAncestor) {
      FabricSoftRef ref = readMapEntry.getRef();
      synchronized (reads) {
        reads.put(ref.store, ref.onum, readMapEntry);
      }
    } else {
      readsReadByParent.add(readMapEntry);
    }

    // Signal any readers/writers and clear the $reader stamp.
    readMapEntry.signalObject();
  }

  /**
   * Grabs a read lock for the given object.
   */
  void acquireReadLock(_Impl obj) {
    // If we already have a read lock, return; otherwise, register a read
    // lock.
    ReadMap.Entry readMapEntry = obj.$readMapEntry;
    boolean lockedByAncestor = false;
    synchronized (readMapEntry) {
      Set<Log> readers = readMapEntry.getReaders();
      if (readers.contains(this)) {
        // We already have a lock; nothing to do.
        return;
      }

      // Check if any of our ancestors already has a read lock.
      Log curAncestor = parent;
      while (curAncestor != null) {
        if (readers.contains(curAncestor)) {
          lockedByAncestor = true;
          break;
        }

        curAncestor = curAncestor.parent;
      }

      readMapEntry.addLock(this);
    }

    if (obj.$writer != this) {
      // Clear the object's write stamp -- the writer's write condition no
      // longer holds.
      obj.$writer = null;
    }

    // Only record the read in this transaction if none of our ancestors have
    // read this object.
    if (!lockedByAncestor) {
      synchronized (reads) {
        reads.put(obj.$ref.store, obj.$ref.onum, readMapEntry);
      }
    } else {
      readsReadByParent.add(readMapEntry);
    }
  }

  /**
   * Blocks until all threads in <code>threads</code> are finished.
   */
  void waitForThreads() {
  }

  public TransactionID getTid() {
    return tid;
  }

  public Log getChild() {
    return child;
  }

  /**
   * @return the log of the outermost ancestor transaction available at this
   *     worker. This will be different from the top-level transaction if the
   *     top-level was started at a different worker.
   */
  public Log getOutermost() {
    Log result = this;
    while (result.parent != null) {
      result = result.parent;
    }
    return result;
  }

  /**
   * Changes the waitsFor set to an empty set.  This is for waiting on objects
   * which are not necessarily held by other worker transactions, such as
   * waiting for a fetch to complete.
   */
  public void setWaitsFor(Object obj) {
    synchronized (this.waitsFor) {
      this.waitsFor.clear();
      this.waitsOn = obj;
    }
  }

  /**
   * Changes the waitsFor set to a singleton set containing the given log.
   */
  public void setWaitsFor(Log waitsFor, Object obj) {
    synchronized (this.waitsFor) {
      this.waitsFor.clear();
      this.waitsFor.add(waitsFor);
      this.waitsOn = obj;
    }
  }

  /**
   * Changes the waitsFor set to contain exactly the elements of the given set.
   */
  public void setWaitsFor(Set<Log> waitsFor, Object obj) {
    synchronized (this.waitsFor) {
      this.waitsFor.clear();
      this.waitsFor.addAll(waitsFor);
      this.waitsOn = obj;
    }
  }

  /**
   * Empties the waitsFor set.
   */
  public void clearWaitsFor() {
    synchronized (this.waitsFor) {
      this.waitsFor.clear();
      this.waitsOn = null;
    }
  }

  /**
   * Returns a copy of the waitsFor set.
   */
  public Set<Log> getWaitsFor() {
    synchronized (this.waitsFor) {
      return new HashSet<>(this.waitsFor);
    }
  }

  /**
   * Goes through this transaction log and performs an onum renumbering. This is
   * used by fabric.worker.TransactionRegistery.renumberObject. Do not call this
   * unless if you really know what you are doing.
   *
   * @deprecated
   */
  @Deprecated
  public void renumberObject(Store store, long onum, long newOnum) {
    ReadMap.Entry entry = reads.remove(store, onum);
    if (entry != null) {
      reads.put(store, newOnum, entry);
    }

    if (child != null) child.renumberObject(store, onum, newOnum);
  }

  @Override
  public String toString() {
    return "[" + tid + "]";
  }

  // Delayed Extension Management

  /**
   * Update data structures for a new delayed extension, given the triggering
   * dependency.
   */
  public void addDelayedExtension(fabric.lang.Object toBeExtended,
      fabric.lang.Object trigger) {
    addDelayedExtension(new Oid(toBeExtended), new Oid(trigger));
  }

  /**
   * Update data structures for a new delayed extension, given the triggering
   * dependency.
   */
  public void addDelayedExtension(Oid toBeExtended,
      fabric.lang.Object trigger) {
    addDelayedExtension(toBeExtended, new Oid(trigger));
  }

  /**
   * Update data structures for a new delayed extension, given the triggering
   * dependency.
   */
  public void addDelayedExtension(fabric.lang.Object toBeExtended,
      Oid trigger) {
    addDelayedExtension(new Oid(toBeExtended), trigger);
  }

  /**
   * Update data structures for a new delayed extension, given the triggering
   * dependency.
   */
  public void addDelayedExtension(Oid toBeExtended, Oid trigger) {
    synchronized (delayedExtensions) {
      // Forward
      if (!delayedExtensions.containsKey(toBeExtended)) {
        delayedExtensions.put(toBeExtended, new HashSet<Oid>());
      }
      delayedExtensions.get(toBeExtended).add(trigger);

      // Backward
      if (!extensionTriggers.containsKey(trigger)) {
        extensionTriggers.put(trigger, new HashSet<Oid>());
      }
      extensionTriggers.get(trigger).add(toBeExtended);

      // Remove null trigger.
      if (extensionTriggers.containsKey((fabric.lang.Object) null)) {
        extensionTriggers.get((fabric.lang.Object) null).remove(toBeExtended);
      }
    }
  }

  /**
   * Update data structures for a new delayed extension, given no trigger.
   */
  public void addDelayedExtension(fabric.lang.Object toBeExtended) {
    addDelayedExtension(new Oid(toBeExtended));
  }

  /**
   * Update data structures for a new delayed extension, given no trigger.
   */
  public void addDelayedExtension(Oid toBeExtended) {
    synchronized (delayedExtensions) {
      // Forward
      if (!delayedExtensions.containsKey(toBeExtended)) {
        delayedExtensions.put(toBeExtended, new HashSet<Oid>());
      }

      // Backward
      if (!extensionTriggers.containsKey((fabric.lang.Object) null)) {
        extensionTriggers.put((fabric.lang.Object) null, new HashSet<Oid>());
      }
      extensionTriggers.get((fabric.lang.Object) null).add(toBeExtended);
    }
  }

  /**
   * @return true iff the transaction is going to trigger a delayed extension
   * after committing.
   */
  public boolean markedForDelayedExtension(fabric.lang.Object obj) {
    synchronized (delayedExtensions) {
      return delayedExtensions.containsKey(obj);
    }
  }

  /**
   * @return true iff the transaction is going to trigger a delayed extension
   * after committing.
   */
  public boolean markedForDelayedExtension(Oid obj) {
    synchronized (delayedExtensions) {
      return delayedExtensions.containsKey(obj);
    }
  }

  /**
   * Cancel a delayed extension.
   */
  public void cancelDelayedExtension(fabric.lang.Object obj) {
    cancelDelayedExtension(new Oid(obj));
  }

  /**
   * Cancel a delayed extension.
   */
  public void cancelDelayedExtension(Oid obj) {
    synchronized (delayedExtensions) {
      Set<Oid> triggers = delayedExtensions.remove(obj);
      if (triggers != null) {
        if (triggers.isEmpty()) {
          // Remove null trigger.
          if (extensionTriggers.containsKey((fabric.lang.Object) null)) {
            extensionTriggers.get((fabric.lang.Object) null).remove(obj);
          }
        } else {
          for (Oid trigger : triggers) {
            extensionTriggers.get(trigger).remove(obj);
          }
        }
      }
    }
  }

  public OidKeyHashMap<TreatySet> getLongerTreaties() {
    if (prepare != null) return prepare.getLongerTreaties();
    return new OidKeyHashMap<>();
  }

  public long getCommitTime() {
    if (prepare != null) return prepare.getCommitTime();
    return 0;
  }
}<|MERGE_RESOLUTION|>--- conflicted
+++ resolved
@@ -944,13 +944,9 @@
       obj.$writeLockHolder = null;
       obj.$writeLockStackTrace = null;
       obj.$version = 1;
-<<<<<<< HEAD
-      obj.$readMapEntry.incrementVersionAndUpdateTreaties(obj.$treaties);
-=======
-      obj.$readMapEntry.incrementVersionAndUpdateExpiry(
-          extendedContracts.containsKey(obj) ? extendedContracts.get(obj).expiry
-              : obj.$expiry);
->>>>>>> 0d003d1b
+      obj.$readMapEntry.incrementVersionAndUpdateTreaties(
+          extendedTreaties.containsKey(obj) ? extendedTreaties.get(obj).treaties
+              : obj.$treaties);
       obj.$isOwned = false;
     }
 
@@ -960,8 +956,9 @@
         long onum = e.getKey();
         ReadMap.Entry entry = e.getValue();
         // Extend the expiry if we did so in this transaction.
-        if (extendedContracts.containsKey(entry.getStore(), onum)) entry
-            .extendExpiry(extendedContracts.get(entry.getStore(), onum).expiry);
+        if (extendedTreaties.containsKey(entry.getStore(), onum))
+          entry.extendTreaties(
+              extendedTreaties.get(entry.getStore(), onum).treaties);
         entry.releaseLock(this);
       }
     }
@@ -994,13 +991,9 @@
           obj.$version++;
           obj.$readMapEntry.incrementVersionAndUpdateTreaties(obj.$treaties);
         } else {
-<<<<<<< HEAD
-          obj.$readMapEntry.extendTreaties(obj.$treaties);
-=======
-          obj.$readMapEntry.extendExpiry(extendedContracts.containsKey(obj)
-              ? extendedContracts.get(obj).expiry
-              : obj.$expiry);
->>>>>>> 0d003d1b
+          obj.$readMapEntry.extendTreaties(extendedTreaties.containsKey(obj)
+              ? extendedTreaties.get(obj).treaties
+              : obj.$treaties);
         }
         obj.$isOwned = false;
 

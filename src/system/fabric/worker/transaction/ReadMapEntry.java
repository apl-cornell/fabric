--- conflicted
+++ resolved
@@ -15,12 +15,11 @@
    * The object to which this entry corresponds.
    */
   FabricSoftRef obj;
-<<<<<<< HEAD
   
   /**
    * The object's version number.
    */
-  int  versionNumber;
+  int versionNumber;
   
   /**
    * A list of logs for transactions that have read this version of the object
@@ -28,10 +27,6 @@
    */
   List<Log> readLocks;
   
-=======
-  List<Log> readLocks;
-  int versionNumber;
->>>>>>> 600e828e
   long promise;
 
   /**

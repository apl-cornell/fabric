package fabric.worker.transaction;

import static fabric.common.Logging.HOTOS_LOGGER;
import static fabric.common.Logging.METRICS_LOGGER;
import static fabric.common.Logging.WORKER_DEADLOCK_LOGGER;
import static fabric.common.Logging.WORKER_TRANSACTION_LOGGER;
import static fabric.worker.transaction.Log.CommitState.Values.ABORTED;
import static fabric.worker.transaction.Log.CommitState.Values.ABORTING;
import static fabric.worker.transaction.Log.CommitState.Values.COMMITTED;
import static fabric.worker.transaction.Log.CommitState.Values.COMMITTING;
import static fabric.worker.transaction.Log.CommitState.Values.PREPARED;
import static fabric.worker.transaction.Log.CommitState.Values.PREPARE_FAILED;
import static fabric.worker.transaction.Log.CommitState.Values.PREPARING;

import java.io.PrintWriter;
import java.io.StringWriter;
import java.util.ArrayList;
import java.util.Collections;
import java.util.HashSet;
import java.util.Iterator;
import java.util.List;
import java.util.Map;
import java.util.Set;
import java.util.WeakHashMap;
import java.util.concurrent.ExecutionException;
import java.util.concurrent.Future;
import java.util.concurrent.ThreadLocalRandom;
import java.util.logging.Level;

import fabric.common.FabricThread;
import fabric.common.Logging;
import fabric.common.Threading;
import fabric.common.Threading.NamedRunnable;
import fabric.common.Timing;
import fabric.common.TransactionID;
import fabric.common.exceptions.InternalError;
import fabric.common.util.LongIterator;
import fabric.common.util.LongKeyMap;
import fabric.common.util.LongSet;
import fabric.common.util.Oid;
import fabric.common.util.OidKeyHashMap;
import fabric.common.util.Pair;
import fabric.common.util.Triple;
import fabric.lang.Object._Impl;
import fabric.lang.Object._Proxy;
import fabric.lang.security.Label;
import fabric.lang.security.SecurityCache;
import fabric.messages.NonAtomicCallMessage;
import fabric.metrics.SampledMetric;
import fabric.metrics.util.ReconfigLock;
import fabric.net.RemoteNode;
import fabric.net.UnreachableNodeException;
import fabric.store.InProcessStore;
import fabric.worker.AbortException;
import fabric.worker.LocalStore;
import fabric.worker.Store;
import fabric.worker.TransactionAbortingException;
import fabric.worker.TransactionAtomicityViolationException;
import fabric.worker.TransactionRestartingException;
import fabric.worker.Worker;
import fabric.worker.Worker.Code;
import fabric.worker.metrics.ExpiryExtension;
import fabric.worker.metrics.LockConflictException;
import fabric.worker.remote.RemoteWorker;
import fabric.worker.remote.WriterMap;

/**
 * Holds transaction management information for a single thread. Each thread has
 * its own TransactionManager.
 * <p>
 * We say that a transaction has acquired a write lock on an object if any entry
 * in the object's <code>$history</code> list has <code>$writeLockHolder</code>
 * set to that transaction. @see fabric.lang.Object._Impl
 * </p>
 * <p>
 * We say that a transaction has acquired a read lock if it is in the
 * "read list" for that object. @see fabric.lang.Object._Impl.$readMapEntry
 * </p>
 * <p>
 * When a transaction acquires a read lock, we ensure that the <i>read
 * condition</i> holds: that the holder of the write lock is an ancestor of that
 * transaction. Before reading an object, we ensure that the transaction holds a
 * read lock and that the read condition still holds.
 * </p>
 * <p>
 * When a transaction acquires a write lock, we ensure that the <i>write
 * condition</i> holds: the holders of the read and write locks are all
 * ancestors of that transaction. Before writing an object, we ensure that the
 * transaction holds a write lock and that the write condition still holds.
 * </p>
 * <p>
 * Assumptions:
 * <ul>
 * <li>Once the top-level transaction within a thread aborts or commits, that
 * thread will terminate without performing further operations on the
 * transaction manager.</li>
 * <li>The fetch operation will not be invoked concurrently on the same object.</li>
 * </ul>
 * </p>
 * <p>
 * The following objects are used as condition variables:
 * <ul>
 * <li>Log.children - for signalling that all sub-transactions of a given
 * transaction have finished.</li>
 * <li>Impl objects - for signalling to readers and writers that a read or write
 * lock on that object has been released.
 * </ul>
 * </p>
 */
public final class TransactionManager {
  /**
   * The deadlock detector.
   */
  private static final DeadlockDetectorThread deadlockDetector =
      new DeadlockDetectorThread();

  /**
   * The innermost running transaction for the thread being managed.
   */
  private Log current;

  /**
   * Per-Thread stats for app-level transactions
   */
  public final TxnStats stats = new TxnStats();

  /**
   * If this thread is handling an {@link NonAtomicCallMessage}, this is the list of
   * oids for which writes have committed.
   */
  protected OidKeyHashMap<Integer> committedWrites;

  /**
   * The locks currently held by this Thread's transaction manager.
   */
  protected OidKeyHashMap<Boolean> contractLocksHeld = new OidKeyHashMap<>();

  /**
   * The locks to acquire before the next transaction attempt.
   */
  protected OidKeyHashMap<Boolean> contractsToAcquire = new OidKeyHashMap<>();

  /**
   * The locks that some other transaction acquired that we're waiting on.
   */
  protected OidKeyHashMap<Integer> waitingOn = new OidKeyHashMap<>();

  /**
   * Clear out locking state for lock objects.  Primarily intended for use after
   * a "single attempt" transaction in the system code.
   */
  public void clearLockObjectState() {
    contractsToAcquire.clear();
    waitingOn.clear();
    // Don't clear out locks held, that would cause issues.
  }

  // Mark a created lock.
  public void registerLockCreate(fabric.lang.Object lock) {
    Logging.log(METRICS_LOGGER, Level.FINER, "CREATING LOCK {0}/{1} IN {2}/{3}",
        lock.$getStore(), new Long(lock.$getOnum()), Thread.currentThread(),
        getCurrentTid());
    // You start out holding the lock if you created it.
    current.locksCreated.put(lock, true);
  }

  // Mark an acquired lock.
  public void registerLockAcquire(fabric.lang.Object lock) {
    Logging.log(METRICS_LOGGER, Level.FINER,
        "ACQUIRING LOCK {0}/{1} IN {2}/{3}", lock.$getStore(),
        new Long(lock.$getOnum()), Thread.currentThread(), getCurrentTid());
    current.acquires.put(lock, true);
    if (!acquiringLocks && !current.locksCreated.containsKey(lock)) {
      contractsToAcquire.put(lock, true);
    }
  }

  // Check that we have this lock.
  public boolean hasLock(fabric.lang.Object lock) {
    // TODO: consider allowing a pending acquire to be considered held?
    Logging.log(METRICS_LOGGER, Level.FINER, "CHECKING LOCK {0}/{1} IN {2}/{3}",
        lock.$getStore(), new Long(lock.$getOnum()), Thread.currentThread(),
        getCurrentTid());
    if (contractLocksHeld.containsKey(lock)) {
      // If you're checking for it and you have it, you're 'using' it.
      if (!current.locksCreated.containsKey(lock)) {
        // If you didn't create it, mark it as something to reacquire on retry.
        contractsToAcquire.put(lock, true);
      }
      return true;
    }
    if ((current != null && current.locksCreated.containsKey(lock))
        || current.acquires.containsKey(lock)) {
      return true;
    }
    return false;
  }

  // Unmark an acquired lock.
  public void registerLockRelease(fabric.lang.Object lock) {
    Logging.log(METRICS_LOGGER, Level.FINER,
        "RELEASING LOCK {0}/{1} IN {2}/{3}", lock.$getStore(),
        new Long(lock.$getOnum()), Thread.currentThread(), getCurrentTid());
    current.pendingReleases.put(lock, true);
  }

  // Note a lock conflict.  This means we should give up on locks we were
  // looking at, since we'll be taking a backseat until that conflict goes away
  // anyways.
  public void registerLockConflict(fabric.lang.Object lock) {
    // Don't get locks on retry
    contractsToAcquire.clear();
    // Mark the lock as being waited on.
    waitingOn.put(lock, ((_Impl) lock.fetch()).$version);
    TransactionID curTID = current.tid;
    while (curTID.parent != null)
      curTID = curTID.parent;
    Logging.METRICS_LOGGER
        .fine("ABORTING READ IN " + current + " FOR LOCK " + lock);
    throw new LockConflictException(new TransactionID(curTID.topTid));
  }

  protected void releaseHeldLocks() {
    if (!contractLocksHeld.isEmpty()) {
      List<Future<?>> releaseFutures = new ArrayList<>();
      for (final Store s : contractLocksHeld.storeSet()) {
        final LongSet onums = contractLocksHeld.get(s).keySet();
        releaseFutures
            .add(Threading.getPool().submit(new Threading.NamedRunnable(
                "Store " + s.name() + " lock object release") {
              @Override
              public void runImpl() {
                boolean oldState =
                    TransactionManager.getInstance().acquiringLocks;
                TransactionManager.getInstance().acquiringLocks = true;
                // Release everything
                Worker.runInTopLevelTransaction((new Code<Void>() {
                  @Override
                  public Void run() {
                    Logging.log(METRICS_LOGGER, Level.FINER,
                        "RELEASING LOCKS FROM {2} IN {0}/{1}",
                        Thread.currentThread(), getCurrentTid(), s.name());
                    for (LongIterator it = onums.iterator(); it.hasNext();) {
                      long onum = it.next();
                      ReconfigLock._Proxy l = new ReconfigLock._Proxy(s, onum);
                      l.release();
                    }
                    return null;
                  }
                }), true);
                TransactionManager.getInstance().acquiringLocks = oldState;
              }
            }));
      }
      for (Future<?> f : releaseFutures) {
        try {
          f.get();
        } catch (ExecutionException e) {
          StringWriter sw = new StringWriter();
          e.printStackTrace(new PrintWriter(sw));
          Logging.log(METRICS_LOGGER, Level.SEVERE,
              "EXECUTION EXCEPTION DURING LOCK RELEASE ATTEMPT\n{0}\n{1}", e,
              sw);
        } catch (InterruptedException e) {
          StringWriter sw = new StringWriter();
          e.printStackTrace(new PrintWriter(sw));
          Logging.log(METRICS_LOGGER, Level.SEVERE,
              "INTERRUPTION DURING LOCK RELEASE ATTEMPT\n{0}\n{1}", e, sw);
        }
      }
      if (METRICS_LOGGER.isLoggable(Level.FINER)) {
        for (Store s : contractLocksHeld.storeSet()) {
          for (LongIterator it =
              contractLocksHeld.get(s).keySet().iterator(); it.hasNext();) {
            long onum = it.next();
            Logging.log(METRICS_LOGGER, Level.FINER,
                "RELEASED LOCK {0}/{1} IN {2}", s, onum,
                Thread.currentThread());
          }
        }
      }
      contractLocksHeld.clear();
    }
  }

  protected void waitForOutstandingLocks() {
    // If we're waiting on some locks someone else holds, let's wait until those
    // are free
    if (!waitingOn.isEmpty()) {
      List<Future<?>> waitFutures = new ArrayList<>();
      for (final Store s : waitingOn.storeSet()) {
        waitFutures
            .add(Threading.getPool().submit(new Threading.NamedCallable<Void>(
                "Store " + s.name() + " lock object wait") {
              @Override
              public Void callImpl() {
                try {
                  s.waitForUpdate(waitingOn.get(s));
                } catch (AccessException e) {
                  Logging.log(METRICS_LOGGER, Level.SEVERE,
                      "WAITING FOR LOCK FAILED: {0}", e);
                  throw new InternalError(e);
                }
                return null;
              }
            }));
      }
      for (Future<?> f : waitFutures) {
        try {
          f.get();
        } catch (ExecutionException e) {
          StringWriter sw = new StringWriter();
          e.printStackTrace(new PrintWriter(sw));
          Logging.log(METRICS_LOGGER, Level.SEVERE,
              "EXECUTION EXCEPTION DURING WAIT FOR LOCKS\n{0}\n{1}", e, sw);
          throw new InternalError(e);
        } catch (InterruptedException e) {
          StringWriter sw = new StringWriter();
          e.printStackTrace(new PrintWriter(sw));
          Logging.log(METRICS_LOGGER, Level.SEVERE,
              "INTERRUPTION DURING LOCK ACQUIRE ATTEMPT\n{0}\n{1}", e, sw);
          throw new InternalError(e);
        }
      }
    }
    waitingOn.clear();
  }

  protected void acquireContractLocks() {
    // Nothing needed if we have all the locks we need and aren't waiting on
    // other locks.
    if (!contractsToAcquire.equals(contractLocksHeld) || !waitingOn.isEmpty()) {
      // Grab locks still needed.
      final OidKeyHashMap<Boolean> contractsToAcquireF =
          new OidKeyHashMap<>(contractsToAcquire);

      // First release any held locks.
      releaseHeldLocks();

      // Then wait for any locks we bounced on.
      waitForOutstandingLocks();

      // Only bother with lock dance if there's a change in locks we want.
      if (!contractsToAcquireF.equals(contractLocksHeld)) {
        boolean success = false;
        int attempts = 0;
        int successes = 0;
        while (!success) {
          // Let's just give up and move on after an attempt didn't manage to get
          // any locks.  Usually means someone else is coordinating and we should
          // just wait.
          if (attempts > 0 && successes == 0) {
            break;
          }

          // Clear out the waiting set, we'll update it below.
          waitingOn.clear();

          // Do an exponential backoff between attempts.
          if (attempts > 4) {
            try {
              int sleepTime = Math.min(1 << Math.min(attempts, 8), 250);
              sleepTime += ThreadLocalRandom.current().nextInt(0, sleepTime);
              Thread.sleep(sleepTime);
            } catch (InterruptedException e) {
              StringWriter sw = new StringWriter();
              e.printStackTrace(new PrintWriter(sw));
              Logging.log(METRICS_LOGGER, Level.SEVERE,
                  "INTERRUPTION DURING WAIT BETWEEN LOCK ATTEMPTS\n{0}\n{1}", e,
                  sw);
              throw new InternalError(e);
            }
          }

          stats.markLockAttempt();

          Logging.log(METRICS_LOGGER, Level.FINER, "LOCK ATTEMPT {0} IN {1}",
              attempts, Thread.currentThread());

          // Attempt to acquire locks.
          success = true;
          successes = 0;
          if (!contractsToAcquireF.isEmpty()) {
            List<Future<Triple<Store, Boolean, OidKeyHashMap<Integer>>>> acquireFutures =
                new ArrayList<>();
            for (final Store s : contractsToAcquireF.storeSet()) {
              final LongSet onums = contractsToAcquireF.get(s).keySet();
              acquireFutures.add(Threading.getPool().submit(
                  new Threading.NamedCallable<Triple<Store, Boolean, OidKeyHashMap<Integer>>>(
                      "Store " + s.name() + " lock object acquire") {
                    @Override
                    public Triple<Store, Boolean, OidKeyHashMap<Integer>> callImpl() {
                      boolean result = true;
                      boolean oldState =
                          TransactionManager.getInstance().acquiringLocks;
                      TransactionManager.getInstance().acquiringLocks = true;
                      try {
                        // acquire everything
                        Worker.runInTopLevelTransaction((new Code<Void>() {
                          @Override
                          public Void run() {
                            Logging.log(METRICS_LOGGER, Level.FINER,
                                "ACQUIRING LOCKS FROM {2} IN {0}/{1}",
                                Thread.currentThread(), getCurrentTid(),
                                s.name());
                            for (LongIterator it = onums.iterator(); it
                                .hasNext();) {
                              long onum = it.next();
                              ReconfigLock._Proxy l =
                                  new ReconfigLock._Proxy(s, onum);
                              l.acquire();
                            }
                            return null;
                          }
                        }), false);
                      } catch (AbortException e) {
                        result = false;
                      } catch (LockConflictException e) {
                        result = false;
                      }
                      TransactionManager.getInstance().acquiringLocks =
                          oldState;
                      OidKeyHashMap<Integer> waitingOnCopy =
                          new OidKeyHashMap<>(waitingOn);
                      waitingOn.clear();
                      return new Triple<>(s, result, waitingOnCopy);
                    }
                  }));
            }
            for (Future<Triple<Store, Boolean, OidKeyHashMap<Integer>>> f : acquireFutures) {
              try {
                Triple<Store, Boolean, OidKeyHashMap<Integer>> p = f.get();
                success = success && p.second;
                if (p.second) {
                  successes++;
                  for (LongIterator it =
                      contractsToAcquireF.get(p.first).keySet().iterator(); it
                          .hasNext();) {
                    long onum = it.next();
                    contractLocksHeld.put(p.first, onum, true);
                    Logging.log(METRICS_LOGGER, Level.FINER,
                        "ACQUIRED LOCK {0}/{1} IN {2}", p.first, onum,
                        Thread.currentThread());
                  }
                }
                waitingOn.putAll(p.third);
              } catch (ExecutionException e) {
                StringWriter sw = new StringWriter();
                e.printStackTrace(new PrintWriter(sw));
                Logging.log(METRICS_LOGGER, Level.SEVERE,
                    "EXECUTION EXCEPTION DURING LOCK ACQUIRE ATTEMPT\n{0}\n{1}",
                    e, sw);
                throw new InternalError(e);
              } catch (InterruptedException e) {
                StringWriter sw = new StringWriter();
                e.printStackTrace(new PrintWriter(sw));
                Logging.log(METRICS_LOGGER, Level.SEVERE,
                    "INTERRUPTION DURING LOCK ACQUIRE ATTEMPT\n{0}\n{1}", e,
                    sw);
                throw new InternalError(e);
              }
            }
          }
          if (!success) {
            // Release locks before attempting again.
            releaseHeldLocks();
            attempts++;
          }
        }
      }
      // Again, check if there are more locks to wait for after the "lock dance"
      waitForOutstandingLocks();
      contractsToAcquire.clear();
    }
  }

  protected void releaseContractLocks() {
    OidKeyHashMap<Boolean> locksCopy = new OidKeyHashMap<>(contractLocksHeld);
    locksCopy.putAll(current.locksCreated);
    if (!acquiringLocks) {
      locksCopy.putAll(current.acquires);
      current.acquires.clear();
    }
    for (Store s : locksCopy.storeSet()) {
      for (LongIterator it = locksCopy.get(s).keySet().iterator(); it
          .hasNext();) {
        long onum = it.next();
        ReconfigLock._Proxy l = new ReconfigLock._Proxy(s, onum);
        l.release();
      }
    }
  }

  /**
   * Update lock state for this thread's transaction manager after a successful
   * commit.
   */
  protected void updateLockState(OidKeyHashMap<Boolean> acquires,
      OidKeyHashMap<Boolean> releases) {
    // Only do this if we're not doing "between attempt" lock wrangling.
    if (!acquiringLocks) {
      // XXX: Note that if there's overlap, the lock is considered released.  This
      // should not happen in normal operation but if things change this is worth
      // remembering.
      // TODO: putAll does the same thing but removes the opportunity to easily
      // log the event.
      for (Store s : acquires.storeSet()) {
        for (LongIterator it = acquires.get(s).keySet().iterator(); it
            .hasNext();) {
          long onum = it.next();
          contractLocksHeld.put(s, onum, true);
          Logging.log(METRICS_LOGGER, Level.FINER,
              "ACQUIRED LOCK {0}/{1} IN {2}", s, onum, Thread.currentThread());
        }
      }
      for (Store s : releases.storeSet()) {
        for (LongIterator it = releases.get(s).keySet().iterator(); it
            .hasNext();) {
          stats.markLocksUsed();
          long onum = it.next();
          contractLocksHeld.remove(s, onum);
          Logging.log(METRICS_LOGGER, Level.FINER,
              "RELEASED LOCK {0}/{1} IN {2}", s, onum, Thread.currentThread());
        }
      }
    }
  }

  /**
   * A debugging switch for storing a stack trace each time a write lock is
   * obtained. Enable this by passing "--trace-locks" as a command-line argument
   * to the node.
   */
  public static boolean TRACE_WRITE_LOCKS = false;

  /**
   * A map from OIDs to a version number and a list of logs for transactions
   * that have read that version of the object. For each transaction tx, an
   * object o is in tx.reads exactly when tx is in readList[o]. A transaction
   * has acquired a read lock if its log is in this list. All entries in this
   * list have non-empty <code>readLocks</code> sets.
   */
  // Proxy objects aren't used here because doing so would result in calls to
  // hashcode() and equals() on such objects, resulting in fetching the
  // corresponding Impls from the store.
  static final ReadMap readMap = new ReadMap();

  public static boolean haveReaders(Store store, long onum) {
    return readMap.haveReaders(store, onum);
  }

  public static void abortReaders(Store store, long onum) {
    readMap.abortReaders(store, onum);
  }

  public static ReadMap.Entry getReadMapEntry(_Impl impl, long expiry) {
    return readMap.getEntry(impl);
  }

  private static final Map<Thread, TransactionManager> instanceMap =
      new WeakHashMap<>();

  public static TransactionManager getInstance() {
    Thread thread = Thread.currentThread();

    if (thread instanceof FabricThread) {
      FabricThread ft = (FabricThread) thread;
      TransactionManager result = ft.getTransactionManager();
      if (result == null) {
        result = new TransactionManager();
        ft.setTransactionManager(result);
      }
      return result;
    }

    synchronized (instanceMap) {
      TransactionManager result = instanceMap.get(thread);
      if (result == null) {
        result = new TransactionManager();
        instanceMap.put(thread, result);
      }

      return result;
    }
  }

  private TransactionManager() {
    this.current = null;
  }

  private void checkRetrySignal() {
    current.checkRetrySignal();
  }

  /**
   * Aborts the transaction, recursing to any workers that were called, and any
   * stores that were contacted.
   */
  public void abortTransaction() {
    if (current.tid.depth == 0) {
      // Aborting a top-level transaction. Make sure no other thread is working
      // on this transaction.
      synchronized (current.commitState) {
        if (current.commitState.value != PREPARING) {
          // Transaction failed due to reasons that are definitely not a
          // collision on a remote value, don't start using pessimistic locks.
          contractsToAcquire.clear();
        }
        while (current.commitState.value == PREPARING) {
          try {
            current.commitState.wait();
          } catch (InterruptedException e) {
            Logging.logIgnoredInterruptedException(e);
          }
        }

        switch (current.commitState.value) {
        case UNPREPARED:
          current.commitState.value = ABORTING;
          break;

        case PREPARE_FAILED:
        case PREPARED:
          current.commitState.value = ABORTING;
          break;

        case PREPARING:
          // We should've taken care of this case already in the 'while' loop
          // above.
          throw new InternalError();

        case COMMITTING:
        case COMMITTED:
          // Too late to abort! We shouldn't really enter this situation.
          WORKER_TRANSACTION_LOGGER
              .warning("Ignoring attempt to abort a committed transaction.");
          return;

        case ABORTING:
        case ABORTED:
          return;

        default:
          // All cases should have been specified above.
          throw new InternalError();
        }
      }
    }

    boolean readOnly = current.isReadOnly();

    WORKER_TRANSACTION_LOGGER.log(Level.INFO, "{0} aborting", current);
    // Assume only one thread will be executing this.
    HOTOS_LOGGER.log(Level.FINEST, "aborting {0}", current);

    // Set the retry flag in all our children, if that hasn't happened already.
    current.flagRetry();

    // Wait for all other threads to finish.
    current.waitForThreads();

    if (current.prepare != null) current.prepare.abort();
    current.abort();
    WORKER_TRANSACTION_LOGGER.log(Level.INFO, "{0} aborted", current);
    HOTOS_LOGGER.log(Level.INFO, "aborted {0} " + (readOnly ? "R" : "W"),
        current);

    if (current.tid.depth == 0) {
      // Aborted a top-level transaction. Remove from the transaction registry.
      TransactionRegistry.remove(current.tid.topTid);
    }

    synchronized (current.commitState) {
      // The commit state reflects the state of the top-level transaction, so
      // only set the flag if a top-level transaction is being aborted.
      if (current.tid.depth == 0) {
        current.commitState.value = ABORTED;
        current.commitState.notifyAll();
      }

      if (current.tid.parent == null || current.parent != null
          && current.parent.tid.equals(current.tid.parent)) {
        // The parent frame represents the parent transaction. Pop the stack.
        current = current.parent;
      } else {
        // Reuse the current frame for the parent transaction.
        current.tid = current.tid.parent;
      }
    }
  }

  /**
   * Commits the transaction if possible; otherwise, aborts the transaction.
   *
   * @throws AbortException
   *           if the transaction was aborted.
   * @throws TransactionRestartingException
   *           if the transaction was aborted and needs to be retried.
   */
  public void commitTransaction() throws AbortException,
      TransactionRestartingException, TransactionAtomicityViolationException {
    Timing.COMMIT.begin();
    try {
      commitTransaction(false);
    } finally {
      Timing.COMMIT.end();
    }
  }

  /**
   * @throws TransactionRestartingException
   *           if the prepare fails.
   */
  public void commitTransaction(boolean ignoreRetrySignal) {
    WORKER_TRANSACTION_LOGGER.log(Level.FINEST, "{0} attempting to commit",
        current);

    // Assume only one thread will be executing this.

    // XXX This is a long and ugly method. Refactor?

    // Resolve unobserved samples for top level txn before waiting for threads
    // and checking retry signal for the last time.
    // TODO: This should probably be run somewhere else prior to this call,
    // since it's technically not part of commit.
    if (current.tid.parent == null) {
      METRICS_LOGGER.log(Level.FINEST,
          "RESOLVING OBSERVATIONS AT THE END OF {0}", current);
      try {
        resolveObservations();
        if (!acquiringLocks) {
          // If we're not trying to grab up locks, we are trying to commit after
          // using those locks.  Release them in the same transaction.
          METRICS_LOGGER.log(Level.FINEST, "RELEASING LOCKS AT THE END OF {0}",
              current);
          if (METRICS_LOGGER.isLoggable(Level.FINEST)) {
            for (Store s : contractLocksHeld.storeSet()) {
              for (LongIterator it =
                  contractLocksHeld.get(s).keySet().iterator(); it.hasNext();) {
                METRICS_LOGGER.log(Level.FINEST,
                    "\t" + s.name() + "://" + it.next());
              }
            }
          }
          releaseContractLocks();
        }
      } catch (LockConflictException e) {
        TransactionID tid = current.tid;
        abortTransaction();
        throw new TransactionRestartingException(tid);
      } catch (TransactionAbortingException e) {
        abortTransaction();
        throw new AbortException();
      } catch (TransactionRestartingException e) {
        abortTransaction();
        throw e;
      } catch (Throwable e) {
        StringWriter sw = new StringWriter();
        PrintWriter pw = new PrintWriter(sw);
        e.printStackTrace(pw);
        if (checkForStaleObjects()) {
          // Ugh. Need to restart.
          METRICS_LOGGER.log(Level.FINEST, "RESOLVING OBSERVATIONS " + current
              + " RESTARTING WITH " + e + "\n" + sw);
          abortTransaction();
          throw new AbortException(e);
        }
        METRICS_LOGGER.log(Level.FINEST, "RESOLVING OBSERVATIONS " + current
            + " DIED WITH " + e + "\n" + sw);
        throw e;
      }
      METRICS_LOGGER.log(Level.FINEST,
          "RESOLVED OBSERVATIONS AT THE END OF {0}", current);
    }

    // Wait for all sub-transactions to finish.
    current.waitForThreads();

    TransactionID ignoredRetrySignal = null;
    if (!ignoreRetrySignal) {
      // Make sure we're not supposed to abort or retry.
      try {
        checkRetrySignal();
      } catch (TransactionAbortingException e) {
        abortTransaction();
        throw new AbortException();
      } catch (TransactionRestartingException e) {
        abortTransaction();
        throw e;
      }
    } else {
      synchronized (current) {
        ignoredRetrySignal = current.retrySignal;
      }
    }

    WORKER_TRANSACTION_LOGGER.log(Level.FINEST, "{0} committing", current);

    Log parent = current.parent;
    if (current.tid.parent != null) {
      try {
        Timing.SUBTX.begin();
        // Update data structures to reflect the commit.
        current.commitNested();
        WORKER_TRANSACTION_LOGGER.log(Level.FINEST, "{0} committed", current);

        if (parent != null && parent.tid.equals(current.tid.parent)) {
          // Parent frame represents parent transaction. Pop the stack.
          current = parent;
        } else {
          // Reuse the current frame for the parent transaction. Update its TID.
          current.tid = current.tid.parent;
        }

        if (ignoredRetrySignal != null) {
          // Preserve the ignored retry signal.
          synchronized (current) {
            TransactionID signal = ignoredRetrySignal;
            if (current.retrySignal != null) {
              signal = signal.getLowestCommonAncestor(current.retrySignal);

              if (signal == null) {
                throw new InternalError("Something is broken with transaction "
                    + "management. Found retry signals for different "
                    + "transactions in the same log. (In transaction "
                    + current.tid + ".  Retry1=" + current.retrySignal
                    + "; Retry2=" + ignoredRetrySignal);
              }
            }

            current.retrySignal = signal;
          }
        }
        return;
      } finally {
        Timing.SUBTX.end();
      }
    }

    // Commit top-level transaction.
    Log HOTOS_current = current;
    final long prepareStart = System.currentTimeMillis();

    // Go through the transaction log and figure out the stores we need to
    // contact.
    Set<Store> stores = current.storesToContact();
    List<RemoteWorker> workers = current.workersCalled;

    // Determine whether to use the single-store optimization. The optimization
    // is only used for non-distributed transactions that use objects from a
    // single remote store.
    int numRemoteStores = 0;
    for (Store store : stores) {
      if (!store.isLocalStore()) numRemoteStores++;
    }
    boolean singleStore = workers.isEmpty() && numRemoteStores == 1;
    boolean readOnly = current.isReadOnly();

    // Set number of round trips to 0
    ROUND_TRIPS.set(0);

    // First check if the commit's already doomed.  If so, abort without talking
    // to stores.
    if (current.expiry() < System.currentTimeMillis()) {
      TransactionID tid = current.tid;
      abortTransaction();
      throw new TransactionRestartingException(tid);
    }

    // Send prepare messages to our cohorts. This will also abort our portion of
    // the transaction if the prepare fails.
<<<<<<< HEAD
    current.longerContracts =
        sendPrepareMessages(singleStore, readOnly, stores, workers).first;
=======
    sendPrepareMessages(null, singleStore, readOnly, stores, workers);
>>>>>>> f02f0dde

    // Send commit messages to our cohorts.
    commitAndCleanUp();

    // Collect the names of nodes contacted.
    String[] contactedNodes = new String[stores.size() + workers.size()];
    int i = 0;
    for (Store s : stores) {
      contactedNodes[i++] = s.name();
    }
    for (RemoteWorker w : workers) {
      contactedNodes[i++] = w.name();
    }
    CONTACTED_NODES.set(contactedNodes);

    final long commitTime = System.currentTimeMillis();
    COMMIT_TIME.set(commitTime);
    if (!acquiringLocks) {
      // Coordinated if we had to commit at more than 1 store.
      if (LOCAL_STORE == null) LOCAL_STORE = Worker.getWorker().getLocalStore();
      if ((stores.size() - (stores.contains(LOCAL_STORE) ? 1 : 0)) > 1) {
        stats.markCoordination();
      }
      // Record the Tid
      stats.recordTid(HOTOS_current.tid.tid);
    }
    if (HOTOS_LOGGER.isLoggable(Level.FINE)) {
      final long commitLatency = commitTime - prepareStart;
      if (LOCAL_STORE == null) LOCAL_STORE = Worker.getWorker().getLocalStore();
      if (workers.size() > 0 || stores.size() != 1
          || !stores.contains(LOCAL_STORE)
              && !(stores.iterator().next() instanceof InProcessStore)) {
        Logging.log(HOTOS_LOGGER, Level.FINE,
            "committed tid {0} (latency {1} ms, {2} stores, {3} retractions, {4} extensions, {5} delayed extensions, locking={6})",
            HOTOS_current, commitLatency,
            stores.size() - (stores.contains(LOCAL_STORE) ? 1 : 0),
            HOTOS_current.retractedContracts.size(),
            HOTOS_current.extendedContracts.size(),
            HOTOS_current.delayedExtensions.size(), acquiringLocks);
      }
    }
  }

  /**
   * XXX Really gross HACK to make actual transaction commit times visible to
   * the application. This allows us to measure end-to-end application-level
   * transaction latency.
   */
  public static final ThreadLocal<Long> COMMIT_TIME = new ThreadLocal<>();

  /**
   * XXX Similarly gross HACK for making transaction commit round trips visible
   * to the application.
   */
  // TODO: This isn't modified anymore and should be replaced with transaction
  // stats object.
  public static final ThreadLocal<Integer> ROUND_TRIPS = new ThreadLocal<>();

  /**
   * XXX Similarly gross HACK for making the nodes contacted by this client
   * during commit visible to the application.
   */
  public static final ThreadLocal<String[]> CONTACTED_NODES =
      new ThreadLocal<>();

  private static LocalStore LOCAL_STORE;

  /**
   * Sends prepare messages to the cohorts in a distributed transaction. Also
   * sends abort messages if any cohort fails to prepare.
   *
   * @return A map from stores to maps from onums to contracts that have longer
   * expiries at the store, to update in the cache after this transaction
   * commits.
   *
   *
   * @throws TransactionRestartingException
   *           if the prepare fails.
   */
<<<<<<< HEAD
  public Pair<Map<RemoteStore, LongKeyMap<Long>>, Long> sendPrepareMessages() {
    return sendPrepareMessages(false, false, current.storesToContact(),
=======
  public void sendPrepareMessages(RemoteWorker coordinator)
      throws TransactionRestartingException {
    sendPrepareMessages(coordinator, false, false, current.storesToContact(),
>>>>>>> f02f0dde
        current.workersCalled);
  }

  /**
   * Sends prepare messages to the given set of stores and workers. If the
   * prepare fails, the local portion and given branch of the transaction is
   * rolled back.
   *
   * @return A map from stores to maps from onums to contracts that have longer
   * expiries at the store, to update in the cache after this transaction
   * commits.
   *
   * @throws TransactionRestartingException
   *           if the prepare fails.
   */
<<<<<<< HEAD
  private Pair<Map<RemoteStore, LongKeyMap<Long>>, Long> sendPrepareMessages(
      final boolean singleStore, final boolean readOnly, Set<Store> stores,
      List<RemoteWorker> workers) throws TransactionRestartingException {
    final Map<RemoteNode<?>, TransactionPrepareFailedException> failures =
        Collections.synchronizedMap(
            new HashMap<RemoteNode<?>, TransactionPrepareFailedException>());
    final Map<RemoteStore, LongKeyMap<Long>> longerContracts = Collections
        .synchronizedMap(new HashMap<RemoteStore, LongKeyMap<Long>>());
    // Time to use for contract comparisons at the end of prepare.
    final long[] time = new long[] { System.currentTimeMillis() };
    final long expiryToCheck = current.expiry();

=======
  private void sendPrepareMessages(final RemoteWorker coordinator,
      final boolean singleStore, final boolean readOnly, Set<Store> stores,
      List<RemoteWorker> workers) throws TransactionRestartingException {
>>>>>>> f02f0dde
    synchronized (current.commitState) {
      switch (current.commitState.value) {
      case UNPREPARED:
        current.commitState.value = PREPARING;
        break;

      case PREPARING:
      case PREPARED:
        return new Pair<>(longerContracts, time[0]);

      case COMMITTING:
      case COMMITTED:
        WORKER_TRANSACTION_LOGGER.log(Level.FINE,
            "Ignoring prepare request (transaction state = {0})",
            current.commitState.value);
        return new Pair<>(longerContracts, time[0]);

      case PREPARE_FAILED:
        throw new InternalError();

      case ABORTING:
      case ABORTED:
        throw new TransactionRestartingException(current.tid);
      }
    }

<<<<<<< HEAD
    List<Future<?>> futures = new ArrayList<>(stores.size() + workers.size());

    // Go through each worker and send prepare messages in parallel.
    for (final RemoteWorker worker : workers) {
      Threading.NamedRunnable runnable =
          new Threading.NamedRunnable("worker prepare to " + worker.name()) {
            @Override
            protected void runImpl() {
              try {
                long t = worker.prepareTransaction(current.tid.topTid);
                synchronized (time) {
                  time[0] = Math.max(t, time[0]);
                }
              } catch (UnreachableNodeException e) {
                failures.put(worker, new TransactionPrepareFailedException(
                    "Unreachable worker"));
              } catch (TransactionPrepareFailedException e) {
                failures.put(worker,
                    new TransactionPrepareFailedException(e.getMessage()));
              } catch (TransactionRestartingException e) {
                failures.put(worker, new TransactionPrepareFailedException(
                    "transaction restarting"));
              }
            }
          };
      futures.add(Threading.getPool().submit(runnable));
    }

    boolean haveRoundTrip = false;

    // Go through each store and send prepare messages in parallel.
    for (Iterator<Store> storeIt = stores.iterator(); storeIt.hasNext();) {
      final Store store = storeIt.next();
      NamedRunnable runnable =
          new NamedRunnable("worker prepare to " + store.name()) {
            @Override
            public void runImpl() {
              try {
                Collection<_Impl> creates = current.getCreatesForStore(store);
                LongKeyMap<Pair<Integer, Long>> reads =
                    current.getReadsForStore(store, false);
                Collection<_Impl> writes = current.getWritesForStore(store);
                Collection<ExpiryExtension> extensions =
                    current.getExtensionsForStore(store);
                LongKeyMap<Set<Oid>> extensionsTriggered =
                    current.getTriggeredExtensionsForStore(store);
                LongSet delayedExtensions =
                    current.getDelayedExtensionsForStore(store);
                if (store instanceof RemoteStore) {
                  Pair<LongKeyMap<Long>, Long> p =
                      store.prepareTransaction(current.tid.topTid, singleStore,
                          readOnly, expiryToCheck, creates, reads, writes,
                          extensions, extensionsTriggered, delayedExtensions);
                  longerContracts.put((RemoteStore) store, p.first);
                  synchronized (time) {
                    time[0] = Math.max(p.second, time[0]);
                  }
                } else {
                  store.prepareTransaction(current.tid.topTid, singleStore,
                      readOnly, expiryToCheck, creates, reads, writes,
                      extensions, extensionsTriggered, delayedExtensions);
                }
              } catch (TransactionPrepareFailedException e) {
                failures.put((RemoteNode<?>) store, e);
              } catch (UnreachableNodeException e) {
                failures.put((RemoteNode<?>) store,
                    new TransactionPrepareFailedException("Unreachable store"));
              }
            }
          };

      // Optimization: only start in a new thread if there are more stores to
      // contact
      if (storeIt.hasNext()) {
        futures.add(Threading.getPool().submit(runnable));
      } else {
        runnable.run();
      }

      if (!(store instanceof InProcessStore || store.isLocalStore()))
        haveRoundTrip = true;
    }

    if (haveRoundTrip) {
      Integer curRoundTrips = ROUND_TRIPS.get();
      if (curRoundTrips != null) {
        ROUND_TRIPS.set(curRoundTrips + 1);
      }
    }

    // Wait for replies.
    for (Future<?> future : futures) {
      while (true) {
        try {
          future.get();
          break;
        } catch (InterruptedException e) {
          Logging.logIgnoredInterruptedException(e);
        } catch (ExecutionException e) {
          e.printStackTrace();
        }
      }
    }

    // Check for conflicts and unreachable stores/workers.
    if (!failures.isEmpty()) {
      String conflictsString = "";
      String logMessage = "Transaction tid="
          + Long.toHexString(current.tid.topTid) + ":  prepare failed.";

      for (Map.Entry<RemoteNode<?>, TransactionPrepareFailedException> entry : failures
          .entrySet()) {
        if (WORKER_TRANSACTION_LOGGER.isLoggable(Level.FINE)) {
          logMessage +=
              "\n\t" + entry.getKey() + ": " + entry.getValue().getMessage();
        }
        if (entry.getKey() instanceof RemoteStore) {
          // Remove old objects from our cache.
          RemoteStore store = (RemoteStore) entry.getKey();
          LongKeyMap<SerializedObject> versionConflicts =
              entry.getValue().versionConflicts;
          if (versionConflicts != null) {
            for (SerializedObject obj : versionConflicts.values()) {
              if (WORKER_TRANSACTION_LOGGER.isLoggable(Level.FINE)) {
                try {
                  long onum = obj.getOnum();
                  long oldVersion = -1;
                  LongKeyMap<Pair<Integer, Long>> reads =
                      current.getReadsForStore(store, false);
                  if (reads.containsKey(onum))
                    oldVersion = reads.get(onum).first;
                  logMessage += "\n\t\tBad version for " + obj.getClassName()
                      + " " + obj.getOnum() + " (should be ver. "
                      + obj.getVersion() + " was " + oldVersion
                      + " and currently have "
                      + store.readObject(obj.getOnum()).getVersion() + ")";
                } catch (Exception e) {
                }
              }
              store.updateCache(obj);
              if (!conflictsString.equals("")) {
                conflictsString += " ";
              }
              conflictsString +=
                  obj.getClassName() + "@" + store.name() + "#" + obj.getOnum();
            }
          }
          // Update extensions which weren't version conflicts.
          LongKeyMap<Long> failedLongerContracts =
              entry.getValue().longerContracts;
          if (failedLongerContracts != null) {
            for (LongKeyMap.Entry<Long> e : failedLongerContracts.entrySet()) {
              long onum = e.getKey();
              long expiry = e.getValue();
              if (!versionConflicts.containsKey(onum)) {
                // Only bother if it wasn't also a conflict.
                store.readFromCache(onum).setExpiry(expiry);
              }
            }
          }
        }
      }

      // Update the contract objects locally so that we're using the latest
      // version next time.
      for (Map.Entry<RemoteStore, LongKeyMap<Long>> e1 : longerContracts
          .entrySet()) {
        RemoteStore s = e1.getKey();
        for (LongKeyMap.Entry<Long> entry : e1.getValue().entrySet()) {
          // Update the expiry time.
          long onum = entry.getKey();
          long expiry = entry.getValue();
          s.readFromCache(onum).setExpiry(expiry);
        }
        stats.addConflicts(conflictsString);
      }

      WORKER_TRANSACTION_LOGGER.fine(logMessage);
      HOTOS_LOGGER.fine("Prepare failed.");
=======
    current.prepare = new TransactionPrepare(coordinator, current, singleStore,
        readOnly, stores, workers);
>>>>>>> f02f0dde

    try {
      current.prepare.prepare();
    } catch (TransactionRestartingException e) {
      synchronized (current.commitState) {
        current.commitState.value = PREPARE_FAILED;
        current.commitState.notifyAll();
      }

      abortTransaction();

      throw e;
    }

<<<<<<< HEAD
    } else if (!singleStore && current.expiry() < time[0]) {
      // Don't check the time locally if it's single store, the time was already
      // checked on the store.

      HOTOS_LOGGER.fine("Prepare failed (expiry passed).");

      synchronized (current.commitState) {
        current.commitState.value = PREPARE_FAILED;
        current.commitState.notifyAll();
      }

      Logging.log(WORKER_TRANSACTION_LOGGER, Level.INFO,
          "{0} error committing: prepare too late", current);

      Set<RemoteNode<?>> abortedNodes = new HashSet<>();
      if (readOnly || singleStore) {
        // All remote stores should have aborted already if they're read only or
        // this is single store.
        for (Store store : stores) {
          if (store instanceof RemoteStore) {
            abortedNodes.add((RemoteStore) store);
          }
        }
      }

      TransactionID tid = current.tid;
      abortTransaction(abortedNodes);
      throw new TransactionRestartingException(tid);
    } else {
      synchronized (current.commitState) {
        current.commitState.value = PREPARED;
        current.commitState.notifyAll();
      }
=======
    synchronized (current.commitState) {
      current.commitState.value = PREPARED;
      current.commitState.notifyAll();
>>>>>>> f02f0dde
    }

    return new Pair<>(longerContracts, time[0]);
  }

  /**
   * Sends commit messages to the cohorts in a distributed transaction.
   */
  public void commitAndCleanUp() {
    synchronized (current.commitState) {
      switch (current.commitState.value) {
      case UNPREPARED:
      case PREPARING:
        // This shouldn't happen.
        WORKER_TRANSACTION_LOGGER.log(Level.FINE,
            "Ignoring commit request (transaction state = {0}",
            current.commitState.value);
        return;
      case PREPARED:
        current.commitState.value = COMMITTING;
        break;
      case COMMITTING:
      case COMMITTED:
        return;
      case PREPARE_FAILED:
      case ABORTING:
      case ABORTED:
        throw new TransactionAtomicityViolationException();
      }
    }

    current.prepare.commit();

    // Update data structures to reflect successful commit.
    WORKER_TRANSACTION_LOGGER.log(Level.FINEST,
        "{0} committed at stores...updating data structures", current);
    current.commitTopLevel();
    contractsToAcquire.clear();
    WORKER_TRANSACTION_LOGGER.log(Level.FINEST, "{0} committed", current);

    synchronized (current.commitState) {
      current.commitState.value = COMMITTED;
    }

    TransactionRegistry.remove(current.tid.topTid);

    current = null;
  }

  public void registerCreate(_Impl obj) {
    Timing.TXLOG.begin();
    try {
      if (current == null)
        throw new InternalError("Cannot create objects outside a transaction");

      // Make sure we're not supposed to abort/retry.
      checkRetrySignal();

      // Grab a write lock on the object.
      obj.$writer = current;
      obj.$writeLockHolder = current;
      if (TRACE_WRITE_LOCKS)
        obj.$writeLockStackTrace = Thread.currentThread().getStackTrace();

      if (WORKER_DEADLOCK_LOGGER.isLoggable(Level.FINEST)) {
        Logging.log(WORKER_DEADLOCK_LOGGER, Level.FINEST,
            "{0} in {5} got write lock (via create) on {1}/{2} ({3}) ({4})",
            current, obj.$getStore(), obj.$getOnum(), obj.getClass(),
            System.identityHashCode(obj), Thread.currentThread());
      }

      // Own the object. The call to ensureOwnership is responsible for adding
      // the object to the set of created objects.
      ensureOwnership(obj);

      // The object has been written, so it's not being extended.
      synchronized (current.extendedContracts) {
        current.extendedContracts.remove(obj);
      }
      current.cancelDelayedExtension(obj);
    } finally {
      Timing.TXLOG.end();
    }
  }

  public void registerLabelsInitialized(_Impl obj) {
    current.writerMap.put(obj.$getProxy(), Worker.getWorker().getLocalWorker());
    current.writerMap.put(obj.$getProxy(), obj.get$$updateLabel());
  }

  public void registerExpiryUse(long exp) {
    if (current != null) current.updateExpiry(exp);
  }

  public void registerRead(_Impl obj) {
    synchronized (obj) {
      if (obj.$reader == current
          && obj.writerMapVersion == current.writerMap.version)
        return;

      // Nothing to do if we're not in a transaction.
      if (current == null) return;

      Timing.TXLOG.begin();
      try {
        ensureReadLock(obj);
        ensureObjectUpToDate(obj);
      } finally {
        Timing.TXLOG.end();
      }
    }
  }

  /**
   * Ensures the current transaction has a read lock for the given object,
   * blocking if necessary. This method assumes we are synchronized on the
   * object.
   */
  private void ensureReadLock(_Impl obj) {
    if (obj.$reader == current) return;

    // Make sure we're not supposed to abort/retry.
    checkRetrySignal();

    // Check read condition: wait until all writers are in our ancestry.
    boolean hadToWait = false;
    try {
      while (obj.$writeLockHolder != null
          && !current.isDescendantOf(obj.$writeLockHolder)) {
        if (WORKER_DEADLOCK_LOGGER.isLoggable(Level.FINEST)) {
          Logging.log(WORKER_DEADLOCK_LOGGER, Level.FINER,
              "{0} in {6} wants to read {1}/{2} ({3}) ({5}); waiting on writer {4}",
              current, obj.$getStore(), obj.$getOnum(), obj.getClass(),
              obj.$writeLockHolder, System.identityHashCode(obj),
              Thread.currentThread());
        }
        hadToWait = true;
        obj.$numWaiting++;
        try {
          current.setWaitsFor(obj.$writeLockHolder, obj);

          // Ask for deadlock detection while we wait.
          deadlockDetector.requestDetect(current);
          obj.wait();
        } catch (InterruptedException e) {
          Logging.logIgnoredInterruptedException(e);
        }
        obj.$numWaiting--;

        // Make sure we weren't aborted/retried while we were waiting.
        checkRetrySignal();
      }
    } finally {
      current.clearWaitsFor();
    }

    // Set the object's reader stamp to the current transaction.
    obj.$reader = current;

    // Reset the object's update-map version stamp.
    obj.writerMapVersion = -1;

    current.acquireReadLock(obj);
    if (WORKER_DEADLOCK_LOGGER.isLoggable(Level.FINEST)) {
      Logging.log(WORKER_DEADLOCK_LOGGER, Level.FINEST,
          "{0} in {5} got read lock on {1}/{2} ({3}) ({4})", current,
          obj.$getStore(), obj.$getOnum(), obj.getClass(),
          System.identityHashCode(obj), Thread.currentThread());
    }
    if (hadToWait)
      WORKER_TRANSACTION_LOGGER.log(Level.FINEST, "{0} got read lock", current);
  }

  /**
   * This should be called <i>before</i> the object is modified.
   *
   * @return whether a new (top-level) transaction was created.
   */
  public boolean registerWrite(_Impl obj) {
    boolean needTransaction = (current == null);
    if (needTransaction) startTransaction();

    ExpiryExtension clobberedExtension = null;
    synchronized (obj) {
      // The object is being written, so it's not being extended.
      synchronized (current.extendedContracts) {
        clobberedExtension = current.extendedContracts.remove(obj);
      }
      current.cancelDelayedExtension(obj);
      if (obj.$writer == current
          && obj.writerMapVersion == current.writerMap.version
          && obj.$isOwned) {
        if (clobberedExtension != null) obj.$expiry = clobberedExtension.expiry;
        return needTransaction;
      }

      try {
        Timing.TXLOG.begin();
        ensureWriteLock(obj);
        ensureObjectUpToDate(obj);
        ensureOwnership(obj);
      } finally {
        Timing.TXLOG.end();
      }
    }
    if (clobberedExtension != null) obj.$expiry = clobberedExtension.expiry;

    return needTransaction;

  }

  /**
   * This should be called <i>before</i> the object's expiry is modified.
   *
   * @return whether a new (top-level) transaction was created.
   */
  public boolean registerExpiryWrite(_Impl obj, long oldExpiry,
      long newExpiry) {
    boolean needTransaction = (current == null);
    if (needTransaction) startTransaction();

    ExpiryExtension clobberedExtension = null;
    synchronized (obj) {
      boolean extending = newExpiry > oldExpiry;
      if (!extending) {
        synchronized (current.extendedContracts) {
          clobberedExtension = current.extendedContracts.remove(obj);
        }
        synchronized (current.retractedContracts) {
          current.retractedContracts.add(obj);
        }
        current.cancelDelayedExtension(obj);
      }

      if (obj.$writer == current
          && obj.writerMapVersion == current.writerMap.version
          && obj.$isOwned) {
        if (clobberedExtension != null) obj.$expiry = clobberedExtension.expiry;
        return needTransaction;
      }

      boolean alreadyWritten = false;
      synchronized (current.writes) {
        alreadyWritten = current.writes.contains(obj);
      }
      // If this wasn't written and sets a longer expiry, it's an extension.
      if (!alreadyWritten && extending) {
        synchronized (current.extendedContracts) {
          current.extendedContracts.put(obj, new ExpiryExtension(obj));
        }
      }

      try {
        Timing.TXLOG.begin();
        if (extending)
          ensureReadLock(obj);
        else ensureWriteLock(obj);
        ensureObjectUpToDate(obj);
        if (!extending) ensureOwnership(obj);
      } finally {
        Timing.TXLOG.end();
      }
    }
    if (clobberedExtension != null) obj.$expiry = clobberedExtension.expiry;

    return needTransaction;

  }

  /**
   * Ensures the current transaction has a write lock for the given object,
   * blocking if necessary. This method assumes we are synchronized on the
   * object.
   */
  private void ensureWriteLock(_Impl obj) {
    // Nothing to do if the write stamp is us.
    if (obj.$writer == current) return;

    // Make sure we're not supposed to abort/retry.
    checkRetrySignal();

    // Check write condition: wait until writer is in our ancestry and all
    // readers are in our ancestry.
    boolean hadToWait = false;
    try {
      // This is the set of logs for those transactions we're waiting for.
      Set<Log> waitsFor = new HashSet<>();

      while (true) {
        waitsFor.clear();

        // Make sure writer is in our ancestry.
        if (obj.$writeLockHolder != null
            && !current.isDescendantOf(obj.$writeLockHolder)) {
          if (WORKER_DEADLOCK_LOGGER.isLoggable(Level.FINEST)) {
            Logging.log(WORKER_DEADLOCK_LOGGER, Level.FINER,
                "{0} in {6} wants to write {1}/{2} ({3}) ({5}); waiting on writer {4}",
                current, obj.$getStore(), obj.$getOnum(), obj.getClass(),
                obj.$writeLockHolder, System.identityHashCode(obj),
                Thread.currentThread());
          }
          waitsFor.add(obj.$writeLockHolder);
          hadToWait = true;
        } else {
          // Wait on any incompatible readers.
          ReadMap.Entry readMapEntry = obj.$readMapEntry;
          if (readMapEntry != null) {
            synchronized (readMapEntry) {
              for (Log lock : readMapEntry.getReaders()) {
                if (!current.isDescendantOf(lock)) {
                  if (WORKER_DEADLOCK_LOGGER.isLoggable(Level.FINEST)) {
                    Logging.log(WORKER_DEADLOCK_LOGGER, Level.FINER,
                        "{0} in {6} wants to write {1}/{2} ({3}) ({5}); aborting reader {4}",
                        current, obj.$getStore(), obj.$getOnum(),
                        obj.getClass(), lock, System.identityHashCode(obj),
                        Thread.currentThread());
                  }
                  waitsFor.add(lock);
                  lock.flagRetry();
                }
              }

              if (waitsFor.isEmpty()) {
                break;
              }
              hadToWait = true;
            }
          }
        }

        obj.$numWaiting++;
        try {
          current.setWaitsFor(waitsFor, obj);

          // Ask for deadlock detection while we wait.
          deadlockDetector.requestDetect(current);
          obj.wait();
        } catch (InterruptedException e) {
          Logging.logIgnoredInterruptedException(e);
        }
        obj.$numWaiting--;

        // Make sure we weren't aborted/retried while we were waiting.
        checkRetrySignal();
      }
    } finally {
      current.clearWaitsFor();
    }

    // Set the write stamp.
    obj.$writer = current;

    if (hadToWait) WORKER_TRANSACTION_LOGGER.log(Level.FINEST,
        "{0} got write lock", current);

    if (obj.$writeLockHolder == current) return;

    // Create a backup object, grab the write lock, and add the object to our
    // write set.
    obj.$history = obj.clone();
    obj.$writeLockHolder = current;
    if (TRACE_WRITE_LOCKS)
      obj.$writeLockStackTrace = Thread.currentThread().getStackTrace();

    if (obj.$getStore().isLocalStore()) {
      synchronized (current.localStoreWrites) {
        current.localStoreWrites.add(obj);
      }
    } else {
      synchronized (current.writes) {
        current.writes.add(obj);
      }
    }

    if (WORKER_DEADLOCK_LOGGER.isLoggable(Level.FINEST)) {
      Logging.log(WORKER_DEADLOCK_LOGGER, Level.FINEST,
          "{0} in {5} got write lock on {1}/{2} ({3}) ({4})", current,
          obj.$getStore(), obj.$getOnum(), obj.getClass(),
          System.identityHashCode(obj), Thread.currentThread());
    }

    if (obj.$reader != current) {
      // Clear the read stamp -- the reader's read condition no longer holds.
      obj.$reader = Log.NO_READER;
    }
    // Also grab a read lock so we can be preempted if the cache is updated.
    ensureReadLock(obj);
  }

  /**
   * Ensures the worker has ownership of the object. This method assumes we are
   * synchronized on the object.
   */
  private void ensureOwnership(_Impl obj) {
    if (obj.$isOwned) return;

    // Check the writer map to see if another worker currently owns the object,
    // but only do so if the object's labels are initialized.
    if (obj.$version != 0 || obj.get$$updateLabel() != null) {
      RemoteWorker owner = current.writerMap.getWriter(obj.$getProxy());
      if (owner != null)
        owner.takeOwnership(current.tid, obj.$getStore(), obj.$getOnum());
    }

    // We now own the object.
    obj.$isOwned = true;

    // Add the object to the writer map, but only do so if the object's labels
    // are initialized.
    if (obj.$version != 0 || obj.get$$updateLabel() != null) {
      current.writerMap.put(obj.$getProxy(),
          Worker.getWorker().getLocalWorker());
    }

    // If the object is fresh, add it to our set of creates.
    if (obj.$version == 0) {
      if (obj.$getStore().isLocalStore()) {
        synchronized (current.localStoreCreates) {
          current.localStoreCreates.add(obj);
        }
      } else {
        synchronized (current.creates) {
          current.creates.add(obj);
        }
      }
    }
  }

  /**
   * Checks the writer map and fetches from the object's owner as necessary.
   * This method assumes we are synchronized on the object.
   */
  private void ensureObjectUpToDate(_Impl obj) {
    // Check the object's update-map version stamp.
    if (obj.writerMapVersion == current.writerMap.version) return;

    // Set the update-map version stamp on the object.
    obj.writerMapVersion = current.writerMap.version;

    if (obj.get$$updateLabel() == null) {
      // Labels not initialized yet. Objects aren't added to the writer map
      // until after label initialization, so no need to check the writer map.
      return;
    }

    // Check the writer map.
    RemoteWorker owner = current.writerMap.getWriter(obj.$getProxy());
    if (owner == null || owner == Worker.getWorker().getLocalWorker()) return;

    // Need to fetch from the owner.
    ensureWriteLock(obj);
    owner.readObject(current.tid, obj);
  }

  /**
   * Registers a sample that will need to be resolved before committing or
   * accessing any Warranty values.
   */
  public void registerSample(SampledMetric sampled) {
    // Add it to the log's unobserved queue if it's not already there.
    synchronized (current.unobservedSamples) {
      current.unobservedSamples.put(sampled, sampled);
    }
  }

  /**
   * Registers a contract that can and should be extended later closer to the
   * expiration.  This will be done by sending an extension message after the
   * transaction completes.
   *
   * This version includes an argument to indicate the object updated that
   * enables this extension.
   */
  public void registerDelayedExtension(fabric.lang.Object toBeExtended,
      fabric.lang.Object extendingObject) {
    _Impl obj = (_Impl) toBeExtended.fetch();
    synchronized (obj) {
      synchronized (current.writes) {
        if (current.writes.contains(obj)) return;
      }
      synchronized (current.creates) {
        if (current.creates.contains(obj)) return;
      }
      synchronized (current.extendedContracts) {
        if (current.extendedContracts.containsKey(obj)) return;
      }
      synchronized (current.delayedExtensions) {
        current.addDelayedExtension(toBeExtended, extendingObject);
      }
    }
  }

  /**
   * Registers a contract that can and should be extended later closer to the
   * expiration.  This will be done by sending an extension message after the
   * transaction completes.
   */
  public void registerDelayedExtension(fabric.lang.Object toBeExtended) {
    _Impl obj = (_Impl) toBeExtended.fetch();
    synchronized (obj) {
      synchronized (current.writes) {
        if (current.writes.contains(obj)) return;
      }
      synchronized (current.creates) {
        if (current.creates.contains(obj)) return;
      }
      synchronized (current.extendedContracts) {
        if (current.extendedContracts.containsKey(obj)) return;
      }
      synchronized (current.delayedExtensions) {
        current.addDelayedExtension(toBeExtended);
      }
    }
  }

  /**
   * Resolves observations in the current transaction.  Called before retrieving
   * a warranty's value.
   */
  public void resolveObservations() {
    if (current != null) {
      current.resolveObservations();
    }
  }

  /**
   * Checks whether any of the objects used by a transaction are stale.
   *
   * @return true iff stale objects were found
   */
  public boolean checkForStaleObjects() {
    Set<Store> stores = current.storesToCheckFreshness();
    int numNodesToContact = stores.size() + current.workersCalled.size();
    final List<RemoteNode<?>> nodesWithStaleObjects = Collections
        .synchronizedList(new ArrayList<RemoteNode<?>>(numNodesToContact));
    List<Future<?>> futures = new ArrayList<>(numNodesToContact);

    // Go through each worker and send check messages in parallel.
    for (final RemoteWorker worker : current.workersCalled) {
      NamedRunnable runnable =
          new NamedRunnable("worker freshness check to " + worker.name()) {
            @Override
            public void runImpl() {
              try {
                if (worker.checkForStaleObjects(current.tid))
                  nodesWithStaleObjects.add(worker);
              } catch (UnreachableNodeException e) {
                // Conservatively assume it had stale objects.
                nodesWithStaleObjects.add(worker);
              }
            }
          };
      futures.add(Threading.getPool().submit(runnable));
    }

    // Go through each store and send check messages in parallel.
    for (Iterator<Store> storeIt = stores.iterator(); storeIt.hasNext();) {
      final Store store = storeIt.next();
      NamedRunnable runnable =
          new NamedRunnable("worker freshness check to " + store.name()) {
            @Override
            public void runImpl() {
              LongKeyMap<Pair<Integer, Long>> reads =
                  current.getReadsForStore(store, true);
              if (store.checkForStaleObjects(reads))
                nodesWithStaleObjects.add((RemoteNode<?>) store);
            }
          };

      // Optimization: only start a new thread if there are more stores to
      // contact
      if (storeIt.hasNext()) {
        futures.add(Threading.getPool().submit(runnable));
      } else {
        runnable.run();
      }
    }

    // Wait for replies.
    for (Future<?> future : futures) {
      while (true) {
        try {
          future.get();
          break;
        } catch (InterruptedException e) {
          Logging.logIgnoredInterruptedException(e);
        } catch (ExecutionException e) {
          e.printStackTrace();
        }
      }
    }

    return !nodesWithStaleObjects.isEmpty();
  }

  /**
   * Starts a new transaction. The sub-transaction runs in the same thread as
   * the caller.
   */
  public void startTransaction() {
    startTransaction(null);
  }

  /**
   * Starts a new transaction with the given tid. The given tid is assumed to be
   * a valid descendant of the current tid. If the given tid is null, a random
   * tid is generated for the sub-transaction.
   */
  public void startTransaction(TransactionID tid) {
    startTransaction(tid, false);
  }

  private boolean acquiringLocks = false;

  private void startTransaction(TransactionID tid, boolean ignoreRetrySignal) {
    if (current != null && !ignoreRetrySignal) checkRetrySignal();

    // Acquire locks before starting but also avoid bad recursion.
    if ((current == null || current.tid == null) && !acquiringLocks) {
      stats.markTxnAttempt();
      acquiringLocks = true;
      acquireContractLocks();
      acquiringLocks = false;
    }

    try {
      Timing.BEGIN.begin();
      current = new Log(current, tid);
      if (current.parent == null) {
        Logging.log(WORKER_TRANSACTION_LOGGER, Level.FINE,
            "started txn {0} in thread {1}", current, Thread.currentThread());
      } else {
        Logging.log(WORKER_TRANSACTION_LOGGER, Level.FINEST,
            "{0} started subtx {1} in thread {2}", current.parent, current,
            Thread.currentThread());
      }
      HOTOS_LOGGER.log(Level.FINEST, "started {0}", current);
    } finally {
      Timing.BEGIN.end();
    }
  }

  /**
   * Starts the given thread, registering it as necessary.
   */
  public static void startThread(Thread thread) {
    if (!(thread instanceof FabricThread)) getInstance().registerThread(thread);

    thread.start();
  }

  /**
   * Registers the given thread with the current transaction. This should be
   * called before the thread is started.
   */
  public void registerThread(Thread thread) {
    Timing.TXLOG.begin();
    try {
      // XXX Eventually, we will want to support threads in transactions.
      if (current != null)
        throw new InternalError("Cannot create threads within transactions");

      TransactionManager tm = new TransactionManager();

      if (thread instanceof FabricThread) {
        ((FabricThread) thread).setTransactionManager(tm);
      } else {
        synchronized (instanceMap) {
          instanceMap.put(thread, tm);
        }
      }
    } finally {
      Timing.TXLOG.end();
    }
  }

  /**
   * Registers that the given thread has finished.
   */
  public void deregisterThread(Thread thread) {
    if (!(thread instanceof FabricThread)) {
      synchronized (instanceMap) {
        instanceMap.remove(thread);
      }
    }
  }

  /**
   * Registers a remote call to the given worker.
   */
  public void registerRemoteCall(RemoteWorker worker) {
    if (current != null) {
      if (!current.workersCalled.contains(worker))
        current.workersCalled.add(worker);
    }
  }

  /**
   * Starts tracking for a new nonatomic call being handled in this thread.
   * Initializes a new committedWrites list.
   */
  public void startNonAtomicCall() {
    if (committedWrites == null) committedWrites = new OidKeyHashMap<>();
  }

  /**
   * Finishes tracking for a new nonatomic call being handled in this thread.
   * @return The list of oids for which writes have been committed.
   */
  public OidKeyHashMap<Integer> finishNonAtomicCall() {
    OidKeyHashMap<Integer> writes = committedWrites;
    committedWrites = null;
    return writes;
  }

  /**
   * Add a batch of committed writes to the running list.
   */
  public void addCommittedWrites(OidKeyHashMap<Integer> writes) {
    if (committedWrites != null) committedWrites.putAll(writes);
  }

  /**
   * Associates the given transaction log with this transaction manager.
   */
  public void associateLog(Log log) {
    current = log;
  }

  public Log getCurrentLog() {
    return current;
  }

  public TransactionID getCurrentTid() {
    if (current == null) return null;
    return current.tid;
  }

  /**
   * Useful for writing code that should only run at the end of a top level
   * transaction.
   *
   * @return true iff the current txn context is nested within some other
   * transaction.
   */
  public boolean inNestedTxn() {
    return inTxn() && current.parent != null;
  }

  /**
   * Useful for writing code that should only run if currently (not) in a
   * transaction.
   *
   * @return true iff there is currently a transaction running.
   */
  public boolean inTxn() {
    return current != null;
  }

  public WriterMap getWriterMap() {
    if (current == null) return null;
    return current.writerMap;
  }

  /**
   * @return the worker on which the object resides. An object resides on a
   *         worker if it is either on that worker's local store, or if it was
   *         created by the current transaction and is owned by that worker.
   */
  public RemoteWorker getFetchWorker(_Proxy proxy) {
    if (current == null || !current.writerMap.containsCreate(proxy))
      return null;
    Label label = current.writerMap.getCreate(proxy);

    return current.writerMap.getWriter(proxy, label);
  }

  public SecurityCache getSecurityCache() {
    if (current == null) throw new InternalError(
        "Application attempting to perform label operations outside of a transaction");
    return (SecurityCache) current.securityCache;
  }

  /**
   * Associates the given log with this worker's transaction manager and
   * synchronizes the log with the given tid.
   */
  public void associateAndSyncLog(Log log, TransactionID tid) {
    associateLog(log);

    if (log == null) {
      if (tid != null) startTransaction(tid);
      return;
    }

    // Do the commits that we've missed. Ignore retry signals for now; they will
    // be handled the next time the application code interacts with the
    // transaction manager.
    TransactionID commonAncestor = log.getTid().getLowestCommonAncestor(tid);
    for (int i = log.getTid().depth; i > commonAncestor.depth; i--)
      commitTransaction(true);

    // Start new transactions if necessary.
    if (commonAncestor.depth != tid.depth) startTransaction(tid, true);
  }

  /**
   * Note that a coordination happened.
   */
  public void markCoordination() {
    // TODO: This is deprecated.
  }

  /**
   * Allow for an object to see the current pending extension for itself.
   */
  public ExpiryExtension getPendingExtension(_Impl obj) {
    return current != null ? current.extendedContracts.get(obj) : null;
  }
}<|MERGE_RESOLUTION|>--- conflicted
+++ resolved
@@ -869,12 +869,7 @@
 
     // Send prepare messages to our cohorts. This will also abort our portion of
     // the transaction if the prepare fails.
-<<<<<<< HEAD
-    current.longerContracts =
-        sendPrepareMessages(singleStore, readOnly, stores, workers).first;
-=======
     sendPrepareMessages(null, singleStore, readOnly, stores, workers);
->>>>>>> f02f0dde
 
     // Send commit messages to our cohorts.
     commitAndCleanUp();
@@ -954,14 +949,9 @@
    * @throws TransactionRestartingException
    *           if the prepare fails.
    */
-<<<<<<< HEAD
-  public Pair<Map<RemoteStore, LongKeyMap<Long>>, Long> sendPrepareMessages() {
-    return sendPrepareMessages(false, false, current.storesToContact(),
-=======
   public void sendPrepareMessages(RemoteWorker coordinator)
       throws TransactionRestartingException {
     sendPrepareMessages(coordinator, false, false, current.storesToContact(),
->>>>>>> f02f0dde
         current.workersCalled);
   }
 
@@ -977,24 +967,9 @@
    * @throws TransactionRestartingException
    *           if the prepare fails.
    */
-<<<<<<< HEAD
-  private Pair<Map<RemoteStore, LongKeyMap<Long>>, Long> sendPrepareMessages(
-      final boolean singleStore, final boolean readOnly, Set<Store> stores,
-      List<RemoteWorker> workers) throws TransactionRestartingException {
-    final Map<RemoteNode<?>, TransactionPrepareFailedException> failures =
-        Collections.synchronizedMap(
-            new HashMap<RemoteNode<?>, TransactionPrepareFailedException>());
-    final Map<RemoteStore, LongKeyMap<Long>> longerContracts = Collections
-        .synchronizedMap(new HashMap<RemoteStore, LongKeyMap<Long>>());
-    // Time to use for contract comparisons at the end of prepare.
-    final long[] time = new long[] { System.currentTimeMillis() };
-    final long expiryToCheck = current.expiry();
-
-=======
   private void sendPrepareMessages(final RemoteWorker coordinator,
       final boolean singleStore, final boolean readOnly, Set<Store> stores,
       List<RemoteWorker> workers) throws TransactionRestartingException {
->>>>>>> f02f0dde
     synchronized (current.commitState) {
       switch (current.commitState.value) {
       case UNPREPARED:
@@ -1003,14 +978,14 @@
 
       case PREPARING:
       case PREPARED:
-        return new Pair<>(longerContracts, time[0]);
+        return;
 
       case COMMITTING:
       case COMMITTED:
         WORKER_TRANSACTION_LOGGER.log(Level.FINE,
             "Ignoring prepare request (transaction state = {0})",
             current.commitState.value);
-        return new Pair<>(longerContracts, time[0]);
+        return;
 
       case PREPARE_FAILED:
         throw new InternalError();
@@ -1021,190 +996,8 @@
       }
     }
 
-<<<<<<< HEAD
-    List<Future<?>> futures = new ArrayList<>(stores.size() + workers.size());
-
-    // Go through each worker and send prepare messages in parallel.
-    for (final RemoteWorker worker : workers) {
-      Threading.NamedRunnable runnable =
-          new Threading.NamedRunnable("worker prepare to " + worker.name()) {
-            @Override
-            protected void runImpl() {
-              try {
-                long t = worker.prepareTransaction(current.tid.topTid);
-                synchronized (time) {
-                  time[0] = Math.max(t, time[0]);
-                }
-              } catch (UnreachableNodeException e) {
-                failures.put(worker, new TransactionPrepareFailedException(
-                    "Unreachable worker"));
-              } catch (TransactionPrepareFailedException e) {
-                failures.put(worker,
-                    new TransactionPrepareFailedException(e.getMessage()));
-              } catch (TransactionRestartingException e) {
-                failures.put(worker, new TransactionPrepareFailedException(
-                    "transaction restarting"));
-              }
-            }
-          };
-      futures.add(Threading.getPool().submit(runnable));
-    }
-
-    boolean haveRoundTrip = false;
-
-    // Go through each store and send prepare messages in parallel.
-    for (Iterator<Store> storeIt = stores.iterator(); storeIt.hasNext();) {
-      final Store store = storeIt.next();
-      NamedRunnable runnable =
-          new NamedRunnable("worker prepare to " + store.name()) {
-            @Override
-            public void runImpl() {
-              try {
-                Collection<_Impl> creates = current.getCreatesForStore(store);
-                LongKeyMap<Pair<Integer, Long>> reads =
-                    current.getReadsForStore(store, false);
-                Collection<_Impl> writes = current.getWritesForStore(store);
-                Collection<ExpiryExtension> extensions =
-                    current.getExtensionsForStore(store);
-                LongKeyMap<Set<Oid>> extensionsTriggered =
-                    current.getTriggeredExtensionsForStore(store);
-                LongSet delayedExtensions =
-                    current.getDelayedExtensionsForStore(store);
-                if (store instanceof RemoteStore) {
-                  Pair<LongKeyMap<Long>, Long> p =
-                      store.prepareTransaction(current.tid.topTid, singleStore,
-                          readOnly, expiryToCheck, creates, reads, writes,
-                          extensions, extensionsTriggered, delayedExtensions);
-                  longerContracts.put((RemoteStore) store, p.first);
-                  synchronized (time) {
-                    time[0] = Math.max(p.second, time[0]);
-                  }
-                } else {
-                  store.prepareTransaction(current.tid.topTid, singleStore,
-                      readOnly, expiryToCheck, creates, reads, writes,
-                      extensions, extensionsTriggered, delayedExtensions);
-                }
-              } catch (TransactionPrepareFailedException e) {
-                failures.put((RemoteNode<?>) store, e);
-              } catch (UnreachableNodeException e) {
-                failures.put((RemoteNode<?>) store,
-                    new TransactionPrepareFailedException("Unreachable store"));
-              }
-            }
-          };
-
-      // Optimization: only start in a new thread if there are more stores to
-      // contact
-      if (storeIt.hasNext()) {
-        futures.add(Threading.getPool().submit(runnable));
-      } else {
-        runnable.run();
-      }
-
-      if (!(store instanceof InProcessStore || store.isLocalStore()))
-        haveRoundTrip = true;
-    }
-
-    if (haveRoundTrip) {
-      Integer curRoundTrips = ROUND_TRIPS.get();
-      if (curRoundTrips != null) {
-        ROUND_TRIPS.set(curRoundTrips + 1);
-      }
-    }
-
-    // Wait for replies.
-    for (Future<?> future : futures) {
-      while (true) {
-        try {
-          future.get();
-          break;
-        } catch (InterruptedException e) {
-          Logging.logIgnoredInterruptedException(e);
-        } catch (ExecutionException e) {
-          e.printStackTrace();
-        }
-      }
-    }
-
-    // Check for conflicts and unreachable stores/workers.
-    if (!failures.isEmpty()) {
-      String conflictsString = "";
-      String logMessage = "Transaction tid="
-          + Long.toHexString(current.tid.topTid) + ":  prepare failed.";
-
-      for (Map.Entry<RemoteNode<?>, TransactionPrepareFailedException> entry : failures
-          .entrySet()) {
-        if (WORKER_TRANSACTION_LOGGER.isLoggable(Level.FINE)) {
-          logMessage +=
-              "\n\t" + entry.getKey() + ": " + entry.getValue().getMessage();
-        }
-        if (entry.getKey() instanceof RemoteStore) {
-          // Remove old objects from our cache.
-          RemoteStore store = (RemoteStore) entry.getKey();
-          LongKeyMap<SerializedObject> versionConflicts =
-              entry.getValue().versionConflicts;
-          if (versionConflicts != null) {
-            for (SerializedObject obj : versionConflicts.values()) {
-              if (WORKER_TRANSACTION_LOGGER.isLoggable(Level.FINE)) {
-                try {
-                  long onum = obj.getOnum();
-                  long oldVersion = -1;
-                  LongKeyMap<Pair<Integer, Long>> reads =
-                      current.getReadsForStore(store, false);
-                  if (reads.containsKey(onum))
-                    oldVersion = reads.get(onum).first;
-                  logMessage += "\n\t\tBad version for " + obj.getClassName()
-                      + " " + obj.getOnum() + " (should be ver. "
-                      + obj.getVersion() + " was " + oldVersion
-                      + " and currently have "
-                      + store.readObject(obj.getOnum()).getVersion() + ")";
-                } catch (Exception e) {
-                }
-              }
-              store.updateCache(obj);
-              if (!conflictsString.equals("")) {
-                conflictsString += " ";
-              }
-              conflictsString +=
-                  obj.getClassName() + "@" + store.name() + "#" + obj.getOnum();
-            }
-          }
-          // Update extensions which weren't version conflicts.
-          LongKeyMap<Long> failedLongerContracts =
-              entry.getValue().longerContracts;
-          if (failedLongerContracts != null) {
-            for (LongKeyMap.Entry<Long> e : failedLongerContracts.entrySet()) {
-              long onum = e.getKey();
-              long expiry = e.getValue();
-              if (!versionConflicts.containsKey(onum)) {
-                // Only bother if it wasn't also a conflict.
-                store.readFromCache(onum).setExpiry(expiry);
-              }
-            }
-          }
-        }
-      }
-
-      // Update the contract objects locally so that we're using the latest
-      // version next time.
-      for (Map.Entry<RemoteStore, LongKeyMap<Long>> e1 : longerContracts
-          .entrySet()) {
-        RemoteStore s = e1.getKey();
-        for (LongKeyMap.Entry<Long> entry : e1.getValue().entrySet()) {
-          // Update the expiry time.
-          long onum = entry.getKey();
-          long expiry = entry.getValue();
-          s.readFromCache(onum).setExpiry(expiry);
-        }
-        stats.addConflicts(conflictsString);
-      }
-
-      WORKER_TRANSACTION_LOGGER.fine(logMessage);
-      HOTOS_LOGGER.fine("Prepare failed.");
-=======
     current.prepare = new TransactionPrepare(coordinator, current, singleStore,
         readOnly, stores, workers);
->>>>>>> f02f0dde
 
     try {
       current.prepare.prepare();
@@ -1219,48 +1012,10 @@
       throw e;
     }
 
-<<<<<<< HEAD
-    } else if (!singleStore && current.expiry() < time[0]) {
-      // Don't check the time locally if it's single store, the time was already
-      // checked on the store.
-
-      HOTOS_LOGGER.fine("Prepare failed (expiry passed).");
-
-      synchronized (current.commitState) {
-        current.commitState.value = PREPARE_FAILED;
-        current.commitState.notifyAll();
-      }
-
-      Logging.log(WORKER_TRANSACTION_LOGGER, Level.INFO,
-          "{0} error committing: prepare too late", current);
-
-      Set<RemoteNode<?>> abortedNodes = new HashSet<>();
-      if (readOnly || singleStore) {
-        // All remote stores should have aborted already if they're read only or
-        // this is single store.
-        for (Store store : stores) {
-          if (store instanceof RemoteStore) {
-            abortedNodes.add((RemoteStore) store);
-          }
-        }
-      }
-
-      TransactionID tid = current.tid;
-      abortTransaction(abortedNodes);
-      throw new TransactionRestartingException(tid);
-    } else {
-      synchronized (current.commitState) {
-        current.commitState.value = PREPARED;
-        current.commitState.notifyAll();
-      }
-=======
     synchronized (current.commitState) {
       current.commitState.value = PREPARED;
       current.commitState.notifyAll();
->>>>>>> f02f0dde
-    }
-
-    return new Pair<>(longerContracts, time[0]);
+    }
   }
 
   /**

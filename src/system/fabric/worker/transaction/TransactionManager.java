package fabric.worker.transaction;

import static fabric.common.Logging.HOTOS_LOGGER;
import static fabric.common.Logging.SEMANTIC_WARRANTY_LOGGER;
import static fabric.common.Logging.WORKER_TRANSACTION_LOGGER;
import static fabric.worker.transaction.Log.CommitState.Values.ABORTED;
import static fabric.worker.transaction.Log.CommitState.Values.ABORTING;
import static fabric.worker.transaction.Log.CommitState.Values.COMMITTED;
import static fabric.worker.transaction.Log.CommitState.Values.COMMITTING;
import static fabric.worker.transaction.Log.CommitState.Values.PREPARED;
import static fabric.worker.transaction.Log.CommitState.Values.PREPARE_FAILED;
import static fabric.worker.transaction.Log.CommitState.Values.PREPARING;

import java.util.ArrayList;
import java.util.Collection;
import java.util.Collections;
import java.util.HashMap;
import java.util.HashSet;
import java.util.Iterator;
import java.util.List;
import java.util.Map;
import java.util.Map.Entry;
import java.util.Set;
import java.util.WeakHashMap;
import java.util.concurrent.ExecutionException;
import java.util.concurrent.Future;
import java.util.concurrent.atomic.AtomicBoolean;
import java.util.logging.Level;

import fabric.common.FabricThread;
import fabric.common.Logging;
import fabric.common.SemanticWarranty;
import fabric.common.SerializedObject;
import fabric.common.Threading;
import fabric.common.Threading.NamedRunnable;
import fabric.common.Timing;
import fabric.common.TransactionID;
import fabric.common.VersionWarranty;
import fabric.common.exceptions.AccessException;
import fabric.common.exceptions.InternalError;
import fabric.common.util.LongKeyHashMap;
import fabric.common.util.LongKeyMap;
import fabric.common.util.OidKeyHashMap;
import fabric.common.util.Pair;
import fabric.lang.WrappedJavaInlineable;
import fabric.lang.Object._Impl;
import fabric.lang.Object._Proxy;
import fabric.lang.security.Label;
import fabric.lang.security.SecurityCache;
import fabric.net.RemoteNode;
import fabric.net.UnreachableNodeException;
import fabric.store.InProcessStore;
import fabric.store.PrepareWritesResult;
import fabric.worker.AbortException;
import fabric.worker.LocalStore;
import fabric.worker.RemoteStore;
import fabric.worker.Store;
import fabric.worker.TransactionAbortingException;
import fabric.worker.TransactionAtomicityViolationException;
import fabric.worker.TransactionCommitFailedException;
import fabric.worker.TransactionPrepareFailedException;
import fabric.worker.TransactionRestartingException;
import fabric.worker.Worker;
import fabric.worker.memoize.CallInstance;
import fabric.worker.memoize.SemanticWarrantyRequest;
import fabric.worker.memoize.WarrantiedCallResult;
import fabric.worker.remote.RemoteWorker;
import fabric.worker.remote.WriterMap;

/**
 * Holds transaction management information for a single thread. Each thread has
 * its own TransactionManager.
 * <p>
 * We say that a transaction has acquired a write lock on an object if any entry
 * in the object's <code>$history</code> list has <code>$writeLockHolder</code>
 * set to that transaction. @see fabric.lang.Object._Impl
 * </p>
 * <p>
 * We say that a transaction has acquired a read lock if it is in the
 * "read list" for that object. @see fabric.lang.Object._Impl.$readMapEntry
 * </p>
 * <p>
 * When a transaction acquires a read lock, we ensure that the <i>read
 * condition</i> holds: that the holder of the write lock is an ancestor of that
 * transaction. Before reading an object, we ensure that the transaction holds a
 * read lock and that the read condition still holds.
 * </p>
 * <p>
 * When a transaction acquires a write lock, we ensure that the <i>write
 * condition</i> holds: the holders of the read and write locks are all
 * ancestors of that transaction. Before writing an object, we ensure that the
 * transaction holds a write lock and that the write condition still holds.
 * </p>
 * <p>
 * Assumptions:
 * <ul>
 * <li>Once the top-level transaction within a thread aborts or commits, that
 * thread will terminate without performing further operations on the
 * transaction manager.</li>
 * <li>The fetch operation will not be invoked concurrently on the same object.</li>
 * </ul>
 * </p>
 * <p>
 * The following objects are used as condition variables:
 * <ul>
 * <li>Log.children - for signalling that all sub-transactions of a given
 * transaction have finished.</li>
 * <li>Impl objects - for signalling to readers and writers that a read or write
 * lock on that object has been released.
 * </ul>
 * </p>
 */
public final class TransactionManager {
  /**
   * The deadlock detector.
   */
  private static final DeadlockDetectorThread deadlockDetector =
      new DeadlockDetectorThread();

  /**
   * The innermost running transaction for the thread being managed.
   */
  private Log current;

  /**
   * A debugging switch for storing a stack trace each time a write lock is
   * obtained. Enable this by passing "--trace-locks" as a command-line argument
   * to the node.
   */
  public static boolean TRACE_WRITE_LOCKS = false;

  /**
   * A map from OIDs to <code>ReadMapEntry</code>s. Each ReadMapEntry
   * encapsulates a version number and a list of logs for transactions that have
   * read that version of the object. For each transaction tx, an object o is in
   * tx.reads exactly when tx is in readMap[o].readLocks. A transaction has
   * acquired a read lock if its log is in this list. All entries in this list
   * have non-empty <code>readLocks</code> sets.
   */
  // Proxy objects aren't used here because doing so would result in calls to
  // hashcode() and equals() on such objects, resulting in fetching the
  // corresponding Impls from the store.
  static final ReadMap readMap = new ReadMap();

  public static boolean haveReaders(Store store, long onum) {
    return readMap.haveReaders(store, onum);
  }

  public static void abortReaders(Store store, long onum) {
    readMap.abortReaders(store, onum);
  }

  public static ReadMap.Entry getReadMapEntry(_Impl impl,
      VersionWarranty warranty) {
    return readMap.getEntry(impl, warranty);
  }

  private static final Map<Thread, TransactionManager> instanceMap =
      new WeakHashMap<Thread, TransactionManager>();

  public static TransactionManager getInstance() {
    Thread thread = Thread.currentThread();

    if (thread instanceof FabricThread) {
      FabricThread ft = (FabricThread) thread;
      TransactionManager result = ft.getTransactionManager();
      if (result == null) {
        result = new TransactionManager();
        ft.setTransactionManager(result);
      }
      return result;
    }

    synchronized (instanceMap) {
      TransactionManager result = instanceMap.get(thread);
      if (result == null) {
        result = new TransactionManager();
        instanceMap.put(thread, result);
      }

      return result;
    }
  }

  private TransactionManager() {
    this.current = null;
  }

  private void checkRetrySignal() {
    if (current.retrySignal != null) {
      synchronized (current) {
        WORKER_TRANSACTION_LOGGER.log(Level.FINEST, "{0} got retry signal",
            current);

        throw new TransactionRestartingException(current.retrySignal);
      }
    }
  }

  /**
   * Aborts the transaction, recursing to any workers that were called, and any
   * stores that were contacted.
   */
  public void abortTransaction() {
    abortTransaction(Collections.<RemoteNode<?>> emptySet());
  }

  /**
   * @param abortedNodes
   *          a set of nodes that don't need to be contacted because they
   *          already know about the abort.
   */
  private void abortTransaction(Set<RemoteNode<?>> abortedNodes) {
    if (current.tid.depth == 0) {
      // Aborting a top-level transaction. Make sure no other thread is working
      // on this transaction.
      synchronized (current.commitState) {
        while (current.commitState.value == PREPARING) {
          try {
            current.commitState.wait();
          } catch (InterruptedException e) {
            Logging.logIgnoredInterruptedException(e);
          }
        }

        switch (current.commitState.value) {
        case UNPREPARED:
          current.commitState.value = ABORTING;
          break;

        case PREPARE_FAILED:
        case PREPARED:
          current.commitState.value = ABORTING;
          break;

        case PREPARING:
          // We should've taken care of this case already in the 'while' loop
          // above.
          throw new InternalError();

        case COMMITTING:
        case COMMITTED:
          // Too late to abort! We shouldn't really enter this situation.
          WORKER_TRANSACTION_LOGGER
              .warning("Ignoring attempt to abort a committed transaction.");
          return;

        case ABORTING:
        case ABORTED:
          return;
        }
      }
    }

    WORKER_TRANSACTION_LOGGER.log(Level.INFO, "{0} aborting", current);

    HOTOS_LOGGER.log(Level.FINEST, "aborting {0}", current);

    // Assume only one thread will be executing this.

    // Set the retry flag in all our children.
    current.flagRetry();

    // Wait for all other threads to finish.
    current.waitForThreads();

    sendAbortMessages(abortedNodes);
    current.abort();
    WORKER_TRANSACTION_LOGGER.log(Level.INFO, "{0} aborted", current);
    HOTOS_LOGGER.log(Level.INFO, "aborted {0}", current);

    if (current.tid.depth == 0) {
      // Aborted a top-level transaction. Remove from the transaction registry.
      TransactionRegistry.remove(current.tid.topTid);
    }

    synchronized (current.commitState) {
      // The commit state reflects the state of the top-level transaction, so
      // only set the flag if a top-level transaction is being aborted.
      if (current.tid.depth == 0) {
        current.commitState.value = ABORTED;
        current.commitState.notifyAll();
      }

      if (current.tid.parent == null || current.parent != null
          && current.parent.tid.equals(current.tid.parent)) {
        // The parent frame represents the parent transaction. Pop the stack.
        current = current.parent;
      } else {
        // Reuse the current frame for the parent transaction.
        current.tid = current.tid.parent;
      }
    }
  }

  /**
   * Commits the transaction if possible; otherwise, aborts the transaction.
   * 
   * @throws AbortException
   *           if the transaction was aborted.
   * @throws TransactionRestartingException
   *           if the transaction was aborted and needs to be retried.
   */
  public void commitTransaction() throws AbortException,
      TransactionRestartingException, TransactionAtomicityViolationException {
    Timing.COMMIT.begin();
    try {
      commitTransaction(false);
    } finally {
      Timing.COMMIT.end();
    }
  }

  /**
   * @throws TransactionRestartingException
   *           if the prepare fails.
   */
  private void commitTransaction(boolean ignoreRetrySignal) {
    WORKER_TRANSACTION_LOGGER.log(Level.FINEST, "{0} attempting to commit",
        current);

    // Assume only one thread will be executing this.

    // XXX This is a long and ugly method. Re-factor?

    // Wait for all sub-transactions to finish.
    current.waitForThreads();

    TransactionID ignoredRetrySignal = null;
    if (!ignoreRetrySignal) {
      // Make sure we're not supposed to abort or retry.
      try {
        checkRetrySignal();
      } catch (TransactionAbortingException e) {
        abortTransaction();
        throw new AbortException();
      } catch (TransactionRestartingException e) {
        abortTransaction();
        throw e;
      }
    } else {
      synchronized (current) {
        ignoredRetrySignal = current.retrySignal;
      }
    }

    WORKER_TRANSACTION_LOGGER.log(Level.FINEST, "{0} committing", current);

    Log parent = current.parent;
    if (current.tid.parent != null) {
      try {
        Timing.SUBTX.begin();
        // Update data structures to reflect the commit.
        current.commitNested();
        WORKER_TRANSACTION_LOGGER.log(Level.FINEST, "{0} committed", current);
        if (parent != null && parent.tid.equals(current.tid.parent)) {
          // Parent frame represents parent transaction. Pop the stack.
          current = parent;
        } else {
          // Reuse the current frame for the parent transaction. Update its TID.
          current.tid = current.tid.parent;
        }

        if (ignoredRetrySignal != null) {
          // Preserve the ignored retry signal.
          synchronized (current) {
            TransactionID signal = ignoredRetrySignal;
            if (current.retrySignal != null) {
              signal = signal.getLowestCommonAncestor(current.retrySignal);

              if (signal == null) {
                throw new InternalError("Something is broken with transaction "
                    + "management. Found retry signals for different "
                    + "transactions in the same log. (In transaction "
                    + current.tid + ".  Retry1=" + current.retrySignal
                    + "; Retry2=" + ignoredRetrySignal);
              }
            }

            current.retrySignal = signal;
          }
        }
        return;
      } finally {
        Timing.SUBTX.end();
      }
    }

    // Commit top-level transaction.
    Log HOTOS_current = current;
    final long prepareStart = System.currentTimeMillis();

    // Create top level SemanticWarrantyRequest, if any.
    current.createCurrentRequest();

    // Collect logs from nested semantic warranty requests
    for (Entry<CallInstance, SemanticWarrantyRequest> entry : current.requests
        .entrySet()) {
      SemanticWarrantyRequest req = entry.getValue();
      // reads
      for (Entry<Store, LongKeyMap<ReadMap.Entry>> readEntry : req.reads.nonNullEntrySet()) {
        for (ReadMap.Entry read : readEntry.getValue().values()) {
          current.reads.put(read.getStore(), read.getRef().onum, read);
        }
      }

      // creates
      for (Entry<Store, LongKeyMap<_Impl>> createEntry : req.creates.nonNullEntrySet()) {
        for (_Impl create : createEntry.getValue().values()) {
          current.creates.add(create);
        }
      }

      current.semanticWarrantiesUsed.putAll(req.calls);
    }

    // Send prepare-write messages to our cohorts. If the prepare fails, this
    // will abort our portion of the transaction and throw a
    // TransactionRestartingException.
    long startTime = System.currentTimeMillis();
    PrepareWritesResult writeResult = sendPrepareWriteMessages();

    SEMANTIC_WARRANTY_LOGGER.finest("Delay since we began is " +
        (writeResult.commitTime - startTime) + "ms");

    // TODO: add in extra reads.
    current.semanticWarrantiesUsed.putAll(writeResult.addedCalls);
    current.requestReplies.putAll(writeResult.callResults);

    // Send prepare-read messages to our cohorts. If the prepare fails, this
    // will abort our portion of the transaction and throw a
    // TransactionRestartingException.
    sendPrepareReadMessages(writeResult.commitTime);

    // Send commit messages to our cohorts.
    sendCommitMessagesAndCleanUp(writeResult.commitTime);

    final long commitLatency = System.currentTimeMillis() - prepareStart;
    if (LOCAL_STORE == null) LOCAL_STORE = Worker.getWorker().getLocalStore();
    if (workers.size() > 0 || stores.size() != 1
        || !stores.contains(LOCAL_STORE)) {
      HOTOS_LOGGER.log(Level.INFO, "committed tid {0} (latency {1} ms)",
          new Object[] { HOTOS_current, commitLatency });
    }
  }

  private static LocalStore LOCAL_STORE;

  /**
   * Sends prepare-write messages to the cohorts. If any cohort fails to
   * prepare, abort messages will be sent, and the local portion of the
   * transaction is rolled back.
   * 
   * @return a proposed commit time, based on the outstanding warranties for
   *           objects modified by the transaction. The returned commit time is
   *           guaranteed to be no earlier than the time at which this method is
   *           called.
   * @throws TransactionRestartingException
   *           if the prepare fails.
   */
  public PrepareWritesResult sendPrepareWriteMessages() {
    final AtomicBoolean readOnly = new AtomicBoolean(true);

<<<<<<< HEAD
=======
  /**
   * Sends prepare messages to the given set of stores and workers. If the
   * prepare fails, the local portion and given branch of the transaction is
   * rolled back.
   * 
   * @throws TransactionRestartingException
   *           if the prepare fails.
   */
  private void sendPrepareMessages(final long commitTime, Set<Store> stores,
      List<RemoteWorker> workers) throws TransactionRestartingException {
>>>>>>> 2494e3bb
    final Map<RemoteNode<?>, TransactionPrepareFailedException> failures =
        Collections
            .synchronizedMap(new HashMap<RemoteNode<?>, TransactionPrepareFailedException>());

    synchronized (current.commitState) {
      switch (current.commitState.value) {
      case UNPREPARED:
        current.commitState.value = PREPARING;
        break;

      case PREPARING:
      case PREPARED:
        return new PrepareWritesResult(current.commitState.commitTime, null,
            null, null);

      case COMMITTING:
      case COMMITTED:
      case PREPARE_FAILED:
        throw new InternalError(
            "Got a prepare-write request, but transaction state is "
                + current.commitState.value);

      case ABORTING:
      case ABORTED:
        throw new TransactionRestartingException(current.tid);
      }
    }

    List<Future<?>> futures = new ArrayList<Future<?>>();

    // A ref cell containing the max commit time. Using a ref cell so we can
    // synchronize on it.
    final long[] commitTime = new long[1];
    commitTime[0] = System.currentTimeMillis();

    // Aggregated added reads
    final OidKeyHashMap<Pair<Integer, VersionWarranty>> addedReads =
      new OidKeyHashMap<Pair<Integer, VersionWarranty>>();

    // Aggregated added calls
    final Map<CallInstance, WarrantiedCallResult> addedCalls =
      new HashMap<CallInstance, WarrantiedCallResult>();

    // Aggregated request results.
    final Map<CallInstance, SemanticWarranty> callResults =
      new HashMap<CallInstance, SemanticWarranty>();

    // Go through each worker and send prepare messages in parallel.
    for (final RemoteWorker worker : current.workersCalled) {
      NamedRunnable runnable =
          new NamedRunnable("worker write-prepare to " + worker.name()) {
            @Override
            public void runImpl() {
              try {
                long response =
                    worker.prepareTransactionWrites(current.tid.topTid);
                synchronized (commitTime) {
                  if (response > commitTime[0]) commitTime[0] = response;
                }
              } catch (UnreachableNodeException e) {
                failures.put(worker, new TransactionPrepareFailedException(
                    "Unreachable worker"));
              } catch (TransactionPrepareFailedException e) {
                failures.put(worker,
                    new TransactionPrepareFailedException(e.getMessage()));
              } catch (TransactionRestartingException e) {
                failures.put(worker, new TransactionPrepareFailedException(
                    "transaction restarting"));
              }
            }
          };

      futures.add(Threading.getPool().submit(runnable));
    }

    // Go through each store and send prepare messages in parallel.
    Set<Store> storesWritten = current.storesWritten();

    current.commitState.storesContacted.addAll(storesWritten);
    for (Iterator<Store> storeIt = storesWritten.iterator(); storeIt.hasNext();) {
      final Store store = storeIt.next();
      NamedRunnable runnable =
          new NamedRunnable("worker write-prepare to " + store.name()) {
            @Override
            public void runImpl() {
              try {
                Collection<_Impl> creates = current.getCreatesForStore(store);
                Collection<_Impl> writes = current.getWritesForStore(store);
                Set<SemanticWarrantyRequest> calls = current.getRequestsForStore(store);

                if (WORKER_TRANSACTION_LOGGER.isLoggable(Level.FINE)) {
                  Logging.log(WORKER_TRANSACTION_LOGGER, Level.FINE,
                      "Preparing "
                          + "writes for transaction {0} to {1}: {2} created, "
                          + "{3} modified", current.tid.topTid, store,
                      creates.size(), writes.size());
                }

                if (!store.isLocalStore() && creates.size() + writes.size() > 0)
                  readOnly.set(false);

                PrepareWritesResult response =
                  store.prepareTransactionWrites(current.tid.topTid, creates,
                      writes, calls);

                synchronized (commitTime) {
                  if (response.commitTime > commitTime[0])
                    commitTime[0] = response.commitTime;
                }

                synchronized (addedReads) {
                  if (response.addedReads != null) {
                    for (Map.Entry<Store, LongKeyMap<Pair<Integer,
                        VersionWarranty>>> submap :
                        response.addedReads.nonNullEntrySet()) {
                      for (LongKeyMap.Entry<Pair<Integer, VersionWarranty>> entry :
                          submap.getValue().entrySet()) {
                        addedReads.put(submap.getKey(), entry.getKey(),
                            entry.getValue());
                      }
                    }
                  }
                }

                synchronized (addedCalls) {
                  if (response.addedCalls != null)
                    addedCalls.putAll(response.addedCalls);
                }

                synchronized (callResults) {
                  if (response.callResults != null)
                    callResults.putAll(response.callResults);
                }
              } catch (TransactionPrepareFailedException e) {
                failures.put((RemoteNode<?>) store, e);
              } catch (UnreachableNodeException e) {
                failures.put((RemoteNode<?>) store,
                    new TransactionPrepareFailedException("Unreachable store"));
              }
            }
          };

      // Optimization: only start in a new thread if there are more stores to
      // contact and if it's a truly remote store (i.e., not in-process).
      if (!(store instanceof InProcessStore || store.isLocalStore())
          && storeIt.hasNext()) {
        futures.add(Threading.getPool().submit(runnable));
      } else {
        runnable.run();
      }
    }

    // Wait for replies.
    for (Future<?> future : futures) {
      while (true) {
        try {
          future.get();
          break;
        } catch (InterruptedException e) {
          Logging.logIgnoredInterruptedException(e);
        } catch (ExecutionException e) {
          e.printStackTrace();
        }
      }
    }

    HOTOS_LOGGER.info("Transaction is "
        + (readOnly.get() ? "read-only" : "read/write"));

    // Check for conflicts and unreachable stores/workers.
    if (!failures.isEmpty()) {
      String logMessage =
          "Transaction tid=" + current.tid.topTid + ":  write-prepare failed.";

      for (Map.Entry<RemoteNode<?>, TransactionPrepareFailedException> entry : failures
          .entrySet()) {
        if (entry.getKey() instanceof RemoteStore) {
          // Remove old objects from our cache.
          RemoteStore store = (RemoteStore) entry.getKey();
          LongKeyMap<Pair<SerializedObject, VersionWarranty>> versionConflicts =
              entry.getValue().versionConflicts;
          if (versionConflicts != null) {
            for (Pair<SerializedObject, VersionWarranty> obj : versionConflicts
                .values())
              store.updateCache(obj);
          }

          Map<CallInstance, WarrantiedCallResult> callConflictUpdates =
            entry.getValue().callConflictUpdates;
          if (callConflictUpdates != null) {
            for (Map.Entry<CallInstance, WarrantiedCallResult> callEntry :
                callConflictUpdates.entrySet())
              store.insertResult(callEntry.getKey(), callEntry.getValue());
          }

          Set<CallInstance> callConflicts = entry.getValue().callConflicts;
          if (callConflicts != null) {
            for (CallInstance c : callConflicts)
              store.removeResult(c);
          }
        }

        if (WORKER_TRANSACTION_LOGGER.isLoggable(Level.FINE)) {
          logMessage +=
              "\n\t" + entry.getKey() + ": " + entry.getValue().getMessage();
        }
      }
      WORKER_TRANSACTION_LOGGER.fine(logMessage);
      HOTOS_LOGGER.info("Prepare failed.");

      synchronized (current.commitState) {
        current.commitState.value = PREPARE_FAILED;
        current.commitState.notifyAll();
      }

      TransactionID tid = current.tid;

      TransactionPrepareFailedException e =
          new TransactionPrepareFailedException(failures);
      Logging.log(WORKER_TRANSACTION_LOGGER, Level.INFO,
          "{0} error committing: prepare failed exception: {1}", current, e);

      abortTransaction(failures.keySet());
      throw new TransactionRestartingException(tid);

    } else {
      synchronized (current.commitState) {
        current.commitState.value = PREPARED;
        current.commitState.notifyAll();
        return new PrepareWritesResult(commitTime[0], addedReads, addedCalls,
            callResults);
      }
    }
  }

  /**
   * Sends prepare-read messages to the cohorts. If any cohort fails to
   * prepare, abort messages will be sent, and the local portion of the
   * transaction is rolled back.
   * 
   * @throws TransactionRestartingException
   *           if the prepare fails.
   */
  public void sendPrepareReadMessages(final long commitTime) {
    final Map<RemoteNode<?>, TransactionPrepareFailedException> failures =
        Collections
            .synchronizedMap(new HashMap<RemoteNode<?>, TransactionPrepareFailedException>());

    synchronized (current.commitState) {
      while (current.commitState.value == PREPARING) {
        if (current.commitState.commitTime >= commitTime) return;

        try {
          current.commitState.wait();
        } catch (InterruptedException e) {
        }
      }

      switch (current.commitState.value) {
      case UNPREPARED:
        current.commitState.value = PREPARING;
        break;

      case PREPARING:
        // We should've taken care of this case already in the 'while' loop
        // above.
        throw new InternalError();

      case PREPARED:
        if (current.commitState.commitTime >= commitTime) return;
        current.commitState.value = PREPARING;
        break;

      case COMMITTING:
      case COMMITTED:
      case PREPARE_FAILED:
        throw new InternalError(
            "Got a prepare-read request, but transaction state is "
                + current.commitState.value);

      case ABORTING:
      case ABORTED:
        throw new TransactionRestartingException(current.tid);
      }
    }

    List<Future<?>> futures = new ArrayList<Future<?>>();

    // Go through each worker and send prepare messages in parallel.
    for (final RemoteWorker worker : current.workersCalled) {
      NamedRunnable runnable =
          new NamedRunnable("worker read-prepare to " + worker.name()) {
            @Override
            public void runImpl() {
              try {
                worker.prepareTransactionReads(current.tid.topTid, commitTime);
              } catch (UnreachableNodeException e) {
                failures.put(worker, new TransactionPrepareFailedException(
                    "Unreachable worker"));
              } catch (TransactionPrepareFailedException e) {
                failures.put(worker,
                    new TransactionPrepareFailedException(e.getMessage()));
              } catch (TransactionRestartingException e) {
                failures.put(worker, new TransactionPrepareFailedException(
                    "transaction restarting"));
              }
            }
          };

      futures.add(Threading.getPool().submit(runnable));
    }

    // Go through each store and send prepare messages in parallel.
    Map<Store, LongKeyMap<Integer>> storesRead = current.storesRead(commitTime);
    Map<Store, Set<CallInstance>> storesCalled =
        current.storesCalled(commitTime);

    Set<Store> storesToContact = new HashSet<Store>(storesCalled.keySet());
    storesToContact.addAll(storesRead.keySet());

    current.commitState.commitTime = commitTime;
    int count = 0;
    for (Store store : storesToContact) {
      count++;
      LongKeyMap<Integer> tmpReads = storesRead.get(store);

      final Store s = store;
      final LongKeyMap<Integer> reads =
          tmpReads != null ? tmpReads : new LongKeyHashMap<Integer>();
      final Map<CallInstance, WarrantiedCallResult> calls = current.getCallsForStore(store);
      NamedRunnable runnable =
          new NamedRunnable("worker read-prepare to " + store.name()) {
            @Override
            public void runImpl() {
              try {
	        if (WORKER_TRANSACTION_LOGGER.isLoggable(Level.FINE)) {
	          Logging.log(WORKER_TRANSACTION_LOGGER, Level.FINE, "Preparing "
	              + "reads for transaction {0} to {1}: {2} version warranties "
	              + "will expire and {3} semantic warranties will expire",
	              current.tid.topTid, s, reads.size(),
	              calls.size());
	        }

                Pair<LongKeyMap<VersionWarranty>, Map<CallInstance,
                  SemanticWarranty>> allNewWarranties =
                    s.prepareTransactionReads(current.tid.topTid, reads, calls,
                        commitTime);
    
                // Prepare was successful. Update the objects' warranties.
                SEMANTIC_WARRANTY_LOGGER.finest("Updating version warranties.");
                current.updateVersionWarranties(s, allNewWarranties.first);
                // Update warranties on calls.
                SEMANTIC_WARRANTY_LOGGER.finest("Updating semantic warranties.");
                current.updateSemanticWarranties(s, allNewWarranties.second);
              } catch (TransactionPrepareFailedException e) {
                failures.put((RemoteNode<?>) s, e);
              } catch (UnreachableNodeException e) {
                failures.put((RemoteNode<?>) s,
                    new TransactionPrepareFailedException("Unreachable store"));
              }
            }
          };

      // Optimization: only start in a new thread if there are more ss to
      // contact and if it's a truly remote s (i.e., not in-process).
      if (!(s instanceof InProcessStore || s.isLocalStore())
          && count == storesToContact.size()) {
        futures.add(Threading.getPool().submit(runnable));
      } else {
        runnable.run();
      }
    }

    // Wait for replies.
    for (Future<?> future : futures) {
      while (true) {
        try {
          future.get();
          break;
        } catch (InterruptedException e) {
          Logging.logIgnoredInterruptedException(e);
        } catch (ExecutionException e) {
          e.printStackTrace();
        }
      }
    }

    // Check for conflicts and unreachable stores/workers.
    if (!failures.isEmpty()) {
      String logMessage =
          "Transaction tid=" + current.tid.topTid + ":  read-prepare failed.";

      SEMANTIC_WARRANTY_LOGGER.finest(logMessage);

      for (Map.Entry<RemoteNode<?>, TransactionPrepareFailedException> entry : failures
          .entrySet()) {
        if (entry.getKey() instanceof RemoteStore) {
          // Remove old objects from our cache.
          RemoteStore store = (RemoteStore) entry.getKey();
          LongKeyMap<Pair<SerializedObject, VersionWarranty>> versionConflicts =
              entry.getValue().versionConflicts;
          if (versionConflicts != null) {
            SEMANTIC_WARRANTY_LOGGER.finest("" + versionConflicts.size() + " conflicted objects");
            for (Pair<SerializedObject, VersionWarranty> obj : versionConflicts
                .values()) {
              SEMANTIC_WARRANTY_LOGGER.finest("\t" + obj.first.getOnum());
              store.updateCache(obj);
            }
          }

          // Remove or update old calls in our cache.
          Map<CallInstance, WarrantiedCallResult> callConflictUpdates =
            entry.getValue().callConflictUpdates;
          if (callConflictUpdates != null) {
            SEMANTIC_WARRANTY_LOGGER.finest("" + callConflictUpdates.size() + " conflicted calls");
            for (Map.Entry<CallInstance, WarrantiedCallResult> update :
                callConflictUpdates.entrySet()) {
              SEMANTIC_WARRANTY_LOGGER.finest("\t" + update.getKey());
              store.insertResult(update.getKey(), update.getValue());
            }
          }

          Set<CallInstance> callConflicts = entry.getValue().callConflicts;
          if (callConflicts != null) {
            SEMANTIC_WARRANTY_LOGGER.finest("" + callConflicts.size() + " expired calls");
            for (CallInstance call : callConflicts) {
              SEMANTIC_WARRANTY_LOGGER.finest("\t" + call);
              store.removeResult(call);
            }
          }
        }

        if (WORKER_TRANSACTION_LOGGER.isLoggable(Level.FINE)) {
          logMessage +=
              "\n\t" + entry.getKey() + ": " + entry.getValue().getMessage();
        }
      }
      WORKER_TRANSACTION_LOGGER.fine(logMessage);

      synchronized (current.commitState) {
        current.commitState.value = PREPARE_FAILED;
        current.commitState.notifyAll();
      }

      TransactionID tid = current.tid;

      TransactionPrepareFailedException e =
          new TransactionPrepareFailedException(failures);
      Logging.log(WORKER_TRANSACTION_LOGGER, Level.INFO,
          "{0} error committing: prepare failed exception: {1}", current, e);

      abortTransaction(failures.keySet());
      throw new TransactionRestartingException(tid);

    } else {
      synchronized (current.commitState) {
        current.commitState.value = PREPARED;
        current.commitState.notifyAll();
      }
    }
  }

  /**
   * Sends commit messages to the cohorts.
   */
  public void sendCommitMessagesAndCleanUp(final long commitTime)
      throws TransactionAtomicityViolationException {
    synchronized (current.commitState) {
      switch (current.commitState.value) {
      case UNPREPARED:
      case PREPARING:
        // This shouldn't happen.
        WORKER_TRANSACTION_LOGGER.log(Level.FINE,
            "Ignoring commit request (transaction state = {0}",
            current.commitState.value);
        return;
      case PREPARED:
        current.commitState.value = COMMITTING;
        break;
      case COMMITTING:
      case COMMITTED:
        return;
      case PREPARE_FAILED:
      case ABORTING:
      case ABORTED:
        throw new TransactionAtomicityViolationException();
      }
    }

    final List<RemoteNode<?>> unreachable =
        Collections.synchronizedList(new ArrayList<RemoteNode<?>>());
    final List<RemoteNode<?>> failed =
        Collections.synchronizedList(new ArrayList<RemoteNode<?>>());
    List<Future<?>> futures =
        new ArrayList<Future<?>>(current.commitState.storesContacted.size()
            + current.workersCalled.size());

    // Send commit messages to the workers in parallel.
    for (final RemoteWorker worker : current.workersCalled) {
      NamedRunnable runnable = new NamedRunnable("worker commit to " + worker) {
        @Override
        public void runImpl() {
          try {
            worker.commitTransaction(current.tid.topTid, commitTime);
          } catch (UnreachableNodeException e) {
            unreachable.add(worker);
          } catch (TransactionCommitFailedException e) {
            failed.add(worker);
          }
        }
      };

      futures.add(Threading.getPool().submit(runnable));
    }

    // Send commit messages to the stores in parallel.
    Set<Store> storesToCommit = current.storesRequested();
    storesToCommit.addAll(current.commitState.storesContacted);

    int count = 0;
    for (Store s : storesToCommit) {
      count++;
      final Store store = s;
      NamedRunnable runnable =
          new NamedRunnable("worker commit to " + store.name()) {
            @Override
            public void runImpl() {
              try {
                store.commitTransaction(current.tid.topTid, commitTime,
                    !current.commitState.storesContacted.contains(store));
                Logging.log(SEMANTIC_WARRANTY_LOGGER, Level.FINER, "Transaction"
                    + " {0} committed.", current.tid.topTid);
              } catch (TransactionCommitFailedException e) {
                failed.add((RemoteStore) store);
              } catch (UnreachableNodeException e) {
                unreachable.add((RemoteStore) store);
              }
            }
          };

      // Optimization: only start in a new thread if there are more stores to
      // contact and if it's a truly remote store (i.e., not in-process).
      if (!(store instanceof InProcessStore || store.isLocalStore())
          && count == storesToCommit.size()) {
        futures.add(Threading.getPool().submit(runnable));
      } else {
        runnable.run();
      }
    }

    // Wait for replies.
    for (Future<?> future : futures) {
      while (true) {
        try {
          future.get();
          break;
        } catch (InterruptedException e) {
          Logging.logIgnoredInterruptedException(e);
        } catch (ExecutionException e) {
          e.printStackTrace();
        }
      }
    }

    if (!(unreachable.isEmpty() && failed.isEmpty())) {
      Logging
          .log(WORKER_TRANSACTION_LOGGER, Level.SEVERE,
              "{0} error committing: atomicity violation "
                  + "-- failed: {1} unreachable: {2}", current, failed,
              unreachable);
      throw new TransactionAtomicityViolationException(failed, unreachable);
    }

    // Update data structures to reflect successful commit.
    WORKER_TRANSACTION_LOGGER.log(Level.FINEST,
        "{0} committed at stores...updating data structures", current);
    current.commitTopLevel(commitTime);
    WORKER_TRANSACTION_LOGGER.log(Level.FINEST, "{0} committed", current);

    synchronized (current.commitState) {
      current.commitState.value = COMMITTED;
    }

    TransactionRegistry.remove(current.tid.topTid);

    current = null;
  }

  /**
   * Sends abort messages to those nodes that haven't reported failures.
   * 
   * @param stores
   *          the set of stores involved in the transaction.
   * @param workers
   *          the set of workers involved in the transaction.
   * @param fails
   *          the set of nodes that have reported failure.
   */
  private void sendAbortMessages(Set<RemoteNode<?>> fails) {
    for (Store store : current.commitState.storesContacted)
      if (!fails.contains(store)) {
        try {
          store.abortTransaction(current.tid);
        } catch (AccessException e) {
          Logging.log(WORKER_TRANSACTION_LOGGER, Level.WARNING,
              "Access error while aborting transaction: {0}", e);
        }
      }

    for (RemoteWorker worker : current.workersCalled)
      if (!fails.contains(worker)) {
        try {
          worker.abortTransaction(current.tid);
        } catch (AccessException e) {
          Logging.log(WORKER_TRANSACTION_LOGGER, Level.WARNING,
              "Access error while aborting transaction: {0}", e);
        }
      }
  }

  public void registerCreate(_Impl obj) {
    Timing.TXLOG.begin();
    try {
      if (current == null)
        throw new InternalError("Cannot create objects outside a transaction");

      // Make sure we're not supposed to abort/retry.
      checkRetrySignal();

      // Grab a write lock on the object.
      obj.$writer = current;
      obj.$writeLockHolder = current;
      if (TRACE_WRITE_LOCKS)
        obj.$writeLockStackTrace = Thread.currentThread().getStackTrace();

      // Own the object. The call to ensureOwnership is responsible for adding
      // the object to the set of created objects.
      ensureOwnership(obj);
      current.writerMap.put(obj.$getProxy(), obj.get$$updateLabel());
    } finally {
      Timing.TXLOG.end();
    }
  }

  public void registerRead(_Impl obj) {
    synchronized (obj) {
      if (obj.$reader == current
          && obj.writerMapVersion == current.writerMap.version) return;

      // Nothing to do if we're not in a transaction.
      if (current == null) return;

      Timing.TXLOG.begin();
      try {
        ensureReadLock(obj);
        ensureObjectUpToDate(obj);
      } finally {
        Timing.TXLOG.end();
      }
    }
  }

  /**
   * Registers the use of a pre-cached CallInstance's value.
   */
  public void registerSemanticWarrantyUse(CallInstance call,
      WarrantiedCallResult result) {
    current.semanticWarrantiesUsed.put(call, result);
  }

  /**
   * Sets the value of the currently ongoing semantic warranty request
   * transaction.  This should be called right before ending the transaction and
   * should NOT be called if the current log does not have a call associated
   * with it (so it's not a SemanticWarranty request).
   */
  public void setSemanticWarrantyValue(fabric.lang.Object v) {
    if (!(v instanceof WrappedJavaInlineable)) {
      SEMANTIC_WARRANTY_LOGGER.finest("Call: " + current.semanticWarrantyCall +
          " gets value " + v.$getOnum());
    } else {
      SEMANTIC_WARRANTY_LOGGER.finest("Call: " + current.semanticWarrantyCall +
          " gets value " + ((WrappedJavaInlineable<?>) v).$unwrap());
    }
    if (!(v instanceof WrappedJavaInlineable)) v = v.fetch();
    current.semanticWarrantyValue = v;
  }

  /**
   * Ensures the current transaction has a read lock for the given object,
   * blocking if necessary. This method assumes we are synchronized on the
   * object.
   */
  private void ensureReadLock(_Impl obj) {
    if (obj.$reader == current) return;

    // Make sure we're not supposed to abort/retry.
    checkRetrySignal();

    // Check read condition: wait until all writers are in our ancestry.
    boolean hadToWait = false;
    try {
      boolean firstWait = true;
      boolean deadlockDetectRequested = false;
      while (obj.$writeLockHolder != null
          && !current.isDescendantOf(obj.$writeLockHolder)) {
        try {
          Logging.log(WORKER_TRANSACTION_LOGGER, Level.FINEST, current
              + "{0} wants to read {1}/" + obj.$getOnum()
              + " ({2}); waiting on writer {3}", current, obj.$getStore(),
              obj.getClass(), obj.$writeLockHolder);
          hadToWait = true;
          obj.$numWaiting++;
          current.setWaitsFor(obj.$writeLockHolder);

          if (firstWait) {
            // This is the first time we're waiting. Wait with a 10 ms timeout.
            firstWait = false;
            obj.wait(10);
          } else {
            // Not the first time through the loop. Ask for deadlock detection
            // if we haven't already.
            if (!deadlockDetectRequested) {
              deadlockDetector.requestDetect(current);
              deadlockDetectRequested = true;
            }

            // Should be waiting indefinitely, but this requires proper handling
            // of InterruptedExceptions in the entire system. Instead, we spin
            // once a second so that we periodically check the retry signal.
            obj.wait(1000);
          }
        } catch (InterruptedException e) {
          Logging.logIgnoredInterruptedException(e);
        }
        obj.$numWaiting--;

        // Make sure we weren't aborted/retried while we were waiting.
        checkRetrySignal();
      }
    } finally {
      current.clearWaitsFor();
    }

    // Set the object's reader stamp to the current transaction.
    obj.$reader = current;

    // Reset the object's update-map version stamp.
    obj.writerMapVersion = -1;

    current.acquireReadLock(obj);
    if (hadToWait)
      WORKER_TRANSACTION_LOGGER.log(Level.FINEST, "{0} got read lock", current);
  }

  /**
   * This should be called <i>before</i> the object is modified.
   * 
   * @return whether a new (top-level) transaction was created.
   */
  public boolean registerWrite(_Impl obj) {
    boolean needTransaction = (current == null);
    if (needTransaction) startTransaction();

    synchronized (obj) {
      if (obj.$writer == current
          && obj.writerMapVersion == current.writerMap.version && obj.$isOwned)
        return needTransaction;

      try {
        Timing.TXLOG.begin();
        ensureWriteLock(obj);
        ensureObjectUpToDate(obj);
        ensureOwnership(obj);
      } finally {
        Timing.TXLOG.end();
      }
    }

    return needTransaction;

  }

  /**
   * Ensures the current transaction has a write lock for the given object,
   * blocking if necessary. This method assumes we are synchronized on the
   * object.
   */
  private void ensureWriteLock(_Impl obj) {
    // Nothing to do if the write stamp is us.
    if (obj.$writer == current) return;

    // Make sure we're not supposed to abort/retry.
    checkRetrySignal();

    // Check write condition: wait until writer is in our ancestry and all
    // readers are in our ancestry.
    boolean hadToWait = false;
    try {
      // This is the set of logs for those transactions we're waiting for.
      Set<Log> waitsFor = new HashSet<Log>();

      boolean firstWait = true;
      boolean deadlockDetectRequested = false;
      while (true) {
        waitsFor.clear();

        // Make sure writer is in our ancestry.
        if (obj.$writeLockHolder != null
            && !current.isDescendantOf(obj.$writeLockHolder)) {
          Logging.log(WORKER_TRANSACTION_LOGGER, Level.FINEST,
              "{0} wants to write {1}/" + obj.$getOnum()
                  + " ({2}); waiting on writer {3}", current, obj.$getStore(),
              obj.getClass(), obj.$writeLockHolder);
          waitsFor.add(obj.$writeLockHolder);
          hadToWait = true;
        } else {
          // Restart any incompatible readers.
          ReadMap.Entry readMapEntry = obj.$readMapEntry;
          if (readMapEntry != null) {
            synchronized (readMapEntry) {
              for (Log lock : readMapEntry.getReaders()) {
                if (!current.isDescendantOf(lock)) {
                  Logging.log(WORKER_TRANSACTION_LOGGER, Level.FINEST,
                      "{0} wants to write {1}/" + obj.$getOnum()
                          + " ({2}); aborting reader {3}", current,
                      obj.$getStore(), obj.getClass(), lock);
                  waitsFor.add(lock);
                  lock.flagRetry();
                }
              }

              if (waitsFor.isEmpty()) break;
            }
          }
        }

        try {
          obj.$numWaiting++;
          current.setWaitsFor(waitsFor);

          if (firstWait) {
            // This is the first time we're waiting. Wait with a 10 ms timeout.
            firstWait = false;
            obj.wait(10);
          } else {
            // Not the first time through the loop. Ask for deadlock detection
            // if we haven't already.
            if (!deadlockDetectRequested) {
              deadlockDetector.requestDetect(current);
              deadlockDetectRequested = true;
            }

            // Should be waiting indefinitely, but this requires proper handling
            // of InterruptedExceptions in the entire system. Instead, we spin
            // once a second so that we periodically check the retry signal.
            obj.wait(1000);
          }
        } catch (InterruptedException e) {
          Logging.logIgnoredInterruptedException(e);
        }
        obj.$numWaiting--;

        // Make sure we weren't aborted/retried while we were waiting.
        checkRetrySignal();
      }
    } finally {
      current.clearWaitsFor();
    }

    // Set the write stamp.
    obj.$writer = current;

    if (hadToWait)
      WORKER_TRANSACTION_LOGGER
          .log(Level.FINEST, "{0} got write lock", current);

    if (obj.$writeLockHolder == current) return;

    // Create a backup object, grab the write lock, and add the object to our
    // write set.
    obj.$history = obj.clone();
    obj.$writeLockHolder = current;
    if (TRACE_WRITE_LOCKS)
      obj.$writeLockStackTrace = Thread.currentThread().getStackTrace();

    if (obj.$getStore().isLocalStore()) {
      synchronized (current.localStoreWrites) {
        current.localStoreWrites.add(obj);
      }
    } else {
      synchronized (current.writes) {
        current.writes.add(obj);
      }
    }

    /* Invalidate semantic warranty requests of parent log. */
    current.invalidateDependentRequests(obj.$getOnum());

    if (obj.$reader != current) {
      // Clear the read stamp -- the reader's read condition no longer holds.
      obj.$reader = Log.NO_READER;
    }
  }

  /**
   * Ensures the worker has ownership of the object. This method assumes we are
   * synchronized on the object.
   */
  private void ensureOwnership(_Impl obj) {
    if (obj.$isOwned) return;

    // Check the writer map to see if another worker currently owns the object.
    RemoteWorker owner = current.writerMap.getWriter(obj.$getProxy());
    if (owner != null)
      owner.takeOwnership(current.tid, obj.$getStore(), obj.$getOnum());

    // We now own the object.
    obj.$isOwned = true;
    current.writerMap.put(obj.$getProxy(), Worker.getWorker().getLocalWorker());

    // If the object is fresh, add it to our set of creates.
    if (obj.$version == 0) {
      if (obj.$getStore().isLocalStore()) {
        synchronized (current.localStoreCreates) {
          current.localStoreCreates.add(obj);
        }
      } else {
        synchronized (current.creates) {
          current.creates.add(obj);
        }
      }
    }
  }

  /**
   * Checks the writer map and fetches from the object's owner as necessary.
   * This method assumes we are synchronized on the object.
   */
  private void ensureObjectUpToDate(_Impl obj) {
    // Check the object's update-map version stamp.
    if (obj.writerMapVersion == current.writerMap.version) return;

    // Set the update-map version stamp on the object.
    obj.writerMapVersion = current.writerMap.version;

    // Check the writer map.
    RemoteWorker owner = current.writerMap.getWriter(obj.$getProxy());
    if (owner == null || owner == Worker.getWorker().getLocalWorker()) return;

    // Need to fetch from the owner.
    ensureWriteLock(obj);
    owner.readObject(current.tid, obj);
  }

  /**
   * Checks whether any of the objects used by a transaction are stale.
   * 
   * @return true iff stale objects were found
   */
  public boolean checkForStaleObjects() {
    Set<Store> stores = current.storesToCheckFreshness();
    int numNodesToContact = stores.size() + current.workersCalled.size();
    final List<RemoteNode<?>> nodesWithStaleObjects =
        Collections.synchronizedList(new ArrayList<RemoteNode<?>>(
            numNodesToContact));
    List<Future<?>> futures = new ArrayList<Future<?>>(numNodesToContact);

    // Go through each worker and send check messages in parallel.
    for (final RemoteWorker worker : current.workersCalled) {
      NamedRunnable runnable =
          new NamedRunnable("worker freshness check to " + worker.name()) {
            @Override
            public void runImpl() {
              try {
                if (worker.checkForStaleObjects(current.tid))
                  nodesWithStaleObjects.add(worker);
              } catch (UnreachableNodeException e) {
                // Conservatively assume it had stale objects.
                nodesWithStaleObjects.add(worker);
              }
            }
          };
      futures.add(Threading.getPool().submit(runnable));
    }

    // Go through each store and send check messages in parallel.
    for (Iterator<Store> storeIt = stores.iterator(); storeIt.hasNext();) {
      final Store store = storeIt.next();
      NamedRunnable runnable =
          new NamedRunnable("worker freshness check to " + store.name()) {
            @Override
            public void runImpl() {
              LongKeyMap<Integer> reads = current.getReadsForStore(store);
              // Because this could be during a subtransaction (and not at the top
              // level after gathering all the warranty request information), filter
              // reads for creates done by semantic warranty requests.
              for (SemanticWarrantyRequest req : current.requests.values())
                for (Entry<Store, LongKeyMap<_Impl>> entry : req.creates.nonNullEntrySet())
                  for (_Impl create : entry.getValue().values())
                    reads.remove(create.$getOnum());
    
              if (store.checkForStaleObjects(reads))
                nodesWithStaleObjects.add((RemoteNode<?>) store);
            }
          };

      // Optimization: only start a new thread if there are more stores to
      // contact and if it's truly a remote store (i.e., not in-process).
      if (!(store instanceof InProcessStore || store.isLocalStore())
          && storeIt.hasNext()) {
        futures.add(Threading.getPool().submit(runnable));
      } else {
        runnable.run();
      }
    }

    // Wait for replies.
    for (Future<?> future : futures) {
      while (true) {
        try {
          future.get();
          break;
        } catch (InterruptedException e) {
          Logging.logIgnoredInterruptedException(e);
        } catch (ExecutionException e) {
          e.printStackTrace();
        }
      }
    }

    return !nodesWithStaleObjects.isEmpty();
  }

  /**
   * Starts a new transaction. The sub-transaction runs in the same thread as
   * the caller.
   */
  public void startTransaction() {
    startTransaction((TransactionID) null);
  }

  /**
   * Starts a new transaction for computing a CallInstance's value and
   * submitting a request for a SemanticWarranty.
   */
  public void startTransaction(CallInstance call) {
    startTransaction(null, false, call);
  }

  /**
   * Starts a new transaction with the given tid. The given tid is assumed to be
   * a valid descendant of the current tid. If the given tid is null, a random
   * tid is generated for the sub-transaction.
   */
  public void startTransaction(TransactionID tid) {
    startTransaction(tid, false, null);
  }

  public void startTransaction(TransactionID tid, boolean ignoreRetrySignal) {
    startTransaction(tid, ignoreRetrySignal, null);
  }

  private void startTransaction(TransactionID tid, boolean ignoreRetrySignal,
      CallInstance call) {
    if (current != null && !ignoreRetrySignal) checkRetrySignal();

    try {
      Timing.BEGIN.begin();
      current = new Log(current, tid, call);
      Logging.log(WORKER_TRANSACTION_LOGGER, Level.FINEST,
          "{0} started subtx {1} in thread {2}", current.parent, current,
          Thread.currentThread());
      HOTOS_LOGGER.log(Level.FINEST, "started {0}", current);
    } finally {
      Timing.BEGIN.end();
    }
  }

  /**
   * Starts a new transaction with the given tid for requesting a
   * SemanticWarranty for the given CallInstance.
   */
  public void startTransaction(TransactionID tid, CallInstance call) {
    startTransaction(tid, false, call);
  }

  /**
   * Starts the given thread, registering it as necessary.
   */
  public static void startThread(Thread thread) {
    if (!(thread instanceof FabricThread))
      getInstance().registerThread(thread);

    thread.start();
  }

  /**
   * Registers the given thread with the current transaction. This should be
   * called before the thread is started.
   */
  public void registerThread(Thread thread) {
    Timing.TXLOG.begin();
    try {
      // XXX Eventually, we will want to support threads in transactions.
      if (current != null)
        throw new InternalError("Cannot create threads within transactions");

      TransactionManager tm = new TransactionManager();

      if (thread instanceof FabricThread) {
        ((FabricThread) thread).setTransactionManager(tm);
      } else {
        synchronized (instanceMap) {
          instanceMap.put(thread, tm);
        }
      }
    } finally {
      Timing.TXLOG.end();
    }
  }

  /**
   * Registers that the given thread has finished.
   */
  public void deregisterThread(Thread thread) {
    if (!(thread instanceof FabricThread)) {
      synchronized (instanceMap) {
        instanceMap.remove(thread);
      }
    }
  }

  /**
   * Registers a remote call to the given worker.
   */
  public void registerRemoteCall(RemoteWorker worker) {
    if (current != null) {
      if (!current.workersCalled.contains(worker))
        current.workersCalled.add(worker);
    }
  }

  /**
   * Associates the given transaction log with this transaction manager.
   */
  public void associateLog(Log log) {
    current = log;
  }

  public Log getCurrentLog() {
    return current;
  }

  public TransactionID getCurrentTid() {
    if (current == null) return null;
    return current.tid;
  }

  public WriterMap getWriterMap() {
    if (current == null) return null;
    return current.writerMap;
  }

  /**
   * @return the worker on which the object resides. An object resides on a
   *         worker if it is either on that worker's local store, or if it was
   *         created by the current transaction and is owned by that worker.
   */
  public RemoteWorker getFetchWorker(_Proxy proxy) {
    if (current == null || !current.writerMap.containsCreate(proxy))
      return null;
    Label label = current.writerMap.getCreate(proxy);

    return current.writerMap.getWriter(proxy, label);
  }

  public SecurityCache getSecurityCache() {
    if (current == null)
      throw new InternalError(
          "Application attempting to perform label operations outside of a transaction");
    return (SecurityCache) current.securityCache;
  }

  /**
   * Associates the given log with this worker's transaction manager and
   * synchronizes the log with the given tid.
   */
  public void associateAndSyncLog(Log log, TransactionID tid) {
    associateLog(log);

    if (log == null) {
      if (tid != null) startTransaction(tid);
      return;
    }

    // Do the commits that we've missed. Ignore retry signals for now; they will
    // be handled the next time the application code interacts with the
    // transaction manager.
    TransactionID commonAncestor = log.getTid().getLowestCommonAncestor(tid);
    for (int i = log.getTid().depth; i > commonAncestor.depth; i--)
      commitTransaction();

    // Start new transactions if necessary.
    if (commonAncestor.depth != tid.depth) startTransaction(tid, true);
  }

}<|MERGE_RESOLUTION|>--- conflicted
+++ resolved
@@ -388,6 +388,9 @@
 
     // Commit top-level transaction.
     Log HOTOS_current = current;
+    List<RemoteWorker> workers = current.workersCalled;
+    final boolean isReadOnly = current.writes.isEmpty();
+    Set<Store> stores = current.storesRead(Long.MAX_VALUE).keySet();
     final long prepareStart = System.currentTimeMillis();
 
     // Create top level SemanticWarrantyRequest, if any.
@@ -435,12 +438,21 @@
     // Send commit messages to our cohorts.
     sendCommitMessagesAndCleanUp(writeResult.commitTime);
 
-    final long commitLatency = System.currentTimeMillis() - prepareStart;
+    final long commitLatency =
+        Math.max(commitTime, System.currentTimeMillis()) - prepareStart;
+    final long writeDelay =
+        Math.max(0, commitTime - System.currentTimeMillis());
     if (LOCAL_STORE == null) LOCAL_STORE = Worker.getWorker().getLocalStore();
-    if (workers.size() > 0 || stores.size() != 1
-        || !stores.contains(LOCAL_STORE)) {
-      HOTOS_LOGGER.log(Level.INFO, "committed tid {0} (latency {1} ms)",
-          new Object[] { HOTOS_current, commitLatency });
+    if (workers.size() > 0 || stores.size() > 1 || stores.size() == 1
+        && !stores.contains(LOCAL_STORE)) {
+      if (isReadOnly) {
+        HOTOS_LOGGER.log(Level.INFO, "committed tid {0} (latency {1} ms)",
+            new Object[] { HOTOS_current, commitLatency });
+      } else {
+        HOTOS_LOGGER.log(Level.INFO,
+            "committed tid {0} (latency {1} ms; write delay {2} ms)",
+            new Object[] { HOTOS_current, commitLatency, writeDelay });
+      }
     }
   }
 
@@ -461,19 +473,6 @@
   public PrepareWritesResult sendPrepareWriteMessages() {
     final AtomicBoolean readOnly = new AtomicBoolean(true);
 
-<<<<<<< HEAD
-=======
-  /**
-   * Sends prepare messages to the given set of stores and workers. If the
-   * prepare fails, the local portion and given branch of the transaction is
-   * rolled back.
-   * 
-   * @throws TransactionRestartingException
-   *           if the prepare fails.
-   */
-  private void sendPrepareMessages(final long commitTime, Set<Store> stores,
-      List<RemoteWorker> workers) throws TransactionRestartingException {
->>>>>>> 2494e3bb
     final Map<RemoteNode<?>, TransactionPrepareFailedException> failures =
         Collections
             .synchronizedMap(new HashMap<RemoteNode<?>, TransactionPrepareFailedException>());

package fabric.worker.transaction;

import static fabric.common.Logging.HOTOS_LOGGER;
import static fabric.common.Logging.WORKER_TRANSACTION_LOGGER;
import static fabric.worker.transaction.Log.CommitState.Values.ABORTED;
import static fabric.worker.transaction.Log.CommitState.Values.ABORTING;
import static fabric.worker.transaction.Log.CommitState.Values.COMMITTED;
import static fabric.worker.transaction.Log.CommitState.Values.COMMITTING;
import static fabric.worker.transaction.Log.CommitState.Values.PREPARED;
import static fabric.worker.transaction.Log.CommitState.Values.PREPARE_FAILED;
import static fabric.worker.transaction.Log.CommitState.Values.PREPARING;

import java.util.ArrayList;
import java.util.Collection;
import java.util.Collections;
import java.util.HashMap;
import java.util.HashSet;
import java.util.Iterator;
import java.util.List;
import java.util.Map;
import java.util.Map.Entry;
import java.util.Set;
import java.util.WeakHashMap;
import java.util.concurrent.ExecutionException;
import java.util.concurrent.Future;
import java.util.logging.Level;

import fabric.common.FabricThread;
import fabric.common.Logging;
import fabric.common.RWLease;
import fabric.common.SerializedObjectAndTokens;
import fabric.common.Threading;
import fabric.common.Threading.NamedRunnable;
import fabric.common.Timing;
import fabric.common.TransactionID;
import fabric.common.VersionWarranty;
import fabric.common.exceptions.AccessException;
import fabric.common.exceptions.InternalError;
import fabric.common.util.LongKeyMap;
import fabric.common.util.Pair;
import fabric.lang.Object._Impl;
import fabric.lang.Object._Proxy;
import fabric.lang.security.Label;
import fabric.lang.security.SecurityCache;
import fabric.net.RemoteNode;
import fabric.net.UnreachableNodeException;
import fabric.store.InProcessStore;
import fabric.worker.AbortException;
import fabric.worker.LocalStore;
import fabric.worker.RemoteStore;
import fabric.worker.Store;
import fabric.worker.TransactionAbortingException;
import fabric.worker.TransactionAtomicityViolationException;
import fabric.worker.TransactionCommitFailedException;
import fabric.worker.TransactionPrepareFailedException;
import fabric.worker.TransactionRestartingException;
import fabric.worker.Worker;
import fabric.worker.remote.RemoteWorker;
import fabric.worker.remote.WriterMap;

/**
 * Holds transaction management information for a single thread. Each thread has
 * its own TransactionManager.
 * <p>
 * We say that a transaction has acquired a write lock on an object if any entry
 * in the object's <code>$history</code> list has <code>$writeLockHolder</code>
 * set to that transaction. @see fabric.lang.Object._Impl
 * </p>
 * <p>
 * We say that a transaction has acquired a read lock if it is in the
 * "read list" for that object. @see fabric.lang.Object._Impl.$readMapEntry
 * </p>
 * <p>
 * When a transaction acquires a read lock, we ensure that the <i>read
 * condition</i> holds: that the holder of the write lock is an ancestor of that
 * transaction. Before reading an object, we ensure that the transaction holds a
 * read lock and that the read condition still holds.
 * </p>
 * <p>
 * When a transaction acquires a write lock, we ensure that the <i>write
 * condition</i> holds: the holders of the read and write locks are all
 * ancestors of that transaction. Before writing an object, we ensure that the
 * transaction holds a write lock and that the write condition still holds.
 * </p>
 * <p>
 * Assumptions:
 * <ul>
 * <li>Once the top-level transaction within a thread aborts or commits, that
 * thread will terminate without performing further operations on the
 * transaction manager.</li>
 * <li>The fetch operation will not be invoked concurrently on the same object.</li>
 * </ul>
 * </p>
 * <p>
 * The following objects are used as condition variables:
 * <ul>
 * <li>Log.children - for signalling that all sub-transactions of a given
 * transaction have finished.</li>
 * <li>Impl objects - for signalling to readers and writers that a read or write
 * lock on that object has been released.
 * </ul>
 * </p>
 */
public final class TransactionManager {
  /**
   * The deadlock detector.
   */
  private static final DeadlockDetectorThread deadlockDetector =
      new DeadlockDetectorThread();

  /**
   * The innermost running transaction for the thread being managed.
   */
  private Log current;

  /**
   * A debugging switch for storing a stack trace each time a write lock is
   * obtained. Enable this by passing "--trace-locks" as a command-line argument
   * to the node.
   */
  public static boolean TRACE_WRITE_LOCKS = false;

  /**
   * A map from OIDs to <code>ReadMapEntry</code>s. Each ReadMapEntry
   * encapsulates a version number and a list of logs for transactions that have
   * read that version of the object. For each transaction tx, an object o is in
   * tx.reads exactly when tx is in readMap[o].readLocks. A transaction has
   * acquired a read lock if its log is in this list. All entries in this list
   * have non-empty <code>readLocks</code> sets.
   */
  // Proxy objects aren't used here because doing so would result in calls to
  // hashcode() and equals() on such objects, resulting in fetching the
  // corresponding Impls from the store.
  static final ReadMap readMap = new ReadMap();

  public static boolean haveReaders(Store store, long onum) {
    return readMap.haveReaders(store, onum);
  }

  public static void abortReaders(Store store, long onum) {
    readMap.abortReaders(store, onum);
  }

  public static ReadMap.Entry getReadMapEntry(_Impl impl,
      VersionWarranty warranty, RWLease lease) {
    return readMap.getEntry(impl, warranty, lease);
  }

  private static final Map<Thread, TransactionManager> instanceMap =
      new WeakHashMap<>();

  public static TransactionManager getInstance() {
    Thread thread = Thread.currentThread();

    if (thread instanceof FabricThread) {
      FabricThread ft = (FabricThread) thread;
      TransactionManager result = ft.getTransactionManager();
      if (result == null) {
        result = new TransactionManager();
        ft.setTransactionManager(result);
      }
      return result;
    }

    synchronized (instanceMap) {
      TransactionManager result = instanceMap.get(thread);
      if (result == null) {
        result = new TransactionManager();
        instanceMap.put(thread, result);
      }

      return result;
    }
  }

  private TransactionManager() {
    this.current = null;
  }

  private void checkRetrySignal() {
    if (current.retrySignal != null) {
      synchronized (current) {
        WORKER_TRANSACTION_LOGGER.log(Level.FINEST, "{0} got retry signal",
            current);

        throw new TransactionRestartingException(current.retrySignal);
      }
    }
  }

  /**
   * Aborts the transaction, recursing to any workers that were called, and any
   * stores that were contacted.
   */
  public void abortTransaction() {
    abortTransaction(Collections.<RemoteNode<?>> emptySet());
  }

  /**
   * @param abortedNodes
   *          a set of nodes that don't need to be contacted because they
   *          already know about the abort.
   */
  private void abortTransaction(Set<RemoteNode<?>> abortedNodes) {
    if (current.tid.depth == 0) {
      // Aborting a top-level transaction. Make sure no other thread is working
      // on this transaction.
      synchronized (current.commitState) {
        while (current.commitState.value == PREPARING) {
          try {
            current.commitState.wait();
          } catch (InterruptedException e) {
            Logging.logIgnoredInterruptedException(e);
          }
        }

        switch (current.commitState.value) {
        case UNPREPARED:
          current.commitState.value = ABORTING;
          break;

        case PREPARE_FAILED:
        case PREPARED:
          current.commitState.value = ABORTING;
          break;

        case PREPARING:
          // We should've taken care of this case already in the 'while' loop
          // above.
          throw new InternalError();

        case COMMITTING:
        case COMMITTED:
          // Too late to abort! We shouldn't really enter this situation.
          WORKER_TRANSACTION_LOGGER
          .warning("Ignoring attempt to abort a committed transaction.");
          return;

        case ABORTING:
        case ABORTED:
          return;
        }
      }
    }

    boolean readOnly = current.isReadOnly();

    WORKER_TRANSACTION_LOGGER.log(Level.INFO, "{0} aborting", current);

    HOTOS_LOGGER.log(Level.FINEST, "aborting {0}", current);

    // Assume only one thread will be executing this.

    // Set the retry flag in all our children.
    current.flagRetry();

    // Wait for all other threads to finish.
    current.waitForThreads();

    sendAbortMessages(abortedNodes);
    current.abort();
    WORKER_TRANSACTION_LOGGER.log(Level.INFO, "{0} aborted", current);
    HOTOS_LOGGER.log(Level.INFO, "aborted {0} " + (readOnly ? "R" : "W"),
        current);

    if (current.tid.depth == 0) {
      // Aborted a top-level transaction. Remove from the transaction registry.
      TransactionRegistry.remove(current.tid.topTid);
    }

    synchronized (current.commitState) {
      // The commit state reflects the state of the top-level transaction, so
      // only set the flag if a top-level transaction is being aborted.
      if (current.tid.depth == 0) {
        current.commitState.value = ABORTED;
        current.commitState.notifyAll();
      }

      if (current.tid.parent == null || current.parent != null
          && current.parent.tid.equals(current.tid.parent)) {
        // The parent frame represents the parent transaction. Pop the stack.
        current = current.parent;
      } else {
        // Reuse the current frame for the parent transaction.
        current.tid = current.tid.parent;
      }
    }
  }

  /**
   * Commits the transaction if possible; otherwise, aborts the transaction.
   *
   * @throws AbortException
   *           if the transaction was aborted.
   * @throws TransactionRestartingException
   *           if the transaction was aborted and needs to be retried.
   */
  public void commitTransaction() throws AbortException,
  TransactionRestartingException, TransactionAtomicityViolationException {
    Timing.COMMIT.begin();
    try {
      commitTransaction(false);
    } finally {
      Timing.COMMIT.end();
    }
  }

  /**
   * @throws TransactionRestartingException
   *           if the prepare fails.
   */
  private void commitTransaction(boolean ignoreRetrySignal) {
    WORKER_TRANSACTION_LOGGER.log(Level.FINEST, "{0} attempting to commit",
        current);

    // Assume only one thread will be executing this.

    // XXX This is a long and ugly method. Re-factor?

    // Wait for all sub-transactions to finish.
    current.waitForThreads();

    TransactionID ignoredRetrySignal = null;
    if (!ignoreRetrySignal) {
      // Make sure we're not supposed to abort or retry.
      try {
        checkRetrySignal();
      } catch (TransactionAbortingException e) {
        abortTransaction();
        throw new AbortException();
      } catch (TransactionRestartingException e) {
        abortTransaction();
        throw e;
      }
    } else {
      synchronized (current) {
        ignoredRetrySignal = current.retrySignal;
      }
    }

    WORKER_TRANSACTION_LOGGER.log(Level.FINEST, "{0} committing", current);

    Log parent = current.parent;
    if (current.tid.parent != null) {
      try {
        Timing.SUBTX.begin();
        // Update data structures to reflect the commit.
        current.commitNested();
        WORKER_TRANSACTION_LOGGER.log(Level.FINEST, "{0} committed", current);
        if (parent != null && parent.tid.equals(current.tid.parent)) {
          // Parent frame represents parent transaction. Pop the stack.
          current = parent;
        } else {
          // Reuse the current frame for the parent transaction. Update its TID.
          current.tid = current.tid.parent;
        }

        if (ignoredRetrySignal != null) {
          // Preserve the ignored retry signal.
          synchronized (current) {
            TransactionID signal = ignoredRetrySignal;
            if (current.retrySignal != null) {
              signal = signal.getLowestCommonAncestor(current.retrySignal);

              if (signal == null) {
                throw new InternalError("Something is broken with transaction "
                    + "management. Found retry signals for different "
                    + "transactions in the same log. (In transaction "
                    + current.tid + ".  Retry1=" + current.retrySignal
                    + "; Retry2=" + ignoredRetrySignal);
              }
            }

            current.retrySignal = signal;
          }
        }
        return;
      } finally {
        Timing.SUBTX.end();
      }
    }

    // Commit top-level transaction.
    Log HOTOS_current = current;
    List<RemoteWorker> workers = current.workersCalled;
    final boolean isWriteFree = current.writes.isEmpty();
    final boolean readOnly = current.isReadOnly();
    Set<Store> stores =
        new HashSet<>(current.storesRead(Long.MAX_VALUE).keySet());
    stores.addAll(current.storesWritten());
    final long prepareStart = System.currentTimeMillis();

    // Send prepare-write messages to our cohorts. If the prepare fails, this
    // will abort our portion of the transaction and throw a
    // TransactionRestartingException.
    long commitTime = sendPrepareWriteMessages();

    // Send prepare-read messages to our cohorts. If the prepare fails, this
    // will abort our portion of the transaction and throw a
    // TransactionRestartingException.
    sendPrepareReadMessages(readOnly, commitTime);

    // Send commit messages to our cohorts.
    sendCommitMessagesAndCleanUp(readOnly, commitTime);

    // XXX Log how many round trips this commit took
    Logging.log(HOTOS_LOGGER, Level.INFO, "Commit took {0} round trips",
        HOTOS_current.commitState.commitRoundTrips);

    final long actualCommitTime =
        Math.max(commitTime, System.currentTimeMillis());
    COMMIT_TIME.set(actualCommitTime);
    if (!isWriteFree && HOTOS_LOGGER.isLoggable(Level.INFO)
        || HOTOS_LOGGER.isLoggable(Level.FINE)) {
      final long commitLatency = actualCommitTime - prepareStart;
      final long writeDelay =
          Math.max(0, commitTime - System.currentTimeMillis());
      if (LOCAL_STORE == null)
        LOCAL_STORE = Worker.getWorker().getLocalStore();
      if (workers.size() > 0 || stores.size() > 1 || stores.size() == 1
          && !stores.contains(LOCAL_STORE)
          && !(stores.iterator().next() instanceof InProcessStore)) {
        if (isWriteFree) {
          Logging.log(HOTOS_LOGGER, Level.FINE,
              "committed tid {0} (latency {1} ms)", HOTOS_current,
              commitLatency);
        } else {
          Logging.log(HOTOS_LOGGER, Level.INFO,
              "committed tid {0} (latency {1} ms; write delay {2} ms)",
              HOTOS_current, commitLatency, writeDelay);
        }
      }
    }
  }

  /**
   * XXX Really gross HACK to make actual transaction commit times visible to
   * the application. This allows us to measure end-to-end application-level
   * transaction latency.
   */
  public static final ThreadLocal<Long> COMMIT_TIME = new ThreadLocal<>();

  private static LocalStore LOCAL_STORE;

  /**
   * Sends prepare-write messages to the cohorts. If any cohort fails to
   * prepare, abort messages will be sent, and the local portion of the
   * transaction is rolled back.
   *
   * @return a proposed commit time, based on the outstanding warranties for
   *           objects modified by the transaction. The returned commit time is
   *           guaranteed to be no earlier than the time at which this method is
   *           called.
   * @throws TransactionRestartingException
   *           if the prepare fails.
   */
  public long sendPrepareWriteMessages() {
    final Map<RemoteNode<?>, TransactionPrepareFailedException> failures =
        Collections
        .synchronizedMap(new HashMap<RemoteNode<?>, TransactionPrepareFailedException>());

    synchronized (current.commitState) {
      switch (current.commitState.value) {
      case UNPREPARED:
        current.commitState.value = PREPARING;
        break;

      case PREPARING:
      case PREPARED:
        return current.commitState.commitTime;

      case COMMITTING:
      case COMMITTED:
      case PREPARE_FAILED:
        throw new InternalError(
            "Got a prepare-write request, but transaction state is "
                + current.commitState.value);

      case ABORTING:
      case ABORTED:
        throw new TransactionRestartingException(current.tid);
      }
    }

    List<Future<?>> futures = new ArrayList<>();

    // A ref cell containing the max commit time. Using a ref cell so we can
    // synchronize on it.
    final long[] commitTime = new long[1];
    commitTime[0] = System.currentTimeMillis();

    // Go through each worker and send prepare messages in parallel.
    for (final RemoteWorker worker : current.workersCalled) {
      NamedRunnable runnable =
          new NamedRunnable("worker write-prepare to " + worker.name()) {
        @Override
        public void runImpl() {
          try {
            long response =
                worker.prepareTransactionWrites(current.tid.topTid);
            synchronized (commitTime) {
              if (response > commitTime[0]) commitTime[0] = response;
            }
          } catch (UnreachableNodeException e) {
            failures.put(worker, new TransactionPrepareFailedException(
                "Unreachable worker"));
          } catch (TransactionPrepareFailedException e) {
            failures.put(worker,
                new TransactionPrepareFailedException(e.getMessage()));
          } catch (TransactionRestartingException e) {
            failures.put(worker, new TransactionPrepareFailedException(
                "transaction restarting"));
          }
        }
      };

      futures.add(Threading.getPool().submit(runnable));
    }

    boolean haveRoundTrip = false;

    // Go through each store and send prepare messages in parallel.
    Set<Store> storesWritten = current.storesWritten();
    current.commitState.storesContacted.addAll(storesWritten);
    for (Iterator<Store> storeIt = storesWritten.iterator(); storeIt.hasNext();) {
      final Store store = storeIt.next();
      NamedRunnable runnable =
          new NamedRunnable("worker write-prepare to " + store.name()) {
        @Override
        public void runImpl() {
          try {
            Collection<_Impl> creates = current.getCreatesForStore(store);
            Collection<_Impl> writes = current.getWritesForStore(store);

            if (WORKER_TRANSACTION_LOGGER.isLoggable(Level.FINE)) {
              Logging.log(WORKER_TRANSACTION_LOGGER, Level.FINE,
                  "Preparing "
                      + "writes for transaction {0} to {1}: {2} created, "
                      + "{3} modified", current.tid.topTid, store,
                      creates.size(), writes.size());
            }

            long response =
                store.prepareTransactionWrites(current.tid.topTid, creates,
                    writes);

            synchronized (commitTime) {
              if (response > commitTime[0]) commitTime[0] = response;
            }
          } catch (TransactionPrepareFailedException e) {
            failures.put((RemoteNode<?>) store, e);
          } catch (UnreachableNodeException e) {
            failures.put((RemoteNode<?>) store,
                new TransactionPrepareFailedException("Unreachable store"));
          }
        }
      };

      // Optimization: only start in a new thread if there are more stores to
      // contact and if it's a truly remote store (i.e., not in-process).
      if (!(store instanceof InProcessStore || store.isLocalStore())
          && storeIt.hasNext()) {
        futures.add(Threading.getPool().submit(runnable));
      } else {
        runnable.run();
      }

      if (!(store instanceof InProcessStore || store.isLocalStore()))
        haveRoundTrip = true;
    }

    if (haveRoundTrip) {
      current.commitState.commitRoundTrips++;
    }

    // Wait for replies.
    for (Future<?> future : futures) {
      while (true) {
        try {
          future.get();
          break;
        } catch (InterruptedException e) {
          Logging.logIgnoredInterruptedException(e);
        } catch (ExecutionException e) {
          e.printStackTrace();
        }
      }
    }

    // Check for conflicts and unreachable stores/workers.
    if (!failures.isEmpty()) {
      String logMessage =
          "Transaction tid=" + current.tid.topTid + ":  write-prepare failed.";

      for (Map.Entry<RemoteNode<?>, TransactionPrepareFailedException> entry : failures
          .entrySet()) {
        if (entry.getKey() instanceof RemoteStore) {
          // Remove old objects from our cache.
          RemoteStore store = (RemoteStore) entry.getKey();
          LongKeyMap<SerializedObjectAndTokens> versionConflicts =
              entry.getValue().versionConflicts;
          if (versionConflicts != null) {
            for (SerializedObjectAndTokens obj : versionConflicts.values())
              store.updateCache(obj);
          }
        }

        if (WORKER_TRANSACTION_LOGGER.isLoggable(Level.FINE)) {
          logMessage +=
              "\n\t" + entry.getKey() + ": " + entry.getValue().getMessage();
        }
      }
      WORKER_TRANSACTION_LOGGER.fine(logMessage);
      HOTOS_LOGGER.fine("Prepare failed.");

      synchronized (current.commitState) {
        current.commitState.value = PREPARE_FAILED;
        current.commitState.notifyAll();
      }

      TransactionID tid = current.tid;

      TransactionPrepareFailedException e =
          new TransactionPrepareFailedException(failures);
      Logging.log(WORKER_TRANSACTION_LOGGER, Level.INFO,
          "{0} error committing: prepare failed exception: {1}", current, e);

      abortTransaction(failures.keySet());
      throw new TransactionRestartingException(tid);

    } else {
      synchronized (current.commitState) {
        current.commitState.value = PREPARED;
        current.commitState.notifyAll();
        return commitTime[0];
      }
    }
  }

  /**
   * Sends prepare-read messages to the cohorts. If any cohort fails to
   * prepare, abort messages will be sent, and the local portion of the
   * transaction is rolled back.
   *
   * @throws TransactionRestartingException
   *           if the prepare fails.
   */
  public void sendPrepareReadMessages(final boolean readOnly,
      final long commitTime) {
    final Map<RemoteNode<?>, TransactionPrepareFailedException> failures =
        Collections
        .synchronizedMap(new HashMap<RemoteNode<?>, TransactionPrepareFailedException>());

    synchronized (current.commitState) {
      while (current.commitState.value == PREPARING) {
        if (current.commitState.commitTime >= commitTime) return;

        try {
          current.commitState.wait();
        } catch (InterruptedException e) {
        }
      }

      switch (current.commitState.value) {
      case UNPREPARED:
        current.commitState.value = PREPARING;
        break;

      case PREPARING:
        // We should've taken care of this case already in the 'while' loop
        // above.
        throw new InternalError();

      case PREPARED:
        if (current.commitState.commitTime >= commitTime) return;
        current.commitState.value = PREPARING;
        break;

      case COMMITTING:
      case COMMITTED:
      case PREPARE_FAILED:
        throw new InternalError(
            "Got a prepare-read request, but transaction state is "
                + current.commitState.value);

      case ABORTING:
      case ABORTED:
        throw new TransactionRestartingException(current.tid);
      }
    }

    List<Future<?>> futures = new ArrayList<>();

    // Go through each worker and send prepare messages in parallel.
    for (final RemoteWorker worker : current.workersCalled) {
      NamedRunnable runnable =
          new NamedRunnable("worker read-prepare to " + worker.name()) {
        @Override
        public void runImpl() {
          try {
            worker.prepareTransactionReads(current.tid.topTid, commitTime);
          } catch (UnreachableNodeException e) {
            failures.put(worker, new TransactionPrepareFailedException(
                "Unreachable worker"));
          } catch (TransactionPrepareFailedException e) {
            failures.put(worker,
                new TransactionPrepareFailedException(e.getMessage()));
          } catch (TransactionRestartingException e) {
            failures.put(worker, new TransactionPrepareFailedException(
                "transaction restarting"));
          }
        }
      };

      futures.add(Threading.getPool().submit(runnable));
    }

    boolean haveRoundTrip = false;

    // Go through each store and send prepare messages in parallel.
    Map<Store, LongKeyMap<Integer>> storesRead = current.storesRead(commitTime);
    current.commitState.commitTime = commitTime;
    int numRemoteReadsPrepared = 0;
    for (Iterator<Entry<Store, LongKeyMap<Integer>>> entryIt =
        storesRead.entrySet().iterator(); entryIt.hasNext();) {
      Entry<Store, LongKeyMap<Integer>> entry = entryIt.next();
      final Store store = entry.getKey();
      final LongKeyMap<Integer> reads = entry.getValue();

      if (!store.isLocalStore()) {
        numRemoteReadsPrepared += reads.size();
      }

      NamedRunnable runnable =
          new NamedRunnable("worker read-prepare to " + store.name()) {
        @Override
        public void runImpl() {
          try {
            if (WORKER_TRANSACTION_LOGGER.isLoggable(Level.FINE)) {
              Logging.log(WORKER_TRANSACTION_LOGGER, Level.FINE,
                  "Preparing reads for transaction {0} to {1}: {2} version "
                      + "warranties will expire", current.tid.topTid,
                      store, reads.size());
<<<<<<< HEAD
                }

                Pair<LongKeyMap<VersionWarranty>, LongKeyMap<RWLease>> newWarrantiesAndLeases =
                    store.prepareTransactionReads(current.tid.topTid, readOnly,
                        reads, commitTime);

                // Prepare was successful. Update the objects' warranties.
                current.updateVersionWarranties(store,
                    newWarrantiesAndLeases.first);
                current.updateRWLeases(store, newWarrantiesAndLeases.second);
              } catch (TransactionPrepareFailedException e) {
                failures.put((RemoteNode<?>) store, e);
              } catch (UnreachableNodeException e) {
                failures.put((RemoteNode<?>) store,
                    new TransactionPrepareFailedException("Unreachable store"));
              }
=======
>>>>>>> 203ba54a
            }

            LongKeyMap<VersionWarranty> newWarranties =
                store.prepareTransactionReads(current.tid.topTid, readOnly,
                    reads, commitTime);

            // Prepare was successful. Update the objects' warranties.
            current.updateVersionWarranties(store, newWarranties);
          } catch (TransactionPrepareFailedException e) {
            failures.put((RemoteNode<?>) store, e);
          } catch (UnreachableNodeException e) {
            failures.put((RemoteNode<?>) store,
                new TransactionPrepareFailedException("Unreachable store"));
          }
        }
      };

      // Optimization: only start in a new thread if there are more stores to
      // contact and if it's a truly remote store (i.e., not in-process).
      if (!(store instanceof InProcessStore || store.isLocalStore())
          && entryIt.hasNext()) {
        futures.add(Threading.getPool().submit(runnable));
      } else {
        runnable.run();
      }

      if (!(store instanceof InProcessStore || store.isLocalStore()))
        haveRoundTrip = true;
    }

    if (haveRoundTrip) {
      current.commitState.commitRoundTrips++;
    }

    if (HOTOS_LOGGER.isLoggable(Level.FINE)) {
      int numTotalRemoteReads = 0;
      for (Store store : current.reads.storeSet()) {
        if (store.isLocalStore()) continue;
        numTotalRemoteReads += current.reads.get(store).size();
      }

      if (numTotalRemoteReads > 0) {
        Logging.log(HOTOS_LOGGER, Level.FINE, "Prepared {0} out of {1} reads",
            numRemoteReadsPrepared, numTotalRemoteReads);
      }
    }

    // Wait for replies.
    for (Future<?> future : futures) {
      while (true) {
        try {
          future.get();
          break;
        } catch (InterruptedException e) {
          Logging.logIgnoredInterruptedException(e);
        } catch (ExecutionException e) {
          e.printStackTrace();
        }
      }
    }

    // Check for conflicts and unreachable stores/workers.
    if (!failures.isEmpty()) {
      String logMessage =
          "Transaction tid=" + current.tid.topTid + ":  read-prepare failed.";

      for (Map.Entry<RemoteNode<?>, TransactionPrepareFailedException> entry : failures
          .entrySet()) {
        if (entry.getKey() instanceof RemoteStore) {
          // Remove old objects from our cache.
          RemoteStore store = (RemoteStore) entry.getKey();
          LongKeyMap<SerializedObjectAndTokens> versionConflicts =
              entry.getValue().versionConflicts;
          if (versionConflicts != null) {
            for (SerializedObjectAndTokens obj : versionConflicts.values())
              store.updateCache(obj);
          }
        }

        if (WORKER_TRANSACTION_LOGGER.isLoggable(Level.FINE)) {
          logMessage +=
              "\n\t" + entry.getKey() + ": " + entry.getValue().getMessage();
        }
      }
      WORKER_TRANSACTION_LOGGER.fine(logMessage);

      synchronized (current.commitState) {
        current.commitState.value = PREPARE_FAILED;
        current.commitState.notifyAll();
      }

      TransactionID tid = current.tid;

      TransactionPrepareFailedException e =
          new TransactionPrepareFailedException(failures);
      Logging.log(WORKER_TRANSACTION_LOGGER, Level.INFO,
          "{0} error committing: prepare failed exception: {1}", current, e);

      abortTransaction(failures.keySet());
      throw new TransactionRestartingException(tid);

    } else {
      synchronized (current.commitState) {
        current.commitState.value = PREPARED;
        current.commitState.notifyAll();
      }
    }
  }

  /**
   * Sends commit messages to the cohorts.
   */
  public void sendCommitMessagesAndCleanUp(final boolean readOnly,
      final long commitTime) throws TransactionAtomicityViolationException {
    synchronized (current.commitState) {
      switch (current.commitState.value) {
      case UNPREPARED:
      case PREPARING:
        // This shouldn't happen.
        WORKER_TRANSACTION_LOGGER.log(Level.FINE,
            "Ignoring commit request (transaction state = {0}",
            current.commitState.value);
        return;
      case PREPARED:
        current.commitState.value = COMMITTING;
        break;
      case COMMITTING:
      case COMMITTED:
        return;
      case PREPARE_FAILED:
      case ABORTING:
      case ABORTED:
        throw new TransactionAtomicityViolationException();
      }
    }

    if (!readOnly) {
      final List<RemoteNode<?>> unreachable =
          Collections.synchronizedList(new ArrayList<RemoteNode<?>>());
      final List<RemoteNode<?>> failed =
          Collections.synchronizedList(new ArrayList<RemoteNode<?>>());
      List<Future<?>> futures =
          new ArrayList<>(current.commitState.storesContacted.size()
              + current.workersCalled.size());

      // Send commit messages to the workers in parallel.
      for (final RemoteWorker worker : current.workersCalled) {
        NamedRunnable runnable =
            new NamedRunnable("worker commit to " + worker) {
          @Override
          public void runImpl() {
            try {
              worker.commitTransaction(current.tid.topTid, commitTime);
            } catch (UnreachableNodeException e) {
              unreachable.add(worker);
            } catch (TransactionCommitFailedException e) {
              failed.add(worker);
            }
          }
        };

        futures.add(Threading.getPool().submit(runnable));
      }

      boolean haveRoundTrip = false;

      // Send commit messages to the stores in parallel.
      for (Iterator<Store> storeIt =
          current.commitState.storesContacted.iterator(); storeIt.hasNext();) {
        final Store store = storeIt.next();
        NamedRunnable runnable =
            new NamedRunnable("worker commit to " + store.name()) {
          @Override
          public void runImpl() {
            try {
              store.commitTransaction(current.tid.topTid, commitTime);
            } catch (TransactionCommitFailedException e) {
              failed.add((RemoteStore) store);
            } catch (UnreachableNodeException e) {
              unreachable.add((RemoteStore) store);
            }
          }
        };

        // Optimization: only start in a new thread if there are more stores to
        // contact and if it's a truly remote store (i.e., not in-process).
        if (!(store instanceof InProcessStore || store.isLocalStore())
            && storeIt.hasNext()) {
          futures.add(Threading.getPool().submit(runnable));
        } else {
          runnable.run();
        }

        if (!(store instanceof InProcessStore || store.isLocalStore()))
          haveRoundTrip = true;
      }

      if (haveRoundTrip) {
        current.commitState.commitRoundTrips++;
      }

      // Wait for replies.
      for (Future<?> future : futures) {
        while (true) {
          try {
            future.get();
            break;
          } catch (InterruptedException e) {
            Logging.logIgnoredInterruptedException(e);
          } catch (ExecutionException e) {
            e.printStackTrace();
          }
        }
      }

      if (!(unreachable.isEmpty() && failed.isEmpty())) {
        Logging.log(WORKER_TRANSACTION_LOGGER, Level.SEVERE,
            "{0} error committing: atomicity violation "
                + "-- failed: {1} unreachable: {2}", current, failed,
                unreachable);
        throw new TransactionAtomicityViolationException(failed, unreachable);
      }
    }

    // Update data structures to reflect successful commit.
    WORKER_TRANSACTION_LOGGER.log(Level.FINEST,
        "{0} committed at stores...updating data structures", current);
    current.commitTopLevel(commitTime);
    WORKER_TRANSACTION_LOGGER.log(Level.FINEST, "{0} committed", current);

    synchronized (current.commitState) {
      current.commitState.value = COMMITTED;
    }

    TransactionRegistry.remove(current.tid.topTid);

    current = null;
  }

  /**
   * Sends abort messages to those nodes that haven't reported failures.
   *
   * @param stores
   *          the set of stores involved in the transaction.
   * @param workers
   *          the set of workers involved in the transaction.
   * @param fails
   *          the set of nodes that have reported failure.
   */
  private void sendAbortMessages(Set<RemoteNode<?>> fails) {
    for (Store store : current.commitState.storesContacted)
      if (!fails.contains(store)) {
        try {
          store.abortTransaction(current.tid);
        } catch (AccessException e) {
          Logging.log(WORKER_TRANSACTION_LOGGER, Level.WARNING,
              "Access error while aborting transaction: {0}", e);
        }
      }

    for (RemoteWorker worker : current.workersCalled)
      if (!fails.contains(worker)) {
        try {
          worker.abortTransaction(current.tid);
        } catch (AccessException e) {
          Logging.log(WORKER_TRANSACTION_LOGGER, Level.WARNING,
              "Access error while aborting transaction: {0}", e);
        }
      }
  }

  public void registerCreate(_Impl obj) {
    Timing.TXLOG.begin();
    try {
      if (current == null)
        throw new InternalError("Cannot create objects outside a transaction");

      // Make sure we're not supposed to abort/retry.
      checkRetrySignal();

      // Grab a write lock on the object.
      obj.$writer = current;
      obj.$writeLockHolder = current;
      if (TRACE_WRITE_LOCKS)
        obj.$writeLockStackTrace = Thread.currentThread().getStackTrace();

      // Own the object. The call to ensureOwnership is responsible for adding
      // the object to the set of created objects.
      ensureOwnership(obj);
    } finally {
      Timing.TXLOG.end();
    }
  }

  public void registerLabelsInitialized(_Impl obj) {
    current.writerMap.put(obj.$getProxy(), Worker.getWorker().getLocalWorker());
    current.writerMap.put(obj.$getProxy(), obj.get$$updateLabel());
  }

  public void registerRead(_Impl obj) {
    synchronized (obj) {
      if (obj.$reader == current
          && obj.writerMapVersion == current.writerMap.version) return;

      // Nothing to do if we're not in a transaction.
      if (current == null) return;

      Timing.TXLOG.begin();
      try {
        ensureReadLock(obj);
        ensureObjectUpToDate(obj);
      } finally {
        Timing.TXLOG.end();
      }
    }
  }

  /**
   * Ensures the current transaction has a read lock for the given object,
   * blocking if necessary. This method assumes we are synchronized on the
   * object.
   */
  private void ensureReadLock(_Impl obj) {
    if (obj.$reader == current) return;

    // Make sure we're not supposed to abort/retry.
    checkRetrySignal();

    // Check read condition: wait until all writers are in our ancestry.
    boolean hadToWait = false;
    try {
      boolean firstWait = true;
      boolean deadlockDetectRequested = false;
      while (obj.$writeLockHolder != null
          && !current.isDescendantOf(obj.$writeLockHolder)) {
        try {
          Logging.log(WORKER_TRANSACTION_LOGGER, Level.FINEST,
              "{0} wants to read {1}/{2} ({3}); waiting on writer {4}",
              current, obj.$getStore(), obj.$getOnum(), obj.getClass(),
              obj.$writeLockHolder);
          hadToWait = true;
          obj.$numWaiting++;
          current.setWaitsFor(obj.$writeLockHolder);

          if (firstWait) {
            // This is the first time we're waiting. Wait with a 10 ms timeout.
            firstWait = false;
            obj.wait(10);
          } else {
            // Not the first time through the loop. Ask for deadlock detection
            // if we haven't already.
            if (!deadlockDetectRequested) {
              deadlockDetector.requestDetect(current);
              deadlockDetectRequested = true;
            }

            // Should be waiting indefinitely, but this requires proper handling
            // of InterruptedExceptions in the entire system. Instead, we spin
            // once a second so that we periodically check the retry signal.
            obj.wait(1000);
          }
        } catch (InterruptedException e) {
          Logging.logIgnoredInterruptedException(e);
        }
        obj.$numWaiting--;

        // Make sure we weren't aborted/retried while we were waiting.
        checkRetrySignal();
      }
    } finally {
      current.clearWaitsFor();
    }

    // Set the object's reader stamp to the current transaction.
    obj.$reader = current;

    // Reset the object's update-map version stamp.
    obj.writerMapVersion = -1;

    current.acquireReadLock(obj);
    if (hadToWait)
      WORKER_TRANSACTION_LOGGER.log(Level.FINEST, "{0} got read lock", current);
  }

  /**
   * This should be called <i>before</i> the object is modified.
   *
   * @return whether a new (top-level) transaction was created.
   */
  public boolean registerWrite(_Impl obj) {
    boolean needTransaction = (current == null);
    if (needTransaction) startTransaction();

    synchronized (obj) {
      if (obj.$writer == current
          && obj.writerMapVersion == current.writerMap.version && obj.$isOwned)
        return needTransaction;

      try {
        Timing.TXLOG.begin();
        ensureWriteLock(obj);
        ensureObjectUpToDate(obj);
        ensureOwnership(obj);
      } finally {
        Timing.TXLOG.end();
      }
    }

    return needTransaction;

  }

  /**
   * Ensures the current transaction has a write lock for the given object,
   * blocking if necessary. This method assumes we are synchronized on the
   * object.
   */
  private void ensureWriteLock(_Impl obj) {
    // Nothing to do if the write stamp is us.
    if (obj.$writer == current) return;

    // Make sure we're not supposed to abort/retry.
    checkRetrySignal();

    // Check write condition: wait until writer is in our ancestry and all
    // readers are in our ancestry.
    boolean hadToWait = false;
    try {
      // This is the set of logs for those transactions we're waiting for.
      Set<Log> waitsFor = new HashSet<>();

      boolean firstWait = true;
      boolean deadlockDetectRequested = false;
      while (true) {
        waitsFor.clear();

        // Make sure writer is in our ancestry.
        if (obj.$writeLockHolder != null
            && !current.isDescendantOf(obj.$writeLockHolder)) {
          Logging.log(WORKER_TRANSACTION_LOGGER, Level.FINEST,
              "{0} wants to write {1}/{2} ({3}); waiting on writer {4}",
              current, obj.$getStore(), obj.$getOnum(), obj.getClass(),
              obj.$writeLockHolder);
          waitsFor.add(obj.$writeLockHolder);
          hadToWait = true;
        } else {
          // Restart any incompatible readers.
          ReadMap.Entry readMapEntry = obj.$readMapEntry;
          if (readMapEntry != null) {
            synchronized (readMapEntry) {
              for (Log lock : readMapEntry.getReaders()) {
                if (!current.isDescendantOf(lock)) {
                  Logging.log(WORKER_TRANSACTION_LOGGER, Level.FINEST,
                      "{0} wants to write {1}/{2} ({3}); aborting reader {4}",
                      current, obj.$getStore(), obj.$getOnum(), obj.getClass(),
                      lock);
                  waitsFor.add(lock);
                  lock.flagRetry();
                }
              }

              if (waitsFor.isEmpty()) break;
            }
          }
        }

        try {
          obj.$numWaiting++;
          current.setWaitsFor(waitsFor);

          if (firstWait) {
            // This is the first time we're waiting. Wait with a 10 ms timeout.
            firstWait = false;
            obj.wait(10);
          } else {
            // Not the first time through the loop. Ask for deadlock detection
            // if we haven't already.
            if (!deadlockDetectRequested) {
              deadlockDetector.requestDetect(current);
              deadlockDetectRequested = true;
            }

            // Should be waiting indefinitely, but this requires proper handling
            // of InterruptedExceptions in the entire system. Instead, we spin
            // once a second so that we periodically check the retry signal.
            obj.wait(1000);
          }
        } catch (InterruptedException e) {
          Logging.logIgnoredInterruptedException(e);
        }
        obj.$numWaiting--;

        // Make sure we weren't aborted/retried while we were waiting.
        checkRetrySignal();
      }
    } finally {
      current.clearWaitsFor();
    }

    // Set the write stamp.
    obj.$writer = current;

    if (hadToWait)
      WORKER_TRANSACTION_LOGGER
      .log(Level.FINEST, "{0} got write lock", current);

    if (obj.$writeLockHolder == current) return;

    // Create a backup object, grab the write lock, and add the object to our
    // write set.
    obj.$history = obj.clone();
    obj.$writeLockHolder = current;
    if (TRACE_WRITE_LOCKS)
      obj.$writeLockStackTrace = Thread.currentThread().getStackTrace();

    if (obj.$getStore().isLocalStore()) {
      synchronized (current.localStoreWrites) {
        current.localStoreWrites.add(obj);
      }
    } else {
      synchronized (current.writes) {
        current.writes.add(obj);
      }
    }

    if (obj.$reader != current) {
      // Clear the read stamp -- the reader's read condition no longer holds.
      obj.$reader = Log.NO_READER;
    }
  }

  /**
   * Ensures the worker has ownership of the object. This method assumes we are
   * synchronized on the object.
   */
  private void ensureOwnership(_Impl obj) {
    if (obj.$isOwned) return;

    // Check the writer map to see if another worker currently owns the object,
    // but only do so if the object's labels are initialized.
    if (obj.$version != 0 || obj.get$$updateLabel() != null) {
      RemoteWorker owner = current.writerMap.getWriter(obj.$getProxy());
      if (owner != null)
        owner.takeOwnership(current.tid, obj.$getStore(), obj.$getOnum());
    }

    // We now own the object.
    obj.$isOwned = true;

    // Add the object to the writer map, but only do so if the object's labels
    // are initialized.
    if (obj.$version != 0 || obj.get$$updateLabel() != null) {
      current.writerMap.put(obj.$getProxy(), Worker.getWorker()
          .getLocalWorker());
    }

    // If the object is fresh, add it to our set of creates.
    if (obj.$version == 0) {
      if (obj.$getStore().isLocalStore()) {
        synchronized (current.localStoreCreates) {
          current.localStoreCreates.add(obj);
        }
      } else {
        synchronized (current.creates) {
          current.creates.add(obj);
        }
      }
    }
  }

  /**
   * Checks the writer map and fetches from the object's owner as necessary.
   * This method assumes we are synchronized on the object.
   */
  private void ensureObjectUpToDate(_Impl obj) {
    // Check the object's update-map version stamp.
    if (obj.writerMapVersion == current.writerMap.version) return;

    // Set the update-map version stamp on the object.
    obj.writerMapVersion = current.writerMap.version;

    if (obj.get$$updateLabel() == null) {
      // Labels not initialized yet. Objects aren't added to the writer map
      // until after label initialization, so no need to check the writer map.
      return;
    }

    // Check the writer map.
    RemoteWorker owner = current.writerMap.getWriter(obj.$getProxy());
    if (owner == null || owner == Worker.getWorker().getLocalWorker()) return;

    // Need to fetch from the owner.
    ensureWriteLock(obj);
    owner.readObject(current.tid, obj);
  }

  /**
   * Checks whether any of the objects used by a transaction are stale.
   *
   * @return true iff stale objects were found
   */
  public boolean checkForStaleObjects() {
    Set<Store> stores = current.storesToCheckFreshness();
    int numNodesToContact = stores.size() + current.workersCalled.size();
    final List<RemoteNode<?>> nodesWithStaleObjects =
        Collections.synchronizedList(new ArrayList<RemoteNode<?>>(
            numNodesToContact));
    List<Future<?>> futures = new ArrayList<>(numNodesToContact);

    // Go through each worker and send check messages in parallel.
    for (final RemoteWorker worker : current.workersCalled) {
      NamedRunnable runnable =
          new NamedRunnable("worker freshness check to " + worker.name()) {
        @Override
        public void runImpl() {
          try {
            if (worker.checkForStaleObjects(current.tid))
              nodesWithStaleObjects.add(worker);
          } catch (UnreachableNodeException e) {
            // Conservatively assume it had stale objects.
            nodesWithStaleObjects.add(worker);
          }
        }
      };
      futures.add(Threading.getPool().submit(runnable));
    }

    // Go through each store and send check messages in parallel.
    for (Iterator<Store> storeIt = stores.iterator(); storeIt.hasNext();) {
      final Store store = storeIt.next();
      NamedRunnable runnable =
          new NamedRunnable("worker freshness check to " + store.name()) {
        @Override
        public void runImpl() {
          LongKeyMap<Integer> reads = current.getReadsForStore(store);
          if (store.checkForStaleObjects(reads))
            nodesWithStaleObjects.add((RemoteNode<?>) store);
        }
      };

      // Optimization: only start a new thread if there are more stores to
      // contact and if it's truly a remote store (i.e., not in-process).
      if (!(store instanceof InProcessStore || store.isLocalStore())
          && storeIt.hasNext()) {
        futures.add(Threading.getPool().submit(runnable));
      } else {
        runnable.run();
      }
    }

    // Wait for replies.
    for (Future<?> future : futures) {
      while (true) {
        try {
          future.get();
          break;
        } catch (InterruptedException e) {
          Logging.logIgnoredInterruptedException(e);
        } catch (ExecutionException e) {
          e.printStackTrace();
        }
      }
    }

    return !nodesWithStaleObjects.isEmpty();
  }

  /**
   * Starts a new transaction. The sub-transaction runs in the same thread as
   * the caller.
   */
  public void startTransaction() {
    startTransaction(null);
  }

  /**
   * Starts a new transaction with the given tid. The given tid is assumed to be
   * a valid descendant of the current tid. If the given tid is null, a random
   * tid is generated for the sub-transaction.
   */
  public void startTransaction(TransactionID tid) {
    startTransaction(tid, false);
  }

  private void startTransaction(TransactionID tid, boolean ignoreRetrySignal) {
    if (current != null && !ignoreRetrySignal) checkRetrySignal();

    try {
      Timing.BEGIN.begin();
      current = new Log(current, tid);
      Logging.log(WORKER_TRANSACTION_LOGGER, Level.FINEST,
          "{0} started subtx {1} in thread {2}", current.parent, current,
          Thread.currentThread());
      HOTOS_LOGGER.log(Level.FINEST, "started {0}", current);
    } finally {
      Timing.BEGIN.end();
    }
  }

  /**
   * Starts the given thread, registering it as necessary.
   */
  public static void startThread(Thread thread) {
    if (!(thread instanceof FabricThread))
      getInstance().registerThread(thread);

    thread.start();
  }

  /**
   * Registers the given thread with the current transaction. This should be
   * called before the thread is started.
   */
  public void registerThread(Thread thread) {
    Timing.TXLOG.begin();
    try {
      // XXX Eventually, we will want to support threads in transactions.
      if (current != null)
        throw new InternalError("Cannot create threads within transactions");

      TransactionManager tm = new TransactionManager();

      if (thread instanceof FabricThread) {
        ((FabricThread) thread).setTransactionManager(tm);
      } else {
        synchronized (instanceMap) {
          instanceMap.put(thread, tm);
        }
      }
    } finally {
      Timing.TXLOG.end();
    }
  }

  /**
   * Registers that the given thread has finished.
   */
  public void deregisterThread(Thread thread) {
    if (!(thread instanceof FabricThread)) {
      synchronized (instanceMap) {
        instanceMap.remove(thread);
      }
    }
  }

  /**
   * Registers a remote call to the given worker.
   */
  public void registerRemoteCall(RemoteWorker worker) {
    if (current != null) {
      if (!current.workersCalled.contains(worker))
        current.workersCalled.add(worker);
    }
  }

  /**
   * Associates the given transaction log with this transaction manager.
   */
  public void associateLog(Log log) {
    current = log;
  }

  public Log getCurrentLog() {
    return current;
  }

  public TransactionID getCurrentTid() {
    if (current == null) return null;
    return current.tid;
  }

  public WriterMap getWriterMap() {
    if (current == null) return null;
    return current.writerMap;
  }

  /**
   * @return the worker on which the object resides. An object resides on a
   *         worker if it is either on that worker's local store, or if it was
   *         created by the current transaction and is owned by that worker.
   */
  public RemoteWorker getFetchWorker(_Proxy proxy) {
    if (current == null || !current.writerMap.containsCreate(proxy))
      return null;
    Label label = current.writerMap.getCreate(proxy);

    return current.writerMap.getWriter(proxy, label);
  }

  public SecurityCache getSecurityCache() {
    if (current == null)
      throw new InternalError(
          "Application attempting to perform label operations outside of a transaction");
    return (SecurityCache) current.securityCache;
  }

  /**
   * Associates the given log with this worker's transaction manager and
   * synchronizes the log with the given tid.
   */
  public void associateAndSyncLog(Log log, TransactionID tid) {
    associateLog(log);

    if (log == null) {
      if (tid != null) startTransaction(tid);
      return;
    }

    // Do the commits that we've missed. Ignore retry signals for now; they will
    // be handled the next time the application code interacts with the
    // transaction manager.
    TransactionID commonAncestor = log.getTid().getLowestCommonAncestor(tid);
    for (int i = log.getTid().depth; i > commonAncestor.depth; i--)
      commitTransaction();

    // Start new transactions if necessary.
    if (commonAncestor.depth != tid.depth) startTransaction(tid, true);
  }

}<|MERGE_RESOLUTION|>--- conflicted
+++ resolved
@@ -741,33 +741,16 @@
                   "Preparing reads for transaction {0} to {1}: {2} version "
                       + "warranties will expire", current.tid.topTid,
                       store, reads.size());
-<<<<<<< HEAD
-                }
-
-                Pair<LongKeyMap<VersionWarranty>, LongKeyMap<RWLease>> newWarrantiesAndLeases =
-                    store.prepareTransactionReads(current.tid.topTid, readOnly,
-                        reads, commitTime);
-
-                // Prepare was successful. Update the objects' warranties.
-                current.updateVersionWarranties(store,
-                    newWarrantiesAndLeases.first);
-                current.updateRWLeases(store, newWarrantiesAndLeases.second);
-              } catch (TransactionPrepareFailedException e) {
-                failures.put((RemoteNode<?>) store, e);
-              } catch (UnreachableNodeException e) {
-                failures.put((RemoteNode<?>) store,
-                    new TransactionPrepareFailedException("Unreachable store"));
-              }
-=======
->>>>>>> 203ba54a
             }
 
-            LongKeyMap<VersionWarranty> newWarranties =
+            Pair<LongKeyMap<VersionWarranty>, LongKeyMap<RWLease>> newWarrantiesAndLeases =
                 store.prepareTransactionReads(current.tid.topTid, readOnly,
                     reads, commitTime);
 
             // Prepare was successful. Update the objects' warranties.
-            current.updateVersionWarranties(store, newWarranties);
+            current.updateVersionWarranties(store,
+                newWarrantiesAndLeases.first);
+            current.updateRWLeases(store, newWarrantiesAndLeases.second);
           } catch (TransactionPrepareFailedException e) {
             failures.put((RemoteNode<?>) store, e);
           } catch (UnreachableNodeException e) {

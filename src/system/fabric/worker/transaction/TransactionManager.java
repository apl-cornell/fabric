--- conflicted
+++ resolved
@@ -391,19 +391,6 @@
 
     // Commit top-level transaction.
 
-    // Send prepare-write messages to our cohorts. If the prepare fails, this
-    // will abort our portion of the transaction and throw a
-    // TransactionRestartingException.
-    long startTime = System.currentTimeMillis();
-    PrepareWritesResult writeResult = sendPrepareWriteMessages();
-
-    Logging.log(SEMANTIC_WARRANTY_LOGGER, Level.FINEST,
-        "Delay since we began is {0}ms", (writeResult.commitTime - startTime));
-
-    //current.semanticWarrantiesUsed.putAll(writeResult.addedCalls);
-    current.requestReplies.putAll(writeResult.callResults);
-    //current.addedReads = writeResult.addedReads;
-
     Log HOTOS_current = current;
     List<RemoteWorker> workers = current.workersCalled;
     final boolean isWriteFree =
@@ -415,17 +402,18 @@
     stores.addAll(current.storesWritten());
     final long prepareStart = System.currentTimeMillis();
 
-<<<<<<< HEAD
-=======
     // Set number of round trips to 0
     ROUND_TRIPS.set(0);
 
     // Send prepare-write messages to our cohorts. If the prepare fails, this
     // will abort our portion of the transaction and throw a
     // TransactionRestartingException.
-    long commitTime = sendPrepareWriteMessages();
-
->>>>>>> 8bfd2b72
+    PrepareWritesResult writeResult = sendPrepareWriteMessages();
+
+    //current.semanticWarrantiesUsed.putAll(writeResult.addedCalls);
+    current.requestReplies.putAll(writeResult.callResults);
+    //current.addedReads = writeResult.addedReads;
+
     // Send prepare-read messages to our cohorts. If the prepare fails, this
     // will abort our portion of the transaction and throw a
     // TransactionRestartingException.

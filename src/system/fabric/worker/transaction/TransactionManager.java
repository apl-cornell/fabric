--- conflicted
+++ resolved
@@ -552,7 +552,6 @@
       final Store store = storeIt.next();
       NamedRunnable runnable =
           new NamedRunnable("worker write-prepare to " + store.name()) {
-<<<<<<< HEAD
             @Override
             public void runImpl() {
               try {
@@ -593,28 +592,6 @@
                 failures.put((RemoteNode<?>) store,
                     new TransactionPrepareFailedException("Unreachable store"));
               }
-=======
-        @Override
-        public void runImpl() {
-          try {
-            Collection<_Impl> creates = current.getCreatesForStore(store);
-            Collection<_Impl> writes = current.getWritesForStore(store);
-
-            if (WORKER_TRANSACTION_LOGGER.isLoggable(Level.FINE)) {
-              Logging.log(WORKER_TRANSACTION_LOGGER, Level.FINE,
-                  "Preparing "
-                      + "writes for transaction {0} to {1}: {2} created, "
-                      + "{3} modified", current.tid.topTid, store,
-                      creates.size(), writes.size());
-            }
-
-            long response =
-                store.prepareTransactionWrites(current.tid.topTid, creates,
-                    writes);
-
-            synchronized (commitTime) {
-              if (response > commitTime[0]) commitTime[0] = response;
->>>>>>> 203ba54a
             }
           } catch (TransactionPrepareFailedException e) {
             failures.put((RemoteNode<?>) store, e);
@@ -820,7 +797,6 @@
 
       NamedRunnable runnable =
           new NamedRunnable("worker read-prepare to " + store.name()) {
-<<<<<<< HEAD
             @Override
             public void runImpl() {
               try {
@@ -849,16 +825,6 @@
                 failures.put((RemoteNode<?>) store,
                     new TransactionPrepareFailedException("Unreachable store"));
               }
-=======
-        @Override
-        public void runImpl() {
-          try {
-            if (WORKER_TRANSACTION_LOGGER.isLoggable(Level.FINE)) {
-              Logging.log(WORKER_TRANSACTION_LOGGER, Level.FINE,
-                  "Preparing reads for transaction {0} to {1}: {2} version "
-                      + "warranties will expire", current.tid.topTid,
-                      store, reads.size());
->>>>>>> 203ba54a
             }
 
             LongKeyMap<VersionWarranty> newWarranties =
@@ -889,13 +855,7 @@
         haveRoundTrip = true;
     }
 
-<<<<<<< HEAD
-    if (current.workersCalled.size() > 0 ||
-        numRemoteReadsPrepared > 0 ||
-        numRemoteCallsPrepared > 0) {
-=======
     if (haveRoundTrip) {
->>>>>>> 203ba54a
       current.commitState.commitRoundTrips++;
     }
 
@@ -1062,7 +1022,6 @@
         final Store store = s;
         NamedRunnable runnable =
             new NamedRunnable("worker commit to " + store.name()) {
-<<<<<<< HEAD
               @Override
               public void runImpl() {
                 try {
@@ -1077,19 +1036,6 @@
                 }
               }
             };
-=======
-          @Override
-          public void runImpl() {
-            try {
-              store.commitTransaction(current.tid.topTid, commitTime);
-            } catch (TransactionCommitFailedException e) {
-              failed.add((RemoteStore) store);
-            } catch (UnreachableNodeException e) {
-              unreachable.add((RemoteStore) store);
-            }
-          }
-        };
->>>>>>> 203ba54a
 
         // Optimization: only start in a new thread if there are more stores to
         // contact and if it's a truly remote store (i.e., not in-process).
@@ -1121,7 +1067,6 @@
           }
         }
 
-<<<<<<< HEAD
         if (!(unreachable.isEmpty() && failed.isEmpty())) {
           Logging.log(WORKER_TRANSACTION_LOGGER, Level.SEVERE,
               "{0} error committing: atomicity violation "
@@ -1129,14 +1074,6 @@
               unreachable);
           throw new TransactionAtomicityViolationException(failed, unreachable);
         }
-=======
-      if (!(unreachable.isEmpty() && failed.isEmpty())) {
-        Logging.log(WORKER_TRANSACTION_LOGGER, Level.SEVERE,
-            "{0} error committing: atomicity violation "
-                + "-- failed: {1} unreachable: {2}", current, failed,
-                unreachable);
-        throw new TransactionAtomicityViolationException(failed, unreachable);
->>>>>>> 203ba54a
       }
     }
 
@@ -1582,7 +1519,6 @@
       final Store store = storeIt.next();
       NamedRunnable runnable =
           new NamedRunnable("worker freshness check to " + store.name()) {
-<<<<<<< HEAD
             @Override
             public void runImpl() {
               LongKeyMap<Integer> reads = current.getReadsForStore(store);
@@ -1599,15 +1535,6 @@
                 nodesWithStaleObjects.add((RemoteNode<?>) store);
             }
           };
-=======
-        @Override
-        public void runImpl() {
-          LongKeyMap<Integer> reads = current.getReadsForStore(store);
-          if (store.checkForStaleObjects(reads))
-            nodesWithStaleObjects.add((RemoteNode<?>) store);
-        }
-      };
->>>>>>> 203ba54a
 
       // Optimization: only start a new thread if there are more stores to
       // contact and if it's truly a remote store (i.e., not in-process).

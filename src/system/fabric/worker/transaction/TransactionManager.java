package fabric.worker.transaction;

import static fabric.common.Logging.HOTOS_LOGGER;
import static fabric.common.Logging.SEMANTIC_WARRANTY_LOGGER;
import static fabric.common.Logging.WORKER_TRANSACTION_LOGGER;
import static fabric.worker.transaction.Log.CommitState.Values.ABORTED;
import static fabric.worker.transaction.Log.CommitState.Values.ABORTING;
import static fabric.worker.transaction.Log.CommitState.Values.COMMITTED;
import static fabric.worker.transaction.Log.CommitState.Values.COMMITTING;
import static fabric.worker.transaction.Log.CommitState.Values.PREPARED;
import static fabric.worker.transaction.Log.CommitState.Values.PREPARE_FAILED;
import static fabric.worker.transaction.Log.CommitState.Values.PREPARING;

import java.util.ArrayList;
import java.util.Collection;
import java.util.Collections;
import java.util.HashMap;
import java.util.HashSet;
import java.util.Iterator;
import java.util.List;
import java.util.Map;
import java.util.Map.Entry;
import java.util.Set;
import java.util.WeakHashMap;
import java.util.concurrent.ExecutionException;
import java.util.concurrent.Future;
import java.util.logging.Level;

import fabric.common.FabricThread;
import fabric.common.Logging;
import fabric.common.SemanticWarranty;
import fabric.common.SerializedObjectAndTokens;
import fabric.common.Threading;
import fabric.common.Threading.NamedRunnable;
import fabric.common.Timing;
import fabric.common.TransactionID;
import fabric.common.VersionWarranty;
import fabric.common.exceptions.AccessException;
import fabric.common.exceptions.InternalError;
import fabric.common.util.LongKeyMap;
import fabric.common.util.Pair;
import fabric.lang.Object._Impl;
import fabric.lang.Object._Proxy;
import fabric.lang.WrappedJavaInlineable;
import fabric.lang.security.Label;
import fabric.lang.security.SecurityCache;
import fabric.net.RemoteNode;
import fabric.net.UnreachableNodeException;
import fabric.store.InProcessStore;
import fabric.store.PrepareWritesResult;
import fabric.worker.AbortException;
import fabric.worker.LocalStore;
import fabric.worker.RemoteStore;
import fabric.worker.Store;
import fabric.worker.TransactionAbortingException;
import fabric.worker.TransactionAtomicityViolationException;
import fabric.worker.TransactionCommitFailedException;
import fabric.worker.TransactionPrepareFailedException;
import fabric.worker.TransactionRestartingException;
import fabric.worker.Worker;
import fabric.worker.memoize.CallInstance;
import fabric.worker.memoize.SemanticWarrantyRequest;
import fabric.worker.memoize.WarrantiedCallResult;
import fabric.worker.remote.RemoteWorker;
import fabric.worker.remote.WriterMap;

/**
 * Holds transaction management information for a single thread. Each thread has
 * its own TransactionManager.
 * <p>
 * We say that a transaction has acquired a write lock on an object if any entry
 * in the object's <code>$history</code> list has <code>$writeLockHolder</code>
 * set to that transaction. @see fabric.lang.Object._Impl
 * </p>
 * <p>
 * We say that a transaction has acquired a read lock if it is in the
 * "read list" for that object. @see fabric.lang.Object._Impl.$readMapEntry
 * </p>
 * <p>
 * When a transaction acquires a read lock, we ensure that the <i>read
 * condition</i> holds: that the holder of the write lock is an ancestor of that
 * transaction. Before reading an object, we ensure that the transaction holds a
 * read lock and that the read condition still holds.
 * </p>
 * <p>
 * When a transaction acquires a write lock, we ensure that the <i>write
 * condition</i> holds: the holders of the read and write locks are all
 * ancestors of that transaction. Before writing an object, we ensure that the
 * transaction holds a write lock and that the write condition still holds.
 * </p>
 * <p>
 * Assumptions:
 * <ul>
 * <li>Once the top-level transaction within a thread aborts or commits, that
 * thread will terminate without performing further operations on the
 * transaction manager.</li>
 * <li>The fetch operation will not be invoked concurrently on the same object.</li>
 * </ul>
 * </p>
 * <p>
 * The following objects are used as condition variables:
 * <ul>
 * <li>Log.children - for signalling that all sub-transactions of a given
 * transaction have finished.</li>
 * <li>Impl objects - for signalling to readers and writers that a read or write
 * lock on that object has been released.
 * </ul>
 * </p>
 */
public final class TransactionManager {
  /**
   * The deadlock detector.
   */
  private static final DeadlockDetectorThread deadlockDetector =
      new DeadlockDetectorThread();

  /**
   * The innermost running transaction for the thread being managed.
   */
  private Log current;

  /**
   * A debugging switch for storing a stack trace each time a write lock is
   * obtained. Enable this by passing "--trace-locks" as a command-line argument
   * to the node.
   */
  public static boolean TRACE_WRITE_LOCKS = false;

  /**
   * A map from OIDs to <code>ReadMapEntry</code>s. Each ReadMapEntry
   * encapsulates a version number and a list of logs for transactions that have
   * read that version of the object. For each transaction tx, an object o is in
   * tx.reads exactly when tx is in readMap[o].readLocks. A transaction has
   * acquired a read lock if its log is in this list. All entries in this list
   * have non-empty <code>readLocks</code> sets.
   */
  // Proxy objects aren't used here because doing so would result in calls to
  // hashcode() and equals() on such objects, resulting in fetching the
  // corresponding Impls from the store.
  static final ReadMap readMap = new ReadMap();

  public static boolean haveReaders(Store store, long onum) {
    return readMap.haveReaders(store, onum);
  }

  public static void abortReaders(Store store, long onum) {
    readMap.abortReaders(store, onum);
  }

  public static ReadMap.Entry getReadMapEntry(_Impl impl,
      VersionWarranty warranty) {
    return readMap.getEntry(impl, warranty);
  }

  private static final Map<Thread, TransactionManager> instanceMap =
      new WeakHashMap<>();

  public static TransactionManager getInstance() {
    Thread thread = Thread.currentThread();

    if (thread instanceof FabricThread) {
      FabricThread ft = (FabricThread) thread;
      TransactionManager result = ft.getTransactionManager();
      if (result == null) {
        result = new TransactionManager();
        ft.setTransactionManager(result);
      }
      return result;
    }

    synchronized (instanceMap) {
      TransactionManager result = instanceMap.get(thread);
      if (result == null) {
        result = new TransactionManager();
        instanceMap.put(thread, result);
      }

      return result;
    }
  }

  private TransactionManager() {
    this.current = null;
  }

  private void checkRetrySignal() {
    if (current.retrySignal != null) {
      synchronized (current) {
        WORKER_TRANSACTION_LOGGER.log(Level.FINEST, "{0} got retry signal",
            current);

        throw new TransactionRestartingException(current.retrySignal);
      }
    }
  }

  /**
   * Aborts the transaction, recursing to any workers that were called, and any
   * stores that were contacted.
   */
  public void abortTransaction() {
    abortTransaction(Collections.<RemoteNode<?>> emptySet());
  }

  /**
   * @param abortedNodes
   *          a set of nodes that don't need to be contacted because they
   *          already know about the abort.
   */
  private void abortTransaction(Set<RemoteNode<?>> abortedNodes) {
    if (current.tid.depth == 0) {
      // Aborting a top-level transaction. Make sure no other thread is working
      // on this transaction.
      synchronized (current.commitState) {
        while (current.commitState.value == PREPARING) {
          try {
            current.commitState.wait();
          } catch (InterruptedException e) {
            Logging.logIgnoredInterruptedException(e);
          }
        }

        switch (current.commitState.value) {
        case UNPREPARED:
          current.commitState.value = ABORTING;
          break;

        case PREPARE_FAILED:
        case PREPARED:
          current.commitState.value = ABORTING;
          break;

        case PREPARING:
          // We should've taken care of this case already in the 'while' loop
          // above.
          throw new InternalError();

        case COMMITTING:
        case COMMITTED:
          // Too late to abort! We shouldn't really enter this situation.
          WORKER_TRANSACTION_LOGGER
              .warning("Ignoring attempt to abort a committed transaction.");
          return;

        case ABORTING:
        case ABORTED:
          return;
        }
      }
    }

    boolean readOnly = current.isReadOnly();

    WORKER_TRANSACTION_LOGGER.log(Level.INFO, "{0} aborting", current);

    HOTOS_LOGGER.log(Level.FINEST, "aborting {0}", current);

    // Assume only one thread will be executing this.

    // Set the retry flag in all our children.
    current.flagRetry();

    // Wait for all other threads to finish.
    current.waitForThreads();

    sendAbortMessages(abortedNodes);
    current.abort();
    WORKER_TRANSACTION_LOGGER.log(Level.INFO, "{0} aborted", current);
    HOTOS_LOGGER.log(Level.INFO, "aborted {0} " + (readOnly ? "R" : "W"),
        current);

    if (current.tid.depth == 0) {
      // Aborted a top-level transaction. Remove from the transaction registry.
      TransactionRegistry.remove(current.tid.topTid);
    }

    synchronized (current.commitState) {
      // The commit state reflects the state of the top-level transaction, so
      // only set the flag if a top-level transaction is being aborted.
      if (current.tid.depth == 0) {
        current.commitState.value = ABORTED;
        current.commitState.notifyAll();
      }

      if (current.tid.parent == null || current.parent != null
          && current.parent.tid.equals(current.tid.parent)) {
        // The parent frame represents the parent transaction. Pop the stack.
        current = current.parent;
      } else {
        // Reuse the current frame for the parent transaction.
        current.tid = current.tid.parent;
      }
    }
  }

  /**
   * Commits the transaction if possible; otherwise, aborts the transaction.
   *
   * @throws AbortException
   *           if the transaction was aborted.
   * @throws TransactionRestartingException
   *           if the transaction was aborted and needs to be retried.
   */
  public void commitTransaction() throws AbortException,
      TransactionRestartingException, TransactionAtomicityViolationException {
    Timing.COMMIT.begin();
    try {
      commitTransaction(false);
    } finally {
      Timing.COMMIT.end();
    }
  }

  /**
   * @throws TransactionRestartingException
   *           if the prepare fails.
   */
  private void commitTransaction(boolean ignoreRetrySignal) {
    WORKER_TRANSACTION_LOGGER.log(Level.FINEST, "{0} attempting to commit",
        current);

    // Assume only one thread will be executing this.

    // XXX This is a long and ugly method. Re-factor?

    // Wait for all sub-transactions to finish.
    current.waitForThreads();

    TransactionID ignoredRetrySignal = null;
    if (!ignoreRetrySignal) {
      // Make sure we're not supposed to abort or retry.
      try {
        checkRetrySignal();
      } catch (TransactionAbortingException e) {
        abortTransaction();
        throw new AbortException();
      } catch (TransactionRestartingException e) {
        abortTransaction();
        throw e;
      }
    } else {
      synchronized (current) {
        ignoredRetrySignal = current.retrySignal;
      }
    }

    WORKER_TRANSACTION_LOGGER.log(Level.FINEST, "{0} committing", current);

    Log parent = current.parent;
    if (current.tid.parent != null) {
      try {
        Timing.SUBTX.begin();
        // Update data structures to reflect the commit.
        current.commitNested();
        WORKER_TRANSACTION_LOGGER.log(Level.FINEST, "{0} committed", current);
        if (parent != null && parent.tid.equals(current.tid.parent)) {
          // Parent frame represents parent transaction. Pop the stack.
          current = parent;
        } else {
          // Reuse the current frame for the parent transaction. Update its TID.
          current.tid = current.tid.parent;
        }

        if (ignoredRetrySignal != null) {
          // Preserve the ignored retry signal.
          synchronized (current) {
            TransactionID signal = ignoredRetrySignal;
            if (current.retrySignal != null) {
              signal = signal.getLowestCommonAncestor(current.retrySignal);

              if (signal == null) {
                throw new InternalError("Something is broken with transaction "
                    + "management. Found retry signals for different "
                    + "transactions in the same log. (In transaction "
                    + current.tid + ".  Retry1=" + current.retrySignal
                    + "; Retry2=" + ignoredRetrySignal);
              }
            }

            current.retrySignal = signal;
          }
        }
        return;
      } finally {
        Timing.SUBTX.end();
      }
    }

    // Create top level SemanticWarrantyRequest, if any.
    current.createCurrentRequest();

    // Commit top-level transaction.

    // Send prepare-write messages to our cohorts. If the prepare fails, this
    // will abort our portion of the transaction and throw a
    // TransactionRestartingException.
    long startTime = System.currentTimeMillis();
    PrepareWritesResult writeResult = sendPrepareWriteMessages();

    Logging.log(SEMANTIC_WARRANTY_LOGGER, Level.FINEST,
        "Delay since we began is {0}ms", (writeResult.commitTime - startTime));

    //current.semanticWarrantiesUsed.putAll(writeResult.addedCalls);
    current.requestReplies.putAll(writeResult.callResults);
    //current.addedReads = writeResult.addedReads;

    Log HOTOS_current = current;
    List<RemoteWorker> workers = current.workersCalled;
    final boolean isWriteFree =
        current.writes.isEmpty() && current.getAllRequests().isEmpty();
    //TODO: Stare at this and make sure it's right.
    final boolean readOnly = current.isReadOnly();
    Set<Store> stores =
        new HashSet<>(current.storesRead(Long.MAX_VALUE).keySet());
    stores.addAll(current.storesWritten());
    final long prepareStart = System.currentTimeMillis();

    // Send prepare-read messages to our cohorts. If the prepare fails, this
    // will abort our portion of the transaction and throw a
    // TransactionRestartingException.
    sendPrepareReadMessages(readOnly, writeResult.commitTime);

    // Send commit messages to our cohorts.
    sendCommitMessagesAndCleanUp(readOnly, writeResult.commitTime);

    // XXX Log how many round trips this commit took
    Logging.log(HOTOS_LOGGER, Level.INFO, "Commit took {0} round trips",
        current.commitState.commitRoundTrips);

    final long actualCommitTime =
        Math.max(writeResult.commitTime, System.currentTimeMillis());
    COMMIT_TIME.set(actualCommitTime);
    if (!isWriteFree && HOTOS_LOGGER.isLoggable(Level.INFO)
        || HOTOS_LOGGER.isLoggable(Level.FINE)) {
      final long commitLatency = actualCommitTime - prepareStart;
      final long writeDelay =
          Math.max(0, writeResult.commitTime - System.currentTimeMillis());
      if (LOCAL_STORE == null)
        LOCAL_STORE = Worker.getWorker().getLocalStore();
      if (workers.size() > 0 || stores.size() > 1 || stores.size() == 1
          && !stores.contains(LOCAL_STORE)
          && !(stores.iterator().next() instanceof InProcessStore)) {
        if (isWriteFree) {
          Logging.log(HOTOS_LOGGER, Level.FINE,
              "committed tid {0} (latency {1} ms)", HOTOS_current,
              commitLatency);
        } else {
          Logging.log(HOTOS_LOGGER, Level.INFO,
              "committed tid {0} (latency {1} ms; write delay {2} ms)",
              HOTOS_current, commitLatency, writeDelay);
        }
      }
    }
  }

  /**
   * XXX Really gross HACK to make actual transaction commit times visible to
   * the application. This allows us to measure end-to-end application-level
   * transaction latency.
   */
  public static final ThreadLocal<Long> COMMIT_TIME = new ThreadLocal<>();

  private static LocalStore LOCAL_STORE;

  /**
   * Sends prepare-write messages to the cohorts. If any cohort fails to
   * prepare, abort messages will be sent, and the local portion of the
   * transaction is rolled back.
   *
   * @return a proposed commit time, based on the outstanding warranties for
   *           objects modified by the transaction. The returned commit time is
   *           guaranteed to be no earlier than the time at which this method is
   *           called.
   * @throws TransactionRestartingException
   *           if the prepare fails.
   */
  public PrepareWritesResult sendPrepareWriteMessages() {
    final Map<RemoteNode<?>, TransactionPrepareFailedException> failures =
        Collections
            .synchronizedMap(new HashMap<RemoteNode<?>, TransactionPrepareFailedException>());

    synchronized (current.commitState) {
      switch (current.commitState.value) {
      case UNPREPARED:
        current.commitState.value = PREPARING;
        break;

      case PREPARING:
      case PREPARED:
        return new PrepareWritesResult(current.commitState.commitTime, null);

      case COMMITTING:
      case COMMITTED:
      case PREPARE_FAILED:
        throw new InternalError(
            "Got a prepare-write request, but transaction state is "
                + current.commitState.value);

      case ABORTING:
      case ABORTED:
        throw new TransactionRestartingException(current.tid);
      }
    }

    List<Future<?>> futures = new ArrayList<>();

    // A ref cell containing the max commit time. Using a ref cell so we can
    // synchronize on it.
    final long[] commitTime = new long[1];
    commitTime[0] = System.currentTimeMillis();

    // Aggregated request results.
    final Map<CallInstance, SemanticWarranty> callResults =
        new HashMap<>();

    // Go through each worker and send prepare messages in parallel.
    for (final RemoteWorker worker : current.workersCalled) {
      NamedRunnable runnable =
          new NamedRunnable("worker write-prepare to " + worker.name()) {
            @Override
            public void runImpl() {
              try {
                long response =
                    worker.prepareTransactionWrites(current.tid.topTid);
                synchronized (commitTime) {
                  if (response > commitTime[0]) commitTime[0] = response;
                }
              } catch (UnreachableNodeException e) {
                failures.put(worker, new TransactionPrepareFailedException(
                    "Unreachable worker"));
              } catch (TransactionPrepareFailedException e) {
                failures.put(worker,
                    new TransactionPrepareFailedException(e.getMessage()));
              } catch (TransactionRestartingException e) {
                failures.put(worker, new TransactionPrepareFailedException(
                    "transaction restarting"));
              }
            }
          };

      futures.add(Threading.getPool().submit(runnable));
    }

    // Go through each store and send prepare messages in parallel.
    Set<Store> storesWritten = current.storesWritten();
    storesWritten.addAll(current.storesRequested());

    current.commitState.storesContacted.addAll(storesWritten);
    for (Iterator<Store> storeIt = storesWritten.iterator(); storeIt.hasNext();) {
      final Store store = storeIt.next();
      NamedRunnable runnable =
          new NamedRunnable("worker write-prepare to " + store.name()) {
            @Override
            public void runImpl() {
              try {
                Collection<_Impl> creates = current.getCreatesForStore(store);
                Collection<_Impl> writes = current.getWritesForStore(store);
                Set<SemanticWarrantyRequest> calls =
                    current.getRequestsForStore(store);

                if (WORKER_TRANSACTION_LOGGER.isLoggable(Level.FINE)) {
                  Logging.log(WORKER_TRANSACTION_LOGGER, Level.FINE,
                      "Preparing "
                          + "writes for transaction {0} to {1}: {2} created, "
                          + "{3} modified", current.tid.topTid, store,
                      creates.size(), writes.size());
                }
                Logging.log(SEMANTIC_WARRANTY_LOGGER, Level.FINEST,
                    "Requesting {0} computation warranties", calls.size());

                PrepareWritesResult response =
                    store.prepareTransactionWrites(current.tid.topTid, creates,
                        writes, calls);

                synchronized (commitTime) {
                  if (response.commitTime > commitTime[0])
                    commitTime[0] = response.commitTime;
                }

                synchronized (callResults) {
                  if (response.callResults != null) {
                    Logging.log(SEMANTIC_WARRANTY_LOGGER, Level.FINEST,
                        "Got {0} computation warranties", response.callResults.size());
                    callResults.putAll(response.callResults);
                  }
                }
              } catch (TransactionPrepareFailedException e) {
                failures.put((RemoteNode<?>) store, e);
              } catch (UnreachableNodeException e) {
                failures.put((RemoteNode<?>) store,
                    new TransactionPrepareFailedException("Unreachable store"));
              }
            }
          };

      // Optimization: only start in a new thread if there are more stores to
      // contact and if it's a truly remote store (i.e., not in-process).
      if (!(store instanceof InProcessStore || store.isLocalStore())
          && storeIt.hasNext()) {
        futures.add(Threading.getPool().submit(runnable));
      } else {
        runnable.run();
      }
    }

    if (current.workersCalled.size() > 0 ||
        storesWritten.size() > 1 ||
        (storesWritten.size() == 1 && !(storesWritten.toArray()[0] instanceof InProcessStore))) {
      current.commitState.commitRoundTrips++;
    }

    // Wait for replies.
    for (Future<?> future : futures) {
      while (true) {
        try {
          future.get();
          break;
        } catch (InterruptedException e) {
          Logging.logIgnoredInterruptedException(e);
        } catch (ExecutionException e) {
          e.printStackTrace();
        }
      }
    }

    // Check for conflicts and unreachable stores/workers.
    if (!failures.isEmpty()) {
      String logMessage =
          "Transaction tid=" + current.tid.topTid + ":  write-prepare failed.";

      for (Map.Entry<RemoteNode<?>, TransactionPrepareFailedException> entry : failures
          .entrySet()) {
        if (entry.getKey() instanceof RemoteStore) {
          // Remove old objects from our cache.
          RemoteStore store = (RemoteStore) entry.getKey();
          LongKeyMap<SerializedObjectAndTokens> versionConflicts =
              entry.getValue().versionConflicts;
          if (versionConflicts != null) {
            for (SerializedObjectAndTokens obj : versionConflicts.values())
              store.updateCache(obj);
          }

          Map<CallInstance, WarrantiedCallResult> callConflictUpdates =
              entry.getValue().callConflictUpdates;
          if (callConflictUpdates != null) {
            for (Map.Entry<CallInstance, WarrantiedCallResult> callEntry : callConflictUpdates
                .entrySet())
              store.insertResult(callEntry.getKey(), callEntry.getValue());
          }
        }

        if (WORKER_TRANSACTION_LOGGER.isLoggable(Level.FINE)) {
          logMessage +=
              "\n\t" + entry.getKey() + ": " + entry.getValue().getMessage();
        }
      }
      WORKER_TRANSACTION_LOGGER.fine(logMessage);
      HOTOS_LOGGER.fine("Prepare failed.");

      synchronized (current.commitState) {
        current.commitState.value = PREPARE_FAILED;
        current.commitState.notifyAll();
      }

      TransactionID tid = current.tid;

      TransactionPrepareFailedException e =
          new TransactionPrepareFailedException(failures);
      Logging.log(WORKER_TRANSACTION_LOGGER, Level.INFO,
          "{0} error committing: prepare failed exception: {1}", current, e);

      abortTransaction(failures.keySet());
      throw new TransactionRestartingException(tid);

    } else {
      synchronized (current.commitState) {
        current.commitState.value = PREPARED;
        current.commitState.notifyAll();
        return new PrepareWritesResult(commitTime[0], callResults);
      }
    }
  }

  /**
   * Sends prepare-read messages to the cohorts. If any cohort fails to
   * prepare, abort messages will be sent, and the local portion of the
   * transaction is rolled back.
   *
   * @throws TransactionRestartingException
   *           if the prepare fails.
   */
  public void sendPrepareReadMessages(final boolean readOnly,
      final long commitTime) {
    final Map<RemoteNode<?>, TransactionPrepareFailedException> failures =
        Collections
            .synchronizedMap(new HashMap<RemoteNode<?>, TransactionPrepareFailedException>());

    synchronized (current.commitState) {
      while (current.commitState.value == PREPARING) {
        if (current.commitState.commitTime >= commitTime) return;

        try {
          current.commitState.wait();
        } catch (InterruptedException e) {
        }
      }

      switch (current.commitState.value) {
      case UNPREPARED:
        current.commitState.value = PREPARING;
        break;

      case PREPARING:
        // We should've taken care of this case already in the 'while' loop
        // above.
        throw new InternalError();

      case PREPARED:
        if (current.commitState.commitTime >= commitTime) return;
        current.commitState.value = PREPARING;
        break;

      case COMMITTING:
      case COMMITTED:
      case PREPARE_FAILED:
        throw new InternalError(
            "Got a prepare-read request, but transaction state is "
                + current.commitState.value);

      case ABORTING:
      case ABORTED:
        throw new TransactionRestartingException(current.tid);
      }
    }

    List<Future<?>> futures = new ArrayList<>();

    // Go through each worker and send prepare messages in parallel.
    for (final RemoteWorker worker : current.workersCalled) {
      NamedRunnable runnable =
          new NamedRunnable("worker read-prepare to " + worker.name()) {
            @Override
            public void runImpl() {
              try {
                worker.prepareTransactionReads(current.tid.topTid, commitTime);
              } catch (UnreachableNodeException e) {
                failures.put(worker, new TransactionPrepareFailedException(
                    "Unreachable worker"));
              } catch (TransactionPrepareFailedException e) {
                failures.put(worker,
                    new TransactionPrepareFailedException(e.getMessage()));
              } catch (TransactionRestartingException e) {
                failures.put(worker, new TransactionPrepareFailedException(
                    "transaction restarting"));
              }
            }
          };

      futures.add(Threading.getPool().submit(runnable));
    }

    // Go through each store and send prepare messages in parallel.
    Map<Store, LongKeyMap<Integer>> storesRead = current.storesRead(commitTime);
    Map<Store, Set<CallInstance>> storesCalled =
        current.storesCalled(commitTime);

    Set<Store> storesToContact = new HashSet<>(storesCalled.keySet());
    storesToContact.addAll(storesRead.keySet());

    current.commitState.commitTime = commitTime;
    int numRemoteReadsPrepared = 0;
    for (Iterator<Entry<Store, LongKeyMap<Integer>>> entryIt =
        storesRead.entrySet().iterator(); entryIt.hasNext();) {
      Entry<Store, LongKeyMap<Integer>> entry = entryIt.next();
      final Store store = entry.getKey();
      final LongKeyMap<Integer> reads = entry.getValue();
      final Map<CallInstance, WarrantiedCallResult> calls =
          current.getCallsForStore(store);

      if (!store.isLocalStore()) {
        numRemoteReadsPrepared += reads.size();
      }

      NamedRunnable runnable =
          new NamedRunnable("worker read-prepare to " + store.name()) {
            @Override
            public void runImpl() {
              try {
                if (WORKER_TRANSACTION_LOGGER.isLoggable(Level.FINE)) {
                  Logging.log(WORKER_TRANSACTION_LOGGER, Level.FINE,
                      "Preparing reads for transaction {0} to {1}: {2} version "
                          + "warranties will expire and {3} semantic warranties will expire",
                          current.tid.topTid, store, reads.size(), calls.size());
                }

                Pair<LongKeyMap<VersionWarranty>, Map<CallInstance,
                  WarrantiedCallResult>> allNewWarranties =
                    store.prepareTransactionReads(current.tid.topTid, readOnly,
                        reads, calls, commitTime);

                // Prepare was successful. Update the objects' warranties.
                SEMANTIC_WARRANTY_LOGGER.finest("Updating version warranties.");
                current.updateVersionWarranties(store, allNewWarranties.first);
                // Update warranties on calls.
                SEMANTIC_WARRANTY_LOGGER.finest("Updating semantic warranties.");
                current
                    .updateSemanticWarranties(store, allNewWarranties.second);
              } catch (TransactionPrepareFailedException e) {
                failures.put((RemoteNode<?>) store, e);
              } catch (UnreachableNodeException e) {
                failures.put((RemoteNode<?>) store,
                    new TransactionPrepareFailedException("Unreachable store"));
              }
            }
          };

      // Optimization: only start in a new thread if there are more ss to
      // contact and if it's a truly remote s (i.e., not in-process).
      if (!(store instanceof InProcessStore || store.isLocalStore())
          && entryIt.hasNext()) {
        futures.add(Threading.getPool().submit(runnable));
      } else {
        runnable.run();
      }
    }

    if (current.workersCalled.size() > 0 ||
        numRemoteReadsPrepared > 0) {
      current.commitState.commitRoundTrips++;
    }

    if (HOTOS_LOGGER.isLoggable(Level.FINE)) {
      int numTotalRemoteReads = 0;
      for (Store store : current.reads.storeSet()) {
        if (store.isLocalStore()) continue;
        numTotalRemoteReads += current.reads.get(store).size();
      }

      if (numTotalRemoteReads > 0) {
        Logging.log(HOTOS_LOGGER, Level.FINE, "Prepared {0} out of {1} reads",
            numRemoteReadsPrepared, numTotalRemoteReads);
      }
    }

    // Wait for replies.
    for (Future<?> future : futures) {
      while (true) {
        try {
          future.get();
          break;
        } catch (InterruptedException e) {
          Logging.logIgnoredInterruptedException(e);
        } catch (ExecutionException e) {
          e.printStackTrace();
        }
      }
    }

    // Check for conflicts and unreachable stores/workers.
    if (!failures.isEmpty()) {
      String logMessage =
        "Transaction tid=" + current.tid.topTid + ": read-prepare failed.";
      Logging.log(SEMANTIC_WARRANTY_LOGGER, Level.FINEST,
          "Transaction tid={0}: read-prepare failed.", current.tid.topTid);

      for (Map.Entry<RemoteNode<?>, TransactionPrepareFailedException> entry : failures
          .entrySet()) {
        if (entry.getKey() instanceof RemoteStore) {
          // Remove old objects from our cache.
          RemoteStore store = (RemoteStore) entry.getKey();
          LongKeyMap<SerializedObjectAndTokens> versionConflicts =
              entry.getValue().versionConflicts;
          if (versionConflicts != null) {
            Logging.log(SEMANTIC_WARRANTY_LOGGER, Level.FINEST,
                "{0} conflicted objects", versionConflicts.size());
            for (SerializedObjectAndTokens obj : versionConflicts.values()) {
              Logging.log(SEMANTIC_WARRANTY_LOGGER, Level.FINEST, "\t{0}",
                  obj.getSerializedObject().getOnum());
              store.updateCache(obj);
            }
          }

          // Remove or update old calls in our cache.
          Map<CallInstance, WarrantiedCallResult> callConflictUpdates =
              entry.getValue().callConflictUpdates;
          if (callConflictUpdates != null) {
            Logging.log(SEMANTIC_WARRANTY_LOGGER, Level.FINEST,
                "{0} conflicted calls", callConflictUpdates.size());
            for (Map.Entry<CallInstance, WarrantiedCallResult> update : callConflictUpdates
                .entrySet()) {
              Logging.log(SEMANTIC_WARRANTY_LOGGER, Level.FINEST, "\t{0}",
                  update.getKey());
              store.insertResult(update.getKey(), update.getValue());
            }
          }
        }

        if (WORKER_TRANSACTION_LOGGER.isLoggable(Level.FINE)) {
          logMessage +=
              "\n\t" + entry.getKey() + ": " + entry.getValue().getMessage();
        }
      }
      WORKER_TRANSACTION_LOGGER.fine(logMessage);

      synchronized (current.commitState) {
        current.commitState.value = PREPARE_FAILED;
        current.commitState.notifyAll();
      }

      TransactionID tid = current.tid;

      TransactionPrepareFailedException e =
          new TransactionPrepareFailedException(failures);
      Logging.log(WORKER_TRANSACTION_LOGGER, Level.INFO,
          "{0} error committing: prepare failed exception: {1}", current, e);

      abortTransaction(failures.keySet());
      throw new TransactionRestartingException(tid);

    } else {
      synchronized (current.commitState) {
        current.commitState.value = PREPARED;
        current.commitState.notifyAll();
      }
    }
  }

  /**
   * Sends commit messages to the cohorts.
   */
  public void sendCommitMessagesAndCleanUp(final boolean readOnly,
      final long commitTime) throws TransactionAtomicityViolationException {
    synchronized (current.commitState) {
      switch (current.commitState.value) {
      case UNPREPARED:
      case PREPARING:
        // This shouldn't happen.
        WORKER_TRANSACTION_LOGGER.log(Level.FINE,
            "Ignoring commit request (transaction state = {0}",
            current.commitState.value);
        return;
      case PREPARED:
        current.commitState.value = COMMITTING;
        break;
      case COMMITTING:
      case COMMITTED:
        return;
      case PREPARE_FAILED:
      case ABORTING:
      case ABORTED:
        throw new TransactionAtomicityViolationException();
      }
    }

    if (!readOnly) {
      final List<RemoteNode<?>> unreachable =
          Collections.synchronizedList(new ArrayList<RemoteNode<?>>());
      final List<RemoteNode<?>> failed =
          Collections.synchronizedList(new ArrayList<RemoteNode<?>>());
      List<Future<?>> futures =
          new ArrayList<>(current.commitState.storesContacted.size()
              + current.workersCalled.size());

      // Send commit messages to the workers in parallel.
      for (final RemoteWorker worker : current.workersCalled) {
        NamedRunnable runnable =
            new NamedRunnable("worker commit to " + worker) {
              @Override
              public void runImpl() {
                try {
                  worker.commitTransaction(current.tid.topTid, commitTime);
                } catch (UnreachableNodeException e) {
                  unreachable.add(worker);
                } catch (TransactionCommitFailedException e) {
                  failed.add(worker);
                }
              }
            };

        futures.add(Threading.getPool().submit(runnable));
      }

      // Send commit messages to the stores in parallel.
      Set<Store> storesToCommit = current.storesRequested();
      storesToCommit.addAll(current.commitState.storesContacted);

      int count = 0;
      for (Store s : storesToCommit) {
        count++;
        final Store store = s;
        NamedRunnable runnable =
            new NamedRunnable("worker commit to " + store.name()) {
              @Override
              public void runImpl() {
                try {
                  store.commitTransaction(current.tid.topTid, commitTime,
                      !current.commitState.storesContacted.contains(store));
                  Logging.log(SEMANTIC_WARRANTY_LOGGER, Level.FINEST,
                      "Transaction {0} committed.", current.tid.topTid);
                } catch (TransactionCommitFailedException e) {
                  failed.add((RemoteStore) store);
                } catch (UnreachableNodeException e) {
                  unreachable.add((RemoteStore) store);
                }
              }
            };

        // Optimization: only start in a new thread if there are more stores to
        // contact and if it's a truly remote store (i.e., not in-process).
        if (!(store instanceof InProcessStore || store.isLocalStore())
            && count == storesToCommit.size()) {
          futures.add(Threading.getPool().submit(runnable));
        } else {
          runnable.run();
        }

<<<<<<< HEAD
        // Wait for replies.
        for (Future<?> future : futures) {
          while (true) {
            try {
              future.get();
              break;
            } catch (InterruptedException e) {
              Logging.logIgnoredInterruptedException(e);
            } catch (ExecutionException e) {
              e.printStackTrace();
            }
=======
      if (current.workersCalled.size() > 0 ||
          current.commitState.storesContacted.size() > 1 ||
          (current.commitState.storesContacted.size() == 1 &&
           !(current.commitState.storesContacted.toArray()[0] instanceof InProcessStore))) {
        current.commitState.commitRoundTrips++;
      }

      // Wait for replies.
      for (Future<?> future : futures) {
        while (true) {
          try {
            future.get();
            break;
          } catch (InterruptedException e) {
            Logging.logIgnoredInterruptedException(e);
          } catch (ExecutionException e) {
            e.printStackTrace();
>>>>>>> 6a46431e
          }
        }

        if (!(unreachable.isEmpty() && failed.isEmpty())) {
          Logging.log(WORKER_TRANSACTION_LOGGER, Level.SEVERE,
              "{0} error committing: atomicity violation "
                  + "-- failed: {1} unreachable: {2}", current, failed,
              unreachable);
          throw new TransactionAtomicityViolationException(failed, unreachable);
        }
      }
    }

    // Update data structures to reflect successful commit.
    WORKER_TRANSACTION_LOGGER.log(Level.FINEST,
        "{0} committed at stores...updating data structures", current);
    current.commitTopLevel(commitTime);
    WORKER_TRANSACTION_LOGGER.log(Level.FINEST, "{0} committed", current);

    synchronized (current.commitState) {
      current.commitState.value = COMMITTED;
    }

    TransactionRegistry.remove(current.tid.topTid);

    current = null;
  }

  /**
   * Sends abort messages to those nodes that haven't reported failures.
   *
   * @param stores
   *          the set of stores involved in the transaction.
   * @param workers
   *          the set of workers involved in the transaction.
   * @param fails
   *          the set of nodes that have reported failure.
   */
  private void sendAbortMessages(Set<RemoteNode<?>> fails) {
    for (Store store : current.commitState.storesContacted)
      if (!fails.contains(store)) {
        try {
          store.abortTransaction(current.tid);
        } catch (AccessException e) {
          Logging.log(WORKER_TRANSACTION_LOGGER, Level.WARNING,
              "Access error while aborting transaction: {0}", e);
        }
      }

    for (RemoteWorker worker : current.workersCalled)
      if (!fails.contains(worker)) {
        try {
          worker.abortTransaction(current.tid);
        } catch (AccessException e) {
          Logging.log(WORKER_TRANSACTION_LOGGER, Level.WARNING,
              "Access error while aborting transaction: {0}", e);
        }
      }
  }

  public void registerCreate(_Impl obj) {
    Timing.TXLOG.begin();
    try {
      if (current == null)
        throw new InternalError("Cannot create objects outside a transaction");

      // Make sure we're not supposed to abort/retry.
      checkRetrySignal();

      // Grab a write lock on the object.
      obj.$writer = current;
      obj.$writeLockHolder = current;
      if (TRACE_WRITE_LOCKS)
        obj.$writeLockStackTrace = Thread.currentThread().getStackTrace();

      // Own the object. The call to ensureOwnership is responsible for adding
      // the object to the set of created objects.
      ensureOwnership(obj);
    } finally {
      Timing.TXLOG.end();
    }
  }

  public void registerLabelsInitialized(_Impl obj) {
    current.writerMap.put(obj.$getProxy(), Worker.getWorker().getLocalWorker());
    current.writerMap.put(obj.$getProxy(), obj.get$$updateLabel());
  }

  public void registerRead(_Impl obj) {
    synchronized (obj) {
      if (obj.$reader == current
          && obj.writerMapVersion == current.writerMap.version) return;

      // Nothing to do if we're not in a transaction.
      if (current == null) return;

      Timing.TXLOG.begin();
      try {
        ensureReadLock(obj);
        ensureObjectUpToDate(obj);
      } finally {
        Timing.TXLOG.end();
      }
    }
  }

  /**
   * Registers the use of a pre-cached CallInstance's value.
   */
  public void registerSemanticWarrantyUse(CallInstance call,
      WarrantiedCallResult result) {
    if (current == null) return; // All bets are off, just use the value optimistically...
    current.semanticWarrantiesUsed.put(call, result);
  }

  /**
   * Sets the value of the currently ongoing semantic warranty request
   * transaction.  This should be called right before ending the transaction and
   * should NOT be called if the current log does not have a call associated
   * with it (so it's not a SemanticWarranty request).
   */
  public void setSemanticWarrantyValue(fabric.lang.Object v) {
    if (v == null) {
      Logging.log(SEMANTIC_WARRANTY_LOGGER, Level.FINEST,
          "Call {0} gets value null", current.semanticWarrantyCall);
    } else if (!(v instanceof WrappedJavaInlineable)) {
      Logging.log(SEMANTIC_WARRANTY_LOGGER, Level.FINEST,
          "Call {0} gets value {1}@{2}", current.semanticWarrantyCall,
          v.$getOnum(), v.$getStore().name());
    } else {
      Logging.log(SEMANTIC_WARRANTY_LOGGER, Level.FINEST,
          "Call {0} gets value {1}", current.semanticWarrantyCall,
          ((WrappedJavaInlineable<?>) v).$unwrap());
    }
    current.semanticWarrantyValue = v;
  }

  /**
   * Ensures the current transaction has a read lock for the given object,
   * blocking if necessary. This method assumes we are synchronized on the
   * object.
   */
  private void ensureReadLock(_Impl obj) {
    if (obj.$reader == current) return;

    // Make sure we're not supposed to abort/retry.
    checkRetrySignal();

    // Check read condition: wait until all writers are in our ancestry.
    boolean hadToWait = false;
    try {
      boolean firstWait = true;
      boolean deadlockDetectRequested = false;
      while (obj.$writeLockHolder != null
          && !current.isDescendantOf(obj.$writeLockHolder)) {
        try {
          Logging.log(WORKER_TRANSACTION_LOGGER, Level.FINEST,
              "{0} wants to read {1}/{2} ({3}); waiting on writer {4}",
              current, obj.$getStore(), obj.$getOnum(), obj.getClass(),
              obj.$writeLockHolder);
          hadToWait = true;
          obj.$numWaiting++;
          current.setWaitsFor(obj.$writeLockHolder);

          if (firstWait) {
            // This is the first time we're waiting. Wait with a 10 ms timeout.
            firstWait = false;
            obj.wait(10);
          } else {
            // Not the first time through the loop. Ask for deadlock detection
            // if we haven't already.
            if (!deadlockDetectRequested) {
              deadlockDetector.requestDetect(current);
              deadlockDetectRequested = true;
            }

            // Should be waiting indefinitely, but this requires proper handling
            // of InterruptedExceptions in the entire system. Instead, we spin
            // once a second so that we periodically check the retry signal.
            obj.wait(1000);
          }
        } catch (InterruptedException e) {
          Logging.logIgnoredInterruptedException(e);
        }
        obj.$numWaiting--;

        // Make sure we weren't aborted/retried while we were waiting.
        checkRetrySignal();
      }
    } finally {
      current.clearWaitsFor();
    }

    // Set the object's reader stamp to the current transaction.
    obj.$reader = current;

    // Reset the object's update-map version stamp.
    obj.writerMapVersion = -1;

    current.acquireReadLock(obj);
    if (hadToWait)
      WORKER_TRANSACTION_LOGGER.log(Level.FINEST, "{0} got read lock", current);
  }

  /**
   * This should be called <i>before</i> the object is modified.
   *
   * @return whether a new (top-level) transaction was created.
   */
  public boolean registerWrite(_Impl obj) {
    boolean needTransaction = (current == null);
    if (needTransaction) startTransaction();

    synchronized (obj) {
      if (obj.$writer == current
          && obj.writerMapVersion == current.writerMap.version && obj.$isOwned)
        return needTransaction;

      try {
        Timing.TXLOG.begin();
        ensureWriteLock(obj);
        ensureObjectUpToDate(obj);
        ensureOwnership(obj);
      } finally {
        Timing.TXLOG.end();
      }
    }

    return needTransaction;

  }

  /**
   * Ensures the current transaction has a write lock for the given object,
   * blocking if necessary. This method assumes we are synchronized on the
   * object.
   */
  private void ensureWriteLock(_Impl obj) {
    // Nothing to do if the write stamp is us.
    if (obj.$writer == current) return;

    // Make sure we're not supposed to abort/retry.
    checkRetrySignal();

    // Check write condition: wait until writer is in our ancestry and all
    // readers are in our ancestry.
    boolean hadToWait = false;
    try {
      // This is the set of logs for those transactions we're waiting for.
      Set<Log> waitsFor = new HashSet<>();

      boolean firstWait = true;
      boolean deadlockDetectRequested = false;
      while (true) {
        waitsFor.clear();

        // Make sure writer is in our ancestry.
        if (obj.$writeLockHolder != null
            && !current.isDescendantOf(obj.$writeLockHolder)) {
          Logging.log(WORKER_TRANSACTION_LOGGER, Level.FINEST,
              "{0} wants to write {1}/{2} ({3}); waiting on writer {4}",
              current, obj.$getStore(), obj.$getOnum(), obj.getClass(),
              obj.$writeLockHolder);
          waitsFor.add(obj.$writeLockHolder);
          hadToWait = true;
        } else {
          // Restart any incompatible readers.
          ReadMap.Entry readMapEntry = obj.$readMapEntry;
          if (readMapEntry != null) {
            synchronized (readMapEntry) {
              for (Log lock : readMapEntry.getReaders()) {
                if (!current.isDescendantOf(lock)) {
                  Logging.log(WORKER_TRANSACTION_LOGGER, Level.FINEST,
                      "{0} wants to write {1}/{2} ({3}); aborting reader {4}",
                      current, obj.$getStore(), obj.$getOnum(), obj.getClass(),
                      lock);
                  waitsFor.add(lock);
                  lock.flagRetry();
                }
              }

              if (waitsFor.isEmpty()) break;
            }
          }
        }

        try {
          obj.$numWaiting++;
          current.setWaitsFor(waitsFor);

          if (firstWait) {
            // This is the first time we're waiting. Wait with a 10 ms timeout.
            firstWait = false;
            obj.wait(10);
          } else {
            // Not the first time through the loop. Ask for deadlock detection
            // if we haven't already.
            if (!deadlockDetectRequested) {
              deadlockDetector.requestDetect(current);
              deadlockDetectRequested = true;
            }

            // Should be waiting indefinitely, but this requires proper handling
            // of InterruptedExceptions in the entire system. Instead, we spin
            // once a second so that we periodically check the retry signal.
            obj.wait(1000);
          }
        } catch (InterruptedException e) {
          Logging.logIgnoredInterruptedException(e);
        }
        obj.$numWaiting--;

        // Make sure we weren't aborted/retried while we were waiting.
        checkRetrySignal();
      }
    } finally {
      current.clearWaitsFor();
    }

    // Set the write stamp.
    obj.$writer = current;

    if (hadToWait)
      WORKER_TRANSACTION_LOGGER
          .log(Level.FINEST, "{0} got write lock", current);

    if (obj.$writeLockHolder == current) return;

    // Create a backup object, grab the write lock, and add the object to our
    // write set.
    obj.$history = obj.clone();
    obj.$writeLockHolder = current;
    if (TRACE_WRITE_LOCKS)
      obj.$writeLockStackTrace = Thread.currentThread().getStackTrace();

    if (obj.$getStore().isLocalStore()) {
      synchronized (current.localStoreWrites) {
        current.localStoreWrites.add(obj);
      }
    } else {
      synchronized (current.writes) {
        current.writes.add(obj);
      }
    }

    /* Invalidate semantic warranty requests of parent log. */
    current.invalidateDependentRequests(obj.$getStore(), obj.$getOnum());

    if (obj.$reader != current) {
      // Clear the read stamp -- the reader's read condition no longer holds.
      obj.$reader = Log.NO_READER;
    }
  }

  /**
   * Ensures the worker has ownership of the object. This method assumes we are
   * synchronized on the object.
   */
  private void ensureOwnership(_Impl obj) {
    if (obj.$isOwned) return;

    // Check the writer map to see if another worker currently owns the object,
    // but only do so if the object's labels are initialized.
    if (obj.$version != 0 || obj.get$$updateLabel() != null) {
      RemoteWorker owner = current.writerMap.getWriter(obj.$getProxy());
      if (owner != null)
        owner.takeOwnership(current.tid, obj.$getStore(), obj.$getOnum());
    }

    // We now own the object.
    obj.$isOwned = true;

    // Add the object to the writer map, but only do so if the object's labels
    // are initialized.
    if (obj.$version != 0 || obj.get$$updateLabel() != null) {
      current.writerMap.put(obj.$getProxy(), Worker.getWorker()
          .getLocalWorker());
    }

    // If the object is fresh, add it to our set of creates.
    if (obj.$version == 0) {
      if (obj.$getStore().isLocalStore()) {
        synchronized (current.localStoreCreates) {
          current.localStoreCreates.add(obj);
        }
      } else {
        synchronized (current.creates) {
          current.creates.put(obj.$getOnum(), obj);
        }
      }
    }
  }

  /**
   * Checks the writer map and fetches from the object's owner as necessary.
   * This method assumes we are synchronized on the object.
   */
  private void ensureObjectUpToDate(_Impl obj) {
    // Check the object's update-map version stamp.
    if (obj.writerMapVersion == current.writerMap.version) return;

    // Set the update-map version stamp on the object.
    obj.writerMapVersion = current.writerMap.version;

    if (obj.get$$updateLabel() == null) {
      // Labels not initialized yet. Objects aren't added to the writer map
      // until after label initialization, so no need to check the writer map.
      return;
    }

    // Check the writer map.
    RemoteWorker owner = current.writerMap.getWriter(obj.$getProxy());
    if (owner == null || owner == Worker.getWorker().getLocalWorker()) return;

    // Need to fetch from the owner.
    ensureWriteLock(obj);
    owner.readObject(current.tid, obj);
  }

  /**
   * Checks whether any of the objects used by a transaction are stale.
   *
   * @return true iff stale objects were found
   */
  public boolean checkForStaleObjects() {
    Set<Store> stores = current.storesToCheckFreshness();
    int numNodesToContact = stores.size() + current.workersCalled.size();
    final List<RemoteNode<?>> nodesWithStaleObjects =
        Collections.synchronizedList(new ArrayList<RemoteNode<?>>(
            numNodesToContact));
    List<Future<?>> futures = new ArrayList<>(numNodesToContact);

    // Go through each worker and send check messages in parallel.
    for (final RemoteWorker worker : current.workersCalled) {
      NamedRunnable runnable =
          new NamedRunnable("worker freshness check to " + worker.name()) {
            @Override
            public void runImpl() {
              try {
                if (worker.checkForStaleObjects(current.tid))
                  nodesWithStaleObjects.add(worker);
              } catch (UnreachableNodeException e) {
                // Conservatively assume it had stale objects.
                nodesWithStaleObjects.add(worker);
              }
            }
          };
      futures.add(Threading.getPool().submit(runnable));
    }

    // Go through each store and send check messages in parallel.
    for (Iterator<Store> storeIt = stores.iterator(); storeIt.hasNext();) {
      final Store store = storeIt.next();
      NamedRunnable runnable =
          new NamedRunnable("worker freshness check to " + store.name()) {
            @Override
            public void runImpl() {
              LongKeyMap<Integer> reads = current.getReadsForStore(store);
              // Because this could be during a subtransaction (and not at the top
              // level after gathering all the warranty request information), filter
              // reads for creates done by semantic warranty requests.
              for (SemanticWarrantyRequest req : current.requests.values())
                for (Entry<Store, LongKeyMap<_Impl>> entry : req.creates
                    .nonNullEntrySet())
                  for (_Impl create : entry.getValue().values())
                    reads.remove(create.$getOnum());

              if (store.checkForStaleObjects(reads))
                nodesWithStaleObjects.add((RemoteNode<?>) store);
            }
          };

      // Optimization: only start a new thread if there are more stores to
      // contact and if it's truly a remote store (i.e., not in-process).
      if (!(store instanceof InProcessStore || store.isLocalStore())
          && storeIt.hasNext()) {
        futures.add(Threading.getPool().submit(runnable));
      } else {
        runnable.run();
      }
    }

    // Wait for replies.
    for (Future<?> future : futures) {
      while (true) {
        try {
          future.get();
          break;
        } catch (InterruptedException e) {
          Logging.logIgnoredInterruptedException(e);
        } catch (ExecutionException e) {
          e.printStackTrace();
        }
      }
    }

    return !nodesWithStaleObjects.isEmpty();
  }

  /**
   * Starts a new transaction. The sub-transaction runs in the same thread as
   * the caller.
   */
  public void startTransaction() {
    startTransaction((TransactionID) null);
  }

  /**
   * Starts a new transaction for computing a CallInstance's value and
   * submitting a request for a SemanticWarranty.
   */
  public void startTransaction(CallInstance call) {
    startTransaction(null, false, call);
  }

  /**
   * Starts a new transaction with the given tid. The given tid is assumed to be
   * a valid descendant of the current tid. If the given tid is null, a random
   * tid is generated for the sub-transaction.
   */
  public void startTransaction(TransactionID tid) {
    startTransaction(tid, false, null);
  }

  public void startTransaction(TransactionID tid, boolean ignoreRetrySignal) {
    startTransaction(tid, ignoreRetrySignal, null);
  }

  private void startTransaction(TransactionID tid, boolean ignoreRetrySignal,
      CallInstance call) {
    if (current != null && !ignoreRetrySignal) checkRetrySignal();

    try {
      Timing.BEGIN.begin();
      current = new Log(current, tid, call);
      Logging.log(WORKER_TRANSACTION_LOGGER, Level.FINEST,
          "{0} started subtx {1} in thread {2}", current.parent, current,
          Thread.currentThread());
      HOTOS_LOGGER.log(Level.FINEST, "started {0}", current);
    } finally {
      Timing.BEGIN.end();
    }
  }

  /**
   * Starts a new transaction with the given tid for requesting a
   * SemanticWarranty for the given CallInstance.
   */
  public void startTransaction(TransactionID tid, CallInstance call) {
    startTransaction(tid, false, call);
  }

  /**
   * Starts the given thread, registering it as necessary.
   */
  public static void startThread(Thread thread) {
    if (!(thread instanceof FabricThread))
      getInstance().registerThread(thread);

    thread.start();
  }

  /**
   * Registers the given thread with the current transaction. This should be
   * called before the thread is started.
   */
  public void registerThread(Thread thread) {
    Timing.TXLOG.begin();
    try {
      // XXX Eventually, we will want to support threads in transactions.
      if (current != null)
        throw new InternalError("Cannot create threads within transactions");

      TransactionManager tm = new TransactionManager();

      if (thread instanceof FabricThread) {
        ((FabricThread) thread).setTransactionManager(tm);
      } else {
        synchronized (instanceMap) {
          instanceMap.put(thread, tm);
        }
      }
    } finally {
      Timing.TXLOG.end();
    }
  }

  /**
   * Registers that the given thread has finished.
   */
  public void deregisterThread(Thread thread) {
    if (!(thread instanceof FabricThread)) {
      synchronized (instanceMap) {
        instanceMap.remove(thread);
      }
    }
  }

  /**
   * Registers a remote call to the given worker.
   */
  public void registerRemoteCall(RemoteWorker worker) {
    if (current != null) {
      if (!current.workersCalled.contains(worker))
        current.workersCalled.add(worker);
    }
  }

  /**
   * Associates the given transaction log with this transaction manager.
   */
  public void associateLog(Log log) {
    current = log;
  }

  public Log getCurrentLog() {
    return current;
  }

  public TransactionID getCurrentTid() {
    if (current == null) return null;
    return current.tid;
  }

  public WriterMap getWriterMap() {
    if (current == null) return null;
    return current.writerMap;
  }

  /**
   * @return the worker on which the object resides. An object resides on a
   *         worker if it is either on that worker's local store, or if it was
   *         created by the current transaction and is owned by that worker.
   */
  public RemoteWorker getFetchWorker(_Proxy proxy) {
    if (current == null || !current.writerMap.containsCreate(proxy))
      return null;
    Label label = current.writerMap.getCreate(proxy);

    return current.writerMap.getWriter(proxy, label);
  }

  public SecurityCache getSecurityCache() {
    if (current == null)
      throw new InternalError(
          "Application attempting to perform label operations outside of a transaction");
    return (SecurityCache) current.securityCache;
  }

  /**
   * Associates the given log with this worker's transaction manager and
   * synchronizes the log with the given tid.
   */
  public void associateAndSyncLog(Log log, TransactionID tid) {
    associateLog(log);

    if (log == null) {
      if (tid != null) startTransaction(tid);
      return;
    }

    // Do the commits that we've missed. Ignore retry signals for now; they will
    // be handled the next time the application code interacts with the
    // transaction manager.
    TransactionID commonAncestor = log.getTid().getLowestCommonAncestor(tid);
    for (int i = log.getTid().depth; i > commonAncestor.depth; i--)
      commitTransaction();

    // Start new transactions if necessary.
    if (commonAncestor.depth != tid.depth) startTransaction(tid, true);
  }

}<|MERGE_RESOLUTION|>--- conflicted
+++ resolved
@@ -769,6 +769,7 @@
 
     current.commitState.commitTime = commitTime;
     int numRemoteReadsPrepared = 0;
+    int numRemoteCallsPrepared = 0;
     for (Iterator<Entry<Store, LongKeyMap<Integer>>> entryIt =
         storesRead.entrySet().iterator(); entryIt.hasNext();) {
       Entry<Store, LongKeyMap<Integer>> entry = entryIt.next();
@@ -779,6 +780,7 @@
 
       if (!store.isLocalStore()) {
         numRemoteReadsPrepared += reads.size();
+        numRemoteCallsPrepared += calls.size();
       }
 
       NamedRunnable runnable =
@@ -825,7 +827,8 @@
     }
 
     if (current.workersCalled.size() > 0 ||
-        numRemoteReadsPrepared > 0) {
+        numRemoteReadsPrepared > 0 ||
+        numRemoteCallsPrepared > 0) {
       current.commitState.commitRoundTrips++;
     }
 
@@ -1013,20 +1016,8 @@
         } else {
           runnable.run();
         }
-
-<<<<<<< HEAD
-        // Wait for replies.
-        for (Future<?> future : futures) {
-          while (true) {
-            try {
-              future.get();
-              break;
-            } catch (InterruptedException e) {
-              Logging.logIgnoredInterruptedException(e);
-            } catch (ExecutionException e) {
-              e.printStackTrace();
-            }
-=======
+      }
+
       if (current.workersCalled.size() > 0 ||
           current.commitState.storesContacted.size() > 1 ||
           (current.commitState.storesContacted.size() == 1 &&
@@ -1044,7 +1035,6 @@
             Logging.logIgnoredInterruptedException(e);
           } catch (ExecutionException e) {
             e.printStackTrace();
->>>>>>> 6a46431e
           }
         }
 

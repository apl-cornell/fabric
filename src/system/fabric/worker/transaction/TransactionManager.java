package fabric.worker.transaction;

import static fabric.common.Logging.HOTOS_LOGGER;
import static fabric.common.Logging.WORKER_TRANSACTION_LOGGER;
import static fabric.worker.transaction.Log.CommitState.Values.ABORTED;
import static fabric.worker.transaction.Log.CommitState.Values.ABORTING;
import static fabric.worker.transaction.Log.CommitState.Values.COMMITTED;
import static fabric.worker.transaction.Log.CommitState.Values.COMMITTING;
import static fabric.worker.transaction.Log.CommitState.Values.PREPARED;
import static fabric.worker.transaction.Log.CommitState.Values.PREPARE_FAILED;
import static fabric.worker.transaction.Log.CommitState.Values.PREPARING;

import java.util.ArrayList;
import java.util.Collection;
import java.util.Collections;
import java.util.HashMap;
import java.util.HashSet;
import java.util.Iterator;
import java.util.List;
import java.util.Map;
import java.util.Map.Entry;
import java.util.Set;
import java.util.WeakHashMap;
import java.util.concurrent.ExecutionException;
import java.util.concurrent.Future;
import java.util.logging.Level;

import fabric.common.FabricThread;
import fabric.common.Logging;
import fabric.common.SerializedObject;
import fabric.common.Threading;
import fabric.common.Threading.NamedRunnable;
import fabric.common.Timing;
import fabric.common.TransactionID;
import fabric.common.VersionWarranty;
import fabric.common.exceptions.AccessException;
import fabric.common.exceptions.InternalError;
import fabric.common.util.LongKeyMap;
import fabric.common.util.Pair;
import fabric.lang.Object._Impl;
import fabric.lang.Object._Proxy;
import fabric.lang.security.Label;
import fabric.lang.security.SecurityCache;
import fabric.net.RemoteNode;
import fabric.net.UnreachableNodeException;
import fabric.store.InProcessStore;
import fabric.worker.AbortException;
import fabric.worker.LocalStore;
import fabric.worker.RemoteStore;
import fabric.worker.Store;
import fabric.worker.TransactionAbortingException;
import fabric.worker.TransactionAtomicityViolationException;
import fabric.worker.TransactionCommitFailedException;
import fabric.worker.TransactionPrepareFailedException;
import fabric.worker.TransactionRestartingException;
import fabric.worker.Worker;
import fabric.worker.remote.RemoteWorker;
import fabric.worker.remote.WriterMap;

/**
 * Holds transaction management information for a single thread. Each thread has
 * its own TransactionManager.
 * <p>
 * We say that a transaction has acquired a write lock on an object if any entry
 * in the object's <code>$history</code> list has <code>$writeLockHolder</code>
 * set to that transaction. @see fabric.lang.Object._Impl
 * </p>
 * <p>
 * We say that a transaction has acquired a read lock if it is in the
 * "read list" for that object. @see fabric.lang.Object._Impl.$readMapEntry
 * </p>
 * <p>
 * When a transaction acquires a read lock, we ensure that the <i>read
 * condition</i> holds: that the holder of the write lock is an ancestor of that
 * transaction. Before reading an object, we ensure that the transaction holds a
 * read lock and that the read condition still holds.
 * </p>
 * <p>
 * When a transaction acquires a write lock, we ensure that the <i>write
 * condition</i> holds: the holders of the read and write locks are all
 * ancestors of that transaction. Before writing an object, we ensure that the
 * transaction holds a write lock and that the write condition still holds.
 * </p>
 * <p>
 * Assumptions:
 * <ul>
 * <li>Once the top-level transaction within a thread aborts or commits, that
 * thread will terminate without performing further operations on the
 * transaction manager.</li>
 * <li>The fetch operation will not be invoked concurrently on the same object.</li>
 * </ul>
 * </p>
 * <p>
 * The following objects are used as condition variables:
 * <ul>
 * <li>Log.children - for signalling that all sub-transactions of a given
 * transaction have finished.</li>
 * <li>Impl objects - for signalling to readers and writers that a read or write
 * lock on that object has been released.
 * </ul>
 * </p>
 */
public final class TransactionManager {
  /**
   * The deadlock detector.
   */
  private static final DeadlockDetectorThread deadlockDetector =
      new DeadlockDetectorThread();

  /**
   * The innermost running transaction for the thread being managed.
   */
  private Log current;

  /**
   * A debugging switch for storing a stack trace each time a write lock is
   * obtained. Enable this by passing "--trace-locks" as a command-line argument
   * to the node.
   */
  public static boolean TRACE_WRITE_LOCKS = false;

  /**
   * A map from OIDs to <code>ReadMapEntry</code>s. Each ReadMapEntry
   * encapsulates a version number and a list of logs for transactions that have
   * read that version of the object. For each transaction tx, an object o is in
   * tx.reads exactly when tx is in readMap[o].readLocks. A transaction has
   * acquired a read lock if its log is in this list. All entries in this list
   * have non-empty <code>readLocks</code> sets.
   */
  // Proxy objects aren't used here because doing so would result in calls to
  // hashcode() and equals() on such objects, resulting in fetching the
  // corresponding Impls from the store.
  static final ReadMap readMap = new ReadMap();

  public static boolean haveReaders(Store store, long onum) {
    return readMap.haveReaders(store, onum);
  }

  public static void abortReaders(Store store, long onum) {
    readMap.abortReaders(store, onum);
  }

  public static ReadMap.Entry getReadMapEntry(_Impl impl,
      VersionWarranty warranty) {
    return readMap.getEntry(impl, warranty);
  }

  private static final Map<Thread, TransactionManager> instanceMap =
      new WeakHashMap<>();

  public static TransactionManager getInstance() {
    Thread thread = Thread.currentThread();

    if (thread instanceof FabricThread) {
      FabricThread ft = (FabricThread) thread;
      TransactionManager result = ft.getTransactionManager();
      if (result == null) {
        result = new TransactionManager();
        ft.setTransactionManager(result);
      }
      return result;
    }

    synchronized (instanceMap) {
      TransactionManager result = instanceMap.get(thread);
      if (result == null) {
        result = new TransactionManager();
        instanceMap.put(thread, result);
      }

      return result;
    }
  }

  private TransactionManager() {
    this.current = null;
  }

  private void checkRetrySignal() {
    if (current.retrySignal != null) {
      synchronized (current) {
        WORKER_TRANSACTION_LOGGER.log(Level.FINEST, "{0} got retry signal",
            current);

        throw new TransactionRestartingException(current.retrySignal);
      }
    }
  }

  /**
   * Aborts the transaction, recursing to any workers that were called, and any
   * stores that were contacted.
   */
  public void abortTransaction() {
    abortTransaction(Collections.<RemoteNode<?>> emptySet());
  }

  /**
   * @param abortedNodes
   *          a set of nodes that don't need to be contacted because they
   *          already know about the abort.
   */
  private void abortTransaction(Set<RemoteNode<?>> abortedNodes) {
    if (current.tid.depth == 0) {
      // Aborting a top-level transaction. Make sure no other thread is working
      // on this transaction.
      synchronized (current.commitState) {
        while (current.commitState.value == PREPARING) {
          try {
            current.commitState.wait();
          } catch (InterruptedException e) {
            Logging.logIgnoredInterruptedException(e);
          }
        }

        switch (current.commitState.value) {
        case UNPREPARED:
          current.commitState.value = ABORTING;
          break;

        case PREPARE_FAILED:
        case PREPARED:
          current.commitState.value = ABORTING;
          break;

        case PREPARING:
          // We should've taken care of this case already in the 'while' loop
          // above.
          throw new InternalError();

        case COMMITTING:
        case COMMITTED:
          // Too late to abort! We shouldn't really enter this situation.
          WORKER_TRANSACTION_LOGGER
              .warning("Ignoring attempt to abort a committed transaction.");
          return;

        case ABORTING:
        case ABORTED:
          return;
        }
      }
    }

    boolean readOnly = current.isReadOnly();

    WORKER_TRANSACTION_LOGGER.log(Level.INFO, "{0} aborting", current);

    HOTOS_LOGGER.log(Level.FINEST, "aborting {0}", current);

    // Assume only one thread will be executing this.

    // Set the retry flag in all our children.
    current.flagRetry();

    // Wait for all other threads to finish.
    current.waitForThreads();

    sendAbortMessages(abortedNodes);
    current.abort();
    WORKER_TRANSACTION_LOGGER.log(Level.INFO, "{0} aborted", current);
    HOTOS_LOGGER.log(Level.INFO, "aborted {0} " + (readOnly ? "R" : "W"),
        current);

    if (current.tid.depth == 0) {
      // Aborted a top-level transaction. Remove from the transaction registry.
      TransactionRegistry.remove(current.tid.topTid);
    }

    synchronized (current.commitState) {
      // The commit state reflects the state of the top-level transaction, so
      // only set the flag if a top-level transaction is being aborted.
      if (current.tid.depth == 0) {
        current.commitState.value = ABORTED;
        current.commitState.notifyAll();
      }

      if (current.tid.parent == null || current.parent != null
          && current.parent.tid.equals(current.tid.parent)) {
        // The parent frame represents the parent transaction. Pop the stack.
        current = current.parent;
      } else {
        // Reuse the current frame for the parent transaction.
        current.tid = current.tid.parent;
      }
    }
  }

  /**
   * Commits the transaction if possible; otherwise, aborts the transaction.
   *
   * @throws AbortException
   *           if the transaction was aborted.
   * @throws TransactionRestartingException
   *           if the transaction was aborted and needs to be retried.
   */
  public void commitTransaction() throws AbortException,
      TransactionRestartingException, TransactionAtomicityViolationException {
    Timing.COMMIT.begin();
    try {
      commitTransaction(false);
    } finally {
      Timing.COMMIT.end();
    }
  }

  /**
   * @throws TransactionRestartingException
   *           if the prepare fails.
   */
  private void commitTransaction(boolean ignoreRetrySignal) {
    WORKER_TRANSACTION_LOGGER.log(Level.FINEST, "{0} attempting to commit",
        current);

    // Assume only one thread will be executing this.

    // XXX This is a long and ugly method. Re-factor?

    // Wait for all sub-transactions to finish.
    current.waitForThreads();

    TransactionID ignoredRetrySignal = null;
    if (!ignoreRetrySignal) {
      // Make sure we're not supposed to abort or retry.
      try {
        checkRetrySignal();
      } catch (TransactionAbortingException e) {
        abortTransaction();
        throw new AbortException();
      } catch (TransactionRestartingException e) {
        abortTransaction();
        throw e;
      }
    } else {
      synchronized (current) {
        ignoredRetrySignal = current.retrySignal;
      }
    }

    WORKER_TRANSACTION_LOGGER.log(Level.FINEST, "{0} committing", current);

    Log parent = current.parent;
    if (current.tid.parent != null) {
      try {
        Timing.SUBTX.begin();
        // Update data structures to reflect the commit.
        current.commitNested();
        WORKER_TRANSACTION_LOGGER.log(Level.FINEST, "{0} committed", current);
        if (parent != null && parent.tid.equals(current.tid.parent)) {
          // Parent frame represents parent transaction. Pop the stack.
          current = parent;
        } else {
          // Reuse the current frame for the parent transaction. Update its TID.
          current.tid = current.tid.parent;
        }

        if (ignoredRetrySignal != null) {
          // Preserve the ignored retry signal.
          synchronized (current) {
            TransactionID signal = ignoredRetrySignal;
            if (current.retrySignal != null) {
              signal = signal.getLowestCommonAncestor(current.retrySignal);

              if (signal == null) {
                throw new InternalError("Something is broken with transaction "
                    + "management. Found retry signals for different "
                    + "transactions in the same log. (In transaction "
                    + current.tid + ".  Retry1=" + current.retrySignal
                    + "; Retry2=" + ignoredRetrySignal);
              }
            }

            current.retrySignal = signal;
          }
        }
        return;
      } finally {
        Timing.SUBTX.end();
      }
    }

    // Commit top-level transaction.
    Log HOTOS_current = current;
    List<RemoteWorker> workers = current.workersCalled;
    final boolean isWriteFree = current.writes.isEmpty();
    final boolean readOnly = current.isReadOnly();
    Set<Store> stores =
        new HashSet<>(current.storesRead(Long.MAX_VALUE).keySet());
    stores.addAll(current.storesWritten());
    final long prepareStart = System.currentTimeMillis();

    // Send prepare-write messages to our cohorts. If the prepare fails, this
    // will abort our portion of the transaction and throw a
    // TransactionRestartingException.
    long commitTime = sendPrepareWriteMessages();

    // Send prepare-read messages to our cohorts. If the prepare fails, this
    // will abort our portion of the transaction and throw a
    // TransactionRestartingException.
    sendPrepareReadMessages(readOnly, commitTime);

    // Send commit messages to our cohorts.
    sendCommitMessagesAndCleanUp(readOnly, commitTime);

    final long actualCommitTime =
        Math.max(commitTime, System.currentTimeMillis());
    COMMIT_TIME.set(actualCommitTime);
    if (!isWriteFree && HOTOS_LOGGER.isLoggable(Level.INFO)
        || HOTOS_LOGGER.isLoggable(Level.FINE)) {
      final long commitLatency = actualCommitTime - prepareStart;
      final long writeDelay =
          Math.max(0, commitTime - System.currentTimeMillis());
      if (LOCAL_STORE == null)
        LOCAL_STORE = Worker.getWorker().getLocalStore();
      if (workers.size() > 0 || stores.size() > 1 || stores.size() == 1
          && !stores.contains(LOCAL_STORE)
          && !(stores.iterator().next() instanceof InProcessStore)) {
        if (isWriteFree) {
          Logging.log(HOTOS_LOGGER, Level.FINE,
              "committed tid {0} (latency {1} ms)", HOTOS_current,
              commitLatency);
        } else {
          Logging.log(HOTOS_LOGGER, Level.INFO,
              "committed tid {0} (latency {1} ms; write delay {2} ms)",
              HOTOS_current, commitLatency, writeDelay);
        }
      }
    }
  }

  /**
   * XXX Really gross HACK to make actual transaction commit times visible to
   * the application. This allows us to measure end-to-end application-level
   * transaction latency.
   */
  public static final ThreadLocal<Long> COMMIT_TIME = new ThreadLocal<>();

  private static LocalStore LOCAL_STORE;

  /**
<<<<<<< HEAD
   * Sends prepare-write messages to the cohorts. If any cohort fails to
   * prepare, abort messages will be sent, and the local portion of the
   * transaction is rolled back.
   * 
   * @return a proposed commit time, based on the outstanding warranties for
   *           objects modified by the transaction. The returned commit time is
   *           guaranteed to be no earlier than the time at which this method is
   *           called.
=======
   * Sends prepare messages to the cohorts in a distributed transaction. Also
   * sends abort messages if any cohort fails to prepare.
   *
   * @throws TransactionRestartingException
   *           if the prepare fails.
   */
  public void sendPrepareMessages() {
    sendPrepareMessages(false, false, current.storesToContact(),
        current.workersCalled);
  }

  /**
   * Sends prepare messages to the given set of stores and workers. If the
   * prepare fails, the local portion and given branch of the transaction is
   * rolled back.
   *
>>>>>>> 870d1adb
   * @throws TransactionRestartingException
   *           if the prepare fails.
   */
  public long sendPrepareWriteMessages() {
    final Map<RemoteNode<?>, TransactionPrepareFailedException> failures =
        Collections
            .synchronizedMap(new HashMap<RemoteNode<?>, TransactionPrepareFailedException>());

    synchronized (current.commitState) {
      switch (current.commitState.value) {
      case UNPREPARED:
        current.commitState.value = PREPARING;
        break;

      case PREPARING:
      case PREPARED:
        return current.commitState.commitTime;

      case COMMITTING:
      case COMMITTED:
      case PREPARE_FAILED:
        throw new InternalError(
            "Got a prepare-write request, but transaction state is "
                + current.commitState.value);

      case ABORTING:
      case ABORTED:
        throw new TransactionRestartingException(current.tid);
      }
    }

<<<<<<< HEAD
    List<Future<?>> futures = new ArrayList<Future<?>>();

    // A ref cell containing the max commit time. Using a ref cell so we can
    // synchronize on it.
    final long[] commitTime = new long[1];
    commitTime[0] = System.currentTimeMillis();
=======
    List<Future<?>> futures = new ArrayList<>(stores.size() + workers.size());
>>>>>>> 870d1adb

    // Go through each worker and send prepare messages in parallel.
    for (final RemoteWorker worker : current.workersCalled) {
      NamedRunnable runnable =
          new NamedRunnable("worker write-prepare to " + worker.name()) {
            @Override
            public void runImpl() {
              try {
                long response =
                    worker.prepareTransactionWrites(current.tid.topTid);
                synchronized (commitTime) {
                  if (response > commitTime[0]) commitTime[0] = response;
                }
              } catch (UnreachableNodeException e) {
                failures.put(worker, new TransactionPrepareFailedException(
                    "Unreachable worker"));
              } catch (TransactionPrepareFailedException e) {
                failures.put(worker,
                    new TransactionPrepareFailedException(e.getMessage()));
              } catch (TransactionRestartingException e) {
                failures.put(worker, new TransactionPrepareFailedException(
                    "transaction restarting"));
              }
            }
          };

      futures.add(Threading.getPool().submit(runnable));
    }

    // Go through each store and send prepare messages in parallel.
    Set<Store> storesWritten = current.storesWritten();
    current.commitState.storesContacted.addAll(storesWritten);
    for (Iterator<Store> storeIt = storesWritten.iterator(); storeIt.hasNext();) {
      final Store store = storeIt.next();
      NamedRunnable runnable =
          new NamedRunnable("worker write-prepare to " + store.name()) {
            @Override
            public void runImpl() {
              try {
                Collection<_Impl> creates = current.getCreatesForStore(store);
                Collection<_Impl> writes = current.getWritesForStore(store);

                if (WORKER_TRANSACTION_LOGGER.isLoggable(Level.FINE)) {
                  Logging.log(WORKER_TRANSACTION_LOGGER, Level.FINE,
                      "Preparing "
                          + "writes for transaction {0} to {1}: {2} created, "
                          + "{3} modified", current.tid.topTid, store,
                      creates.size(), writes.size());
                }

                long response =
                    store.prepareTransactionWrites(current.tid.topTid, creates,
                        writes);

                synchronized (commitTime) {
                  if (response > commitTime[0]) commitTime[0] = response;
                }
              } catch (TransactionPrepareFailedException e) {
                failures.put((RemoteNode<?>) store, e);
              } catch (UnreachableNodeException e) {
                failures.put((RemoteNode<?>) store,
                    new TransactionPrepareFailedException("Unreachable store"));
              }
            }
          };

      // Optimization: only start in a new thread if there are more stores to
      // contact and if it's a truly remote store (i.e., not in-process).
      if (!(store instanceof InProcessStore || store.isLocalStore())
          && storeIt.hasNext()) {
        futures.add(Threading.getPool().submit(runnable));
      } else {
        runnable.run();
      }
    }

    // Wait for replies.
    for (Future<?> future : futures) {
      while (true) {
        try {
          future.get();
          break;
        } catch (InterruptedException e) {
          Logging.logIgnoredInterruptedException(e);
        } catch (ExecutionException e) {
          e.printStackTrace();
        }
      }
    }

    // Check for conflicts and unreachable stores/workers.
    if (!failures.isEmpty()) {
      String logMessage =
          "Transaction tid=" + current.tid.topTid + ":  write-prepare failed.";

      for (Map.Entry<RemoteNode<?>, TransactionPrepareFailedException> entry : failures
          .entrySet()) {
        if (entry.getKey() instanceof RemoteStore) {
          // Remove old objects from our cache.
          RemoteStore store = (RemoteStore) entry.getKey();
          LongKeyMap<Pair<SerializedObject, VersionWarranty>> versionConflicts =
              entry.getValue().versionConflicts;
          if (versionConflicts != null) {
            for (Pair<SerializedObject, VersionWarranty> obj : versionConflicts
                .values())
              store.updateCache(obj);
          }
        }

        if (WORKER_TRANSACTION_LOGGER.isLoggable(Level.FINE)) {
          logMessage +=
              "\n\t" + entry.getKey() + ": " + entry.getValue().getMessage();
        }
      }
      WORKER_TRANSACTION_LOGGER.fine(logMessage);
      HOTOS_LOGGER.fine("Prepare failed.");

      synchronized (current.commitState) {
        current.commitState.value = PREPARE_FAILED;
        current.commitState.notifyAll();
      }

      TransactionID tid = current.tid;

      TransactionPrepareFailedException e =
          new TransactionPrepareFailedException(failures);
      Logging.log(WORKER_TRANSACTION_LOGGER, Level.INFO,
          "{0} error committing: prepare failed exception: {1}", current, e);

      abortTransaction(failures.keySet());
      throw new TransactionRestartingException(tid);

    } else {
      synchronized (current.commitState) {
        current.commitState.value = PREPARED;
        current.commitState.notifyAll();
        return commitTime[0];
      }
    }
  }

  /**
   * Sends prepare-read messages to the cohorts. If any cohort fails to
   * prepare, abort messages will be sent, and the local portion of the
   * transaction is rolled back.
   * 
   * @throws TransactionRestartingException
   *           if the prepare fails.
   */
  public void sendPrepareReadMessages(final boolean readOnly,
      final long commitTime) {
    final Map<RemoteNode<?>, TransactionPrepareFailedException> failures =
        Collections
            .synchronizedMap(new HashMap<RemoteNode<?>, TransactionPrepareFailedException>());

    synchronized (current.commitState) {
      while (current.commitState.value == PREPARING) {
        if (current.commitState.commitTime >= commitTime) return;

        try {
          current.commitState.wait();
        } catch (InterruptedException e) {
        }
      }

      switch (current.commitState.value) {
      case UNPREPARED:
        current.commitState.value = PREPARING;
        break;

      case PREPARING:
        // We should've taken care of this case already in the 'while' loop
        // above.
        throw new InternalError();

      case PREPARED:
        if (current.commitState.commitTime >= commitTime) return;
        current.commitState.value = PREPARING;
        break;

      case COMMITTING:
      case COMMITTED:
      case PREPARE_FAILED:
        throw new InternalError(
            "Got a prepare-read request, but transaction state is "
                + current.commitState.value);

      case ABORTING:
      case ABORTED:
        throw new TransactionRestartingException(current.tid);
      }
    }

    List<Future<?>> futures = new ArrayList<Future<?>>();

    // Go through each worker and send prepare messages in parallel.
    for (final RemoteWorker worker : current.workersCalled) {
      NamedRunnable runnable =
          new NamedRunnable("worker read-prepare to " + worker.name()) {
            @Override
            public void runImpl() {
              try {
                worker.prepareTransactionReads(current.tid.topTid, commitTime);
              } catch (UnreachableNodeException e) {
                failures.put(worker, new TransactionPrepareFailedException(
                    "Unreachable worker"));
              } catch (TransactionPrepareFailedException e) {
                failures.put(worker,
                    new TransactionPrepareFailedException(e.getMessage()));
              } catch (TransactionRestartingException e) {
                failures.put(worker, new TransactionPrepareFailedException(
                    "transaction restarting"));
              }
            }
          };

      futures.add(Threading.getPool().submit(runnable));
    }

    // Go through each store and send prepare messages in parallel.
    Map<Store, LongKeyMap<Integer>> storesRead = current.storesRead(commitTime);
    current.commitState.commitTime = commitTime;
    int numRemoteReadsPrepared = 0;
    for (Iterator<Entry<Store, LongKeyMap<Integer>>> entryIt =
        storesRead.entrySet().iterator(); entryIt.hasNext();) {
      Entry<Store, LongKeyMap<Integer>> entry = entryIt.next();
      final Store store = entry.getKey();
      final LongKeyMap<Integer> reads = entry.getValue();

      if (!store.isLocalStore()) {
        numRemoteReadsPrepared += reads.size();
      }

      NamedRunnable runnable =
          new NamedRunnable("worker read-prepare to " + store.name()) {
            @Override
            public void runImpl() {
              try {
                if (WORKER_TRANSACTION_LOGGER.isLoggable(Level.FINE)) {
                  Logging.log(WORKER_TRANSACTION_LOGGER, Level.FINE,
                      "Preparing reads for transaction {0} to {1}: {2} version "
                          + "warranties will expire", current.tid.topTid,
                      store, reads.size());
                }

                LongKeyMap<VersionWarranty> newWarranties =
                    store.prepareTransactionReads(current.tid.topTid, readOnly,
                        reads, commitTime);

                // Prepare was successful. Update the objects' warranties.
                current.updateVersionWarranties(store, newWarranties);
              } catch (TransactionPrepareFailedException e) {
                failures.put((RemoteNode<?>) store, e);
              } catch (UnreachableNodeException e) {
                failures.put((RemoteNode<?>) store,
                    new TransactionPrepareFailedException("Unreachable store"));
              }
            }
          };

      // Optimization: only start in a new thread if there are more stores to
      // contact and if it's a truly remote store (i.e., not in-process).
      if (!(store instanceof InProcessStore || store.isLocalStore())
          && entryIt.hasNext()) {
        futures.add(Threading.getPool().submit(runnable));
      } else {
        runnable.run();
      }
    }

    if (HOTOS_LOGGER.isLoggable(Level.FINE)) {
      int numTotalRemoteReads = 0;
      for (Store store : current.reads.storeSet()) {
        if (store.isLocalStore()) continue;
        numTotalRemoteReads += current.reads.get(store).size();
      }

      if (numTotalRemoteReads > 0) {
        Logging.log(HOTOS_LOGGER, Level.FINE, "Prepared {0} out of {1} reads",
            numRemoteReadsPrepared, numTotalRemoteReads);
      }
    }

    // Wait for replies.
    for (Future<?> future : futures) {
      while (true) {
        try {
          future.get();
          break;
        } catch (InterruptedException e) {
          Logging.logIgnoredInterruptedException(e);
        } catch (ExecutionException e) {
          e.printStackTrace();
        }
      }
    }

    // Check for conflicts and unreachable stores/workers.
    if (!failures.isEmpty()) {
      String logMessage =
          "Transaction tid=" + current.tid.topTid + ":  read-prepare failed.";

      for (Map.Entry<RemoteNode<?>, TransactionPrepareFailedException> entry : failures
          .entrySet()) {
        if (entry.getKey() instanceof RemoteStore) {
          // Remove old objects from our cache.
          RemoteStore store = (RemoteStore) entry.getKey();
          LongKeyMap<Pair<SerializedObject, VersionWarranty>> versionConflicts =
              entry.getValue().versionConflicts;
          if (versionConflicts != null) {
            for (Pair<SerializedObject, VersionWarranty> obj : versionConflicts
                .values())
              store.updateCache(obj);
          }
        }

        if (WORKER_TRANSACTION_LOGGER.isLoggable(Level.FINE)) {
          logMessage +=
              "\n\t" + entry.getKey() + ": " + entry.getValue().getMessage();
        }
      }
      WORKER_TRANSACTION_LOGGER.fine(logMessage);

      synchronized (current.commitState) {
        current.commitState.value = PREPARE_FAILED;
        current.commitState.notifyAll();
      }

      TransactionID tid = current.tid;

      TransactionPrepareFailedException e =
          new TransactionPrepareFailedException(failures);
      Logging.log(WORKER_TRANSACTION_LOGGER, Level.INFO,
          "{0} error committing: prepare failed exception: {1}", current, e);

      abortTransaction(failures.keySet());
      throw new TransactionRestartingException(tid);

    } else {
      synchronized (current.commitState) {
        current.commitState.value = PREPARED;
        current.commitState.notifyAll();
      }
    }
  }

  /**
   * Sends commit messages to the cohorts.
   */
  public void sendCommitMessagesAndCleanUp(final boolean readOnly,
      final long commitTime) throws TransactionAtomicityViolationException {
    synchronized (current.commitState) {
      switch (current.commitState.value) {
      case UNPREPARED:
      case PREPARING:
        // This shouldn't happen.
        WORKER_TRANSACTION_LOGGER.log(Level.FINE,
            "Ignoring commit request (transaction state = {0}",
            current.commitState.value);
        return;
      case PREPARED:
        current.commitState.value = COMMITTING;
        break;
      case COMMITTING:
      case COMMITTED:
        return;
      case PREPARE_FAILED:
      case ABORTING:
      case ABORTED:
        throw new TransactionAtomicityViolationException();
      }
    }

    if (!readOnly) {
      final List<RemoteNode<?>> unreachable =
          Collections.synchronizedList(new ArrayList<RemoteNode<?>>());
      final List<RemoteNode<?>> failed =
          Collections.synchronizedList(new ArrayList<RemoteNode<?>>());
<<<<<<< HEAD
      List<Future<?>> futures =
          new ArrayList<Future<?>>(current.commitState.storesContacted.size()
              + current.workersCalled.size());
=======
      List<Future<?>> futures = new ArrayList<>(stores.size() + workers.size());
>>>>>>> 870d1adb

      // Send commit messages to the workers in parallel.
      for (final RemoteWorker worker : current.workersCalled) {
        NamedRunnable runnable =
            new NamedRunnable("worker commit to " + worker) {
              @Override
              public void runImpl() {
                try {
                  worker.commitTransaction(current.tid.topTid, commitTime);
                } catch (UnreachableNodeException e) {
                  unreachable.add(worker);
                } catch (TransactionCommitFailedException e) {
                  failed.add(worker);
                }
              }
            };

        futures.add(Threading.getPool().submit(runnable));
      }

      // Send commit messages to the stores in parallel.
      for (Iterator<Store> storeIt =
          current.commitState.storesContacted.iterator(); storeIt.hasNext();) {
        final Store store = storeIt.next();
        NamedRunnable runnable =
            new NamedRunnable("worker commit to " + store.name()) {
              @Override
              public void runImpl() {
                try {
                  store.commitTransaction(current.tid.topTid, commitTime);
                } catch (TransactionCommitFailedException e) {
                  failed.add((RemoteStore) store);
                } catch (UnreachableNodeException e) {
                  unreachable.add((RemoteStore) store);
                }
              }
            };

        // Optimization: only start in a new thread if there are more stores to
        // contact and if it's a truly remote store (i.e., not in-process).
        if (!(store instanceof InProcessStore || store.isLocalStore())
            && storeIt.hasNext()) {
          futures.add(Threading.getPool().submit(runnable));
        } else {
          runnable.run();
        }
      }

      // Wait for replies.
      for (Future<?> future : futures) {
        while (true) {
          try {
            future.get();
            break;
          } catch (InterruptedException e) {
            Logging.logIgnoredInterruptedException(e);
          } catch (ExecutionException e) {
            e.printStackTrace();
          }
        }
      }

      if (!(unreachable.isEmpty() && failed.isEmpty())) {
        Logging.log(WORKER_TRANSACTION_LOGGER, Level.SEVERE,
            "{0} error committing: atomicity violation "
                + "-- failed: {1} unreachable: {2}", current, failed,
            unreachable);
        throw new TransactionAtomicityViolationException(failed, unreachable);
      }
    }

    // Update data structures to reflect successful commit.
    WORKER_TRANSACTION_LOGGER.log(Level.FINEST,
        "{0} committed at stores...updating data structures", current);
    current.commitTopLevel(commitTime);
    WORKER_TRANSACTION_LOGGER.log(Level.FINEST, "{0} committed", current);

    synchronized (current.commitState) {
      current.commitState.value = COMMITTED;
    }

    TransactionRegistry.remove(current.tid.topTid);

    current = null;
  }

  /**
   * Sends abort messages to those nodes that haven't reported failures.
   *
   * @param stores
   *          the set of stores involved in the transaction.
   * @param workers
   *          the set of workers involved in the transaction.
   * @param fails
   *          the set of nodes that have reported failure.
   */
  private void sendAbortMessages(Set<RemoteNode<?>> fails) {
    for (Store store : current.commitState.storesContacted)
      if (!fails.contains(store)) {
        try {
          store.abortTransaction(current.tid);
        } catch (AccessException e) {
          Logging.log(WORKER_TRANSACTION_LOGGER, Level.WARNING,
              "Access error while aborting transaction: {0}", e);
        }
      }

    for (RemoteWorker worker : current.workersCalled)
      if (!fails.contains(worker)) {
        try {
          worker.abortTransaction(current.tid);
        } catch (AccessException e) {
          Logging.log(WORKER_TRANSACTION_LOGGER, Level.WARNING,
              "Access error while aborting transaction: {0}", e);
        }
      }
  }

  public void registerCreate(_Impl obj) {
    Timing.TXLOG.begin();
    try {
      if (current == null)
        throw new InternalError("Cannot create objects outside a transaction");

      // Make sure we're not supposed to abort/retry.
      checkRetrySignal();

      // Grab a write lock on the object.
      obj.$writer = current;
      obj.$writeLockHolder = current;
      if (TRACE_WRITE_LOCKS)
        obj.$writeLockStackTrace = Thread.currentThread().getStackTrace();

      // Own the object. The call to ensureOwnership is responsible for adding
      // the object to the set of created objects.
      ensureOwnership(obj);
    } finally {
      Timing.TXLOG.end();
    }
  }

  public void registerLabelsInitialized(_Impl obj) {
    current.writerMap.put(obj.$getProxy(), Worker.getWorker().getLocalWorker());
    current.writerMap.put(obj.$getProxy(), obj.get$$updateLabel());
  }

  public void registerRead(_Impl obj) {
    synchronized (obj) {
      if (obj.$reader == current
          && obj.writerMapVersion == current.writerMap.version) return;

      // Nothing to do if we're not in a transaction.
      if (current == null) return;

      Timing.TXLOG.begin();
      try {
        ensureReadLock(obj);
        ensureObjectUpToDate(obj);
      } finally {
        Timing.TXLOG.end();
      }
    }
  }

  /**
   * Ensures the current transaction has a read lock for the given object,
   * blocking if necessary. This method assumes we are synchronized on the
   * object.
   */
  private void ensureReadLock(_Impl obj) {
    if (obj.$reader == current) return;

    // Make sure we're not supposed to abort/retry.
    checkRetrySignal();

    // Check read condition: wait until all writers are in our ancestry.
    boolean hadToWait = false;
    try {
      boolean firstWait = true;
      boolean deadlockDetectRequested = false;
      while (obj.$writeLockHolder != null
          && !current.isDescendantOf(obj.$writeLockHolder)) {
        try {
          Logging.log(WORKER_TRANSACTION_LOGGER, Level.FINEST,
              "{0} wants to read {1}/{2} ({3}); waiting on writer {4}",
              current, obj.$getStore(), obj.$getOnum(), obj.getClass(),
              obj.$writeLockHolder);
          hadToWait = true;
          obj.$numWaiting++;
          current.setWaitsFor(obj.$writeLockHolder);

          if (firstWait) {
            // This is the first time we're waiting. Wait with a 10 ms timeout.
            firstWait = false;
            obj.wait(10);
          } else {
            // Not the first time through the loop. Ask for deadlock detection
            // if we haven't already.
            if (!deadlockDetectRequested) {
              deadlockDetector.requestDetect(current);
              deadlockDetectRequested = true;
            }

            // Should be waiting indefinitely, but this requires proper handling
            // of InterruptedExceptions in the entire system. Instead, we spin
            // once a second so that we periodically check the retry signal.
            obj.wait(1000);
          }
        } catch (InterruptedException e) {
          Logging.logIgnoredInterruptedException(e);
        }
        obj.$numWaiting--;

        // Make sure we weren't aborted/retried while we were waiting.
        checkRetrySignal();
      }
    } finally {
      current.clearWaitsFor();
    }

    // Set the object's reader stamp to the current transaction.
    obj.$reader = current;

    // Reset the object's update-map version stamp.
    obj.writerMapVersion = -1;

    current.acquireReadLock(obj);
    if (hadToWait)
      WORKER_TRANSACTION_LOGGER.log(Level.FINEST, "{0} got read lock", current);
  }

  /**
   * This should be called <i>before</i> the object is modified.
   *
   * @return whether a new (top-level) transaction was created.
   */
  public boolean registerWrite(_Impl obj) {
    boolean needTransaction = (current == null);
    if (needTransaction) startTransaction();

    synchronized (obj) {
      if (obj.$writer == current
          && obj.writerMapVersion == current.writerMap.version && obj.$isOwned)
        return needTransaction;

      try {
        Timing.TXLOG.begin();
        ensureWriteLock(obj);
        ensureObjectUpToDate(obj);
        ensureOwnership(obj);
      } finally {
        Timing.TXLOG.end();
      }
    }

    return needTransaction;

  }

  /**
   * Ensures the current transaction has a write lock for the given object,
   * blocking if necessary. This method assumes we are synchronized on the
   * object.
   */
  private void ensureWriteLock(_Impl obj) {
    // Nothing to do if the write stamp is us.
    if (obj.$writer == current) return;

    // Make sure we're not supposed to abort/retry.
    checkRetrySignal();

    // Check write condition: wait until writer is in our ancestry and all
    // readers are in our ancestry.
    boolean hadToWait = false;
    try {
      // This is the set of logs for those transactions we're waiting for.
      Set<Log> waitsFor = new HashSet<>();

      boolean firstWait = true;
      boolean deadlockDetectRequested = false;
      while (true) {
        waitsFor.clear();

        // Make sure writer is in our ancestry.
        if (obj.$writeLockHolder != null
            && !current.isDescendantOf(obj.$writeLockHolder)) {
          Logging.log(WORKER_TRANSACTION_LOGGER, Level.FINEST,
              "{0} wants to write {1}/{2} ({3}); waiting on writer {4}",
              current, obj.$getStore(), obj.$getOnum(), obj.getClass(),
              obj.$writeLockHolder);
          waitsFor.add(obj.$writeLockHolder);
          hadToWait = true;
        } else {
          // Restart any incompatible readers.
          ReadMap.Entry readMapEntry = obj.$readMapEntry;
          if (readMapEntry != null) {
            synchronized (readMapEntry) {
              for (Log lock : readMapEntry.getReaders()) {
                if (!current.isDescendantOf(lock)) {
                  Logging.log(WORKER_TRANSACTION_LOGGER, Level.FINEST,
                      "{0} wants to write {1}/{2} ({3}); aborting reader {4}",
                      current, obj.$getStore(), obj.$getOnum(), obj.getClass(),
                      lock);
                  waitsFor.add(lock);
                  lock.flagRetry();
                }
              }

              if (waitsFor.isEmpty()) break;
            }
          }
        }

        try {
          obj.$numWaiting++;
          current.setWaitsFor(waitsFor);

          if (firstWait) {
            // This is the first time we're waiting. Wait with a 10 ms timeout.
            firstWait = false;
            obj.wait(10);
          } else {
            // Not the first time through the loop. Ask for deadlock detection
            // if we haven't already.
            if (!deadlockDetectRequested) {
              deadlockDetector.requestDetect(current);
              deadlockDetectRequested = true;
            }

            // Should be waiting indefinitely, but this requires proper handling
            // of InterruptedExceptions in the entire system. Instead, we spin
            // once a second so that we periodically check the retry signal.
            obj.wait(1000);
          }
        } catch (InterruptedException e) {
          Logging.logIgnoredInterruptedException(e);
        }
        obj.$numWaiting--;

        // Make sure we weren't aborted/retried while we were waiting.
        checkRetrySignal();
      }
    } finally {
      current.clearWaitsFor();
    }

    // Set the write stamp.
    obj.$writer = current;

    if (hadToWait)
      WORKER_TRANSACTION_LOGGER
          .log(Level.FINEST, "{0} got write lock", current);

    if (obj.$writeLockHolder == current) return;

    // Create a backup object, grab the write lock, and add the object to our
    // write set.
    obj.$history = obj.clone();
    obj.$writeLockHolder = current;
    if (TRACE_WRITE_LOCKS)
      obj.$writeLockStackTrace = Thread.currentThread().getStackTrace();

    if (obj.$getStore().isLocalStore()) {
      synchronized (current.localStoreWrites) {
        current.localStoreWrites.add(obj);
      }
    } else {
      synchronized (current.writes) {
        current.writes.add(obj);
      }
    }

    if (obj.$reader != current) {
      // Clear the read stamp -- the reader's read condition no longer holds.
      obj.$reader = Log.NO_READER;
    }
  }

  /**
   * Ensures the worker has ownership of the object. This method assumes we are
   * synchronized on the object.
   */
  private void ensureOwnership(_Impl obj) {
    if (obj.$isOwned) return;

    // Check the writer map to see if another worker currently owns the object,
    // but only do so if the object's labels are initialized.
    if (obj.$version != 0 || obj.get$$updateLabel() != null) {
      RemoteWorker owner = current.writerMap.getWriter(obj.$getProxy());
      if (owner != null)
        owner.takeOwnership(current.tid, obj.$getStore(), obj.$getOnum());
    }

    // We now own the object.
    obj.$isOwned = true;

    // Add the object to the writer map, but only do so if the object's labels
    // are initialized.
    if (obj.$version != 0 || obj.get$$updateLabel() != null) {
      current.writerMap.put(obj.$getProxy(), Worker.getWorker()
          .getLocalWorker());
    }

    // If the object is fresh, add it to our set of creates.
    if (obj.$version == 0) {
      if (obj.$getStore().isLocalStore()) {
        synchronized (current.localStoreCreates) {
          current.localStoreCreates.add(obj);
        }
      } else {
        synchronized (current.creates) {
          current.creates.add(obj);
        }
      }
    }
  }

  /**
   * Checks the writer map and fetches from the object's owner as necessary.
   * This method assumes we are synchronized on the object.
   */
  private void ensureObjectUpToDate(_Impl obj) {
    // Check the object's update-map version stamp.
    if (obj.writerMapVersion == current.writerMap.version) return;

    // Set the update-map version stamp on the object.
    obj.writerMapVersion = current.writerMap.version;

    if (obj.get$$updateLabel() == null) {
      // Labels not initialized yet. Objects aren't added to the writer map
      // until after label initialization, so no need to check the writer map.
      return;
    }

    // Check the writer map.
    RemoteWorker owner = current.writerMap.getWriter(obj.$getProxy());
    if (owner == null || owner == Worker.getWorker().getLocalWorker()) return;

    // Need to fetch from the owner.
    ensureWriteLock(obj);
    owner.readObject(current.tid, obj);
  }

  /**
   * Checks whether any of the objects used by a transaction are stale.
   *
   * @return true iff stale objects were found
   */
  public boolean checkForStaleObjects() {
    Set<Store> stores = current.storesToCheckFreshness();
    int numNodesToContact = stores.size() + current.workersCalled.size();
    final List<RemoteNode<?>> nodesWithStaleObjects =
        Collections.synchronizedList(new ArrayList<RemoteNode<?>>(
            numNodesToContact));
    List<Future<?>> futures = new ArrayList<>(numNodesToContact);

    // Go through each worker and send check messages in parallel.
    for (final RemoteWorker worker : current.workersCalled) {
      NamedRunnable runnable =
          new NamedRunnable("worker freshness check to " + worker.name()) {
            @Override
            public void runImpl() {
              try {
                if (worker.checkForStaleObjects(current.tid))
                  nodesWithStaleObjects.add(worker);
              } catch (UnreachableNodeException e) {
                // Conservatively assume it had stale objects.
                nodesWithStaleObjects.add(worker);
              }
            }
          };
      futures.add(Threading.getPool().submit(runnable));
    }

    // Go through each store and send check messages in parallel.
    for (Iterator<Store> storeIt = stores.iterator(); storeIt.hasNext();) {
      final Store store = storeIt.next();
      NamedRunnable runnable =
          new NamedRunnable("worker freshness check to " + store.name()) {
            @Override
            public void runImpl() {
              LongKeyMap<Integer> reads = current.getReadsForStore(store);
              if (store.checkForStaleObjects(reads))
                nodesWithStaleObjects.add((RemoteNode<?>) store);
            }
          };

      // Optimization: only start a new thread if there are more stores to
      // contact and if it's truly a remote store (i.e., not in-process).
      if (!(store instanceof InProcessStore || store.isLocalStore())
          && storeIt.hasNext()) {
        futures.add(Threading.getPool().submit(runnable));
      } else {
        runnable.run();
      }
    }

    // Wait for replies.
    for (Future<?> future : futures) {
      while (true) {
        try {
          future.get();
          break;
        } catch (InterruptedException e) {
          Logging.logIgnoredInterruptedException(e);
        } catch (ExecutionException e) {
          e.printStackTrace();
        }
      }
    }

    return !nodesWithStaleObjects.isEmpty();
  }

  /**
   * Starts a new transaction. The sub-transaction runs in the same thread as
   * the caller.
   */
  public void startTransaction() {
    startTransaction(null);
  }

  /**
   * Starts a new transaction with the given tid. The given tid is assumed to be
   * a valid descendant of the current tid. If the given tid is null, a random
   * tid is generated for the sub-transaction.
   */
  public void startTransaction(TransactionID tid) {
    startTransaction(tid, false);
  }

  private void startTransaction(TransactionID tid, boolean ignoreRetrySignal) {
    if (current != null && !ignoreRetrySignal) checkRetrySignal();

    try {
      Timing.BEGIN.begin();
      current = new Log(current, tid);
      Logging.log(WORKER_TRANSACTION_LOGGER, Level.FINEST,
          "{0} started subtx {1} in thread {2}", current.parent, current,
          Thread.currentThread());
      HOTOS_LOGGER.log(Level.FINEST, "started {0}", current);
    } finally {
      Timing.BEGIN.end();
    }
  }

  /**
   * Starts the given thread, registering it as necessary.
   */
  public static void startThread(Thread thread) {
    if (!(thread instanceof FabricThread))
      getInstance().registerThread(thread);

    thread.start();
  }

  /**
   * Registers the given thread with the current transaction. This should be
   * called before the thread is started.
   */
  public void registerThread(Thread thread) {
    Timing.TXLOG.begin();
    try {
      // XXX Eventually, we will want to support threads in transactions.
      if (current != null)
        throw new InternalError("Cannot create threads within transactions");

      TransactionManager tm = new TransactionManager();

      if (thread instanceof FabricThread) {
        ((FabricThread) thread).setTransactionManager(tm);
      } else {
        synchronized (instanceMap) {
          instanceMap.put(thread, tm);
        }
      }
    } finally {
      Timing.TXLOG.end();
    }
  }

  /**
   * Registers that the given thread has finished.
   */
  public void deregisterThread(Thread thread) {
    if (!(thread instanceof FabricThread)) {
      synchronized (instanceMap) {
        instanceMap.remove(thread);
      }
    }
  }

  /**
   * Registers a remote call to the given worker.
   */
  public void registerRemoteCall(RemoteWorker worker) {
    if (current != null) {
      if (!current.workersCalled.contains(worker))
        current.workersCalled.add(worker);
    }
  }

  /**
   * Associates the given transaction log with this transaction manager.
   */
  public void associateLog(Log log) {
    current = log;
  }

  public Log getCurrentLog() {
    return current;
  }

  public TransactionID getCurrentTid() {
    if (current == null) return null;
    return current.tid;
  }

  public WriterMap getWriterMap() {
    if (current == null) return null;
    return current.writerMap;
  }

  /**
   * @return the worker on which the object resides. An object resides on a
   *         worker if it is either on that worker's local store, or if it was
   *         created by the current transaction and is owned by that worker.
   */
  public RemoteWorker getFetchWorker(_Proxy proxy) {
    if (current == null || !current.writerMap.containsCreate(proxy))
      return null;
    Label label = current.writerMap.getCreate(proxy);

    return current.writerMap.getWriter(proxy, label);
  }

  public SecurityCache getSecurityCache() {
    if (current == null)
      throw new InternalError(
          "Application attempting to perform label operations outside of a transaction");
    return (SecurityCache) current.securityCache;
  }

  /**
   * Associates the given log with this worker's transaction manager and
   * synchronizes the log with the given tid.
   */
  public void associateAndSyncLog(Log log, TransactionID tid) {
    associateLog(log);

    if (log == null) {
      if (tid != null) startTransaction(tid);
      return;
    }

    // Do the commits that we've missed. Ignore retry signals for now; they will
    // be handled the next time the application code interacts with the
    // transaction manager.
    TransactionID commonAncestor = log.getTid().getLowestCommonAncestor(tid);
    for (int i = log.getTid().depth; i > commonAncestor.depth; i--)
      commitTransaction();

    // Start new transactions if necessary.
    if (commonAncestor.depth != tid.depth) startTransaction(tid, true);
  }

}<|MERGE_RESOLUTION|>--- conflicted
+++ resolved
@@ -438,7 +438,6 @@
   private static LocalStore LOCAL_STORE;
 
   /**
-<<<<<<< HEAD
    * Sends prepare-write messages to the cohorts. If any cohort fails to
    * prepare, abort messages will be sent, and the local portion of the
    * transaction is rolled back.
@@ -447,24 +446,6 @@
    *           objects modified by the transaction. The returned commit time is
    *           guaranteed to be no earlier than the time at which this method is
    *           called.
-=======
-   * Sends prepare messages to the cohorts in a distributed transaction. Also
-   * sends abort messages if any cohort fails to prepare.
-   *
-   * @throws TransactionRestartingException
-   *           if the prepare fails.
-   */
-  public void sendPrepareMessages() {
-    sendPrepareMessages(false, false, current.storesToContact(),
-        current.workersCalled);
-  }
-
-  /**
-   * Sends prepare messages to the given set of stores and workers. If the
-   * prepare fails, the local portion and given branch of the transaction is
-   * rolled back.
-   *
->>>>>>> 870d1adb
    * @throws TransactionRestartingException
    *           if the prepare fails.
    */
@@ -496,16 +477,12 @@
       }
     }
 
-<<<<<<< HEAD
-    List<Future<?>> futures = new ArrayList<Future<?>>();
+    List<Future<?>> futures = new ArrayList<>();
 
     // A ref cell containing the max commit time. Using a ref cell so we can
     // synchronize on it.
     final long[] commitTime = new long[1];
     commitTime[0] = System.currentTimeMillis();
-=======
-    List<Future<?>> futures = new ArrayList<>(stores.size() + workers.size());
->>>>>>> 870d1adb
 
     // Go through each worker and send prepare messages in parallel.
     for (final RemoteWorker worker : current.workersCalled) {
@@ -884,13 +861,9 @@
           Collections.synchronizedList(new ArrayList<RemoteNode<?>>());
       final List<RemoteNode<?>> failed =
           Collections.synchronizedList(new ArrayList<RemoteNode<?>>());
-<<<<<<< HEAD
       List<Future<?>> futures =
-          new ArrayList<Future<?>>(current.commitState.storesContacted.size()
-              + current.workersCalled.size());
-=======
-      List<Future<?>> futures = new ArrayList<>(stores.size() + workers.size());
->>>>>>> 870d1adb
+          new ArrayList<>(current.commitState.storesContacted.size() +
+              current.workersCalled.size());
 
       // Send commit messages to the workers in parallel.
       for (final RemoteWorker worker : current.workersCalled) {

package fabric.worker.transaction;

import static fabric.common.Logging.HOTOS_LOGGER;
import static fabric.common.Logging.METRICS_LOGGER;
import static fabric.common.Logging.WORKER_DEADLOCK_LOGGER;
import static fabric.common.Logging.WORKER_TRANSACTION_LOGGER;
import static fabric.worker.transaction.Log.CommitState.Values.ABORTED;
import static fabric.worker.transaction.Log.CommitState.Values.ABORTING;
import static fabric.worker.transaction.Log.CommitState.Values.COMMITTED;
import static fabric.worker.transaction.Log.CommitState.Values.COMMITTING;
import static fabric.worker.transaction.Log.CommitState.Values.PREPARED;
import static fabric.worker.transaction.Log.CommitState.Values.PREPARE_FAILED;
import static fabric.worker.transaction.Log.CommitState.Values.PREPARING;

import java.io.PrintWriter;
import java.io.StringWriter;
import java.util.ArrayList;
import java.util.Collection;
import java.util.Collections;
import java.util.HashMap;
import java.util.HashSet;
import java.util.Iterator;
import java.util.List;
import java.util.Map;
import java.util.Set;
import java.util.WeakHashMap;
import java.util.concurrent.ExecutionException;
import java.util.concurrent.Future;
import java.util.concurrent.ThreadLocalRandom;
import java.util.logging.Level;

import fabric.common.FabricThread;
import fabric.common.Logging;
import fabric.common.SerializedObject;
import fabric.common.Threading;
import fabric.common.Threading.NamedRunnable;
import fabric.common.Timing;
import fabric.common.TransactionID;
import fabric.common.exceptions.AccessException;
import fabric.common.exceptions.InternalError;
import fabric.common.util.LongIterator;
import fabric.common.util.LongKeyMap;
import fabric.common.util.LongSet;
import fabric.common.util.Oid;
import fabric.common.util.OidKeyHashMap;
import fabric.common.util.Pair;
import fabric.common.util.Triple;
import fabric.lang.Object._Impl;
import fabric.lang.Object._Proxy;
import fabric.lang.security.Label;
import fabric.lang.security.SecurityCache;
import fabric.messages.AsyncCallMessage;
<<<<<<< HEAD
import fabric.metrics.SampledMetric;
import fabric.metrics.util.ReconfigLock;
=======
>>>>>>> f2e8ac12
import fabric.net.RemoteNode;
import fabric.net.UnreachableNodeException;
import fabric.store.InProcessStore;
import fabric.worker.AbortException;
import fabric.worker.LocalStore;
import fabric.worker.RemoteStore;
import fabric.worker.Store;
import fabric.worker.TransactionAbortingException;
import fabric.worker.TransactionAtomicityViolationException;
import fabric.worker.TransactionCommitFailedException;
import fabric.worker.TransactionPrepareFailedException;
import fabric.worker.TransactionRestartingException;
import fabric.worker.Worker;
import fabric.worker.Worker.Code;
import fabric.worker.metrics.ExpiryExtension;
import fabric.worker.metrics.LockConflictException;
import fabric.worker.remote.RemoteWorker;
import fabric.worker.remote.WriterMap;

/**
 * Holds transaction management information for a single thread. Each thread has
 * its own TransactionManager.
 * <p>
 * We say that a transaction has acquired a write lock on an object if any entry
 * in the object's <code>$history</code> list has <code>$writeLockHolder</code>
 * set to that transaction. @see fabric.lang.Object._Impl
 * </p>
 * <p>
 * We say that a transaction has acquired a read lock if it is in the
 * "read list" for that object. @see fabric.lang.Object._Impl.$readMapEntry
 * </p>
 * <p>
 * When a transaction acquires a read lock, we ensure that the <i>read
 * condition</i> holds: that the holder of the write lock is an ancestor of that
 * transaction. Before reading an object, we ensure that the transaction holds a
 * read lock and that the read condition still holds.
 * </p>
 * <p>
 * When a transaction acquires a write lock, we ensure that the <i>write
 * condition</i> holds: the holders of the read and write locks are all
 * ancestors of that transaction. Before writing an object, we ensure that the
 * transaction holds a write lock and that the write condition still holds.
 * </p>
 * <p>
 * Assumptions:
 * <ul>
 * <li>Once the top-level transaction within a thread aborts or commits, that
 * thread will terminate without performing further operations on the
 * transaction manager.</li>
 * <li>The fetch operation will not be invoked concurrently on the same object.</li>
 * </ul>
 * </p>
 * <p>
 * The following objects are used as condition variables:
 * <ul>
 * <li>Log.children - for signalling that all sub-transactions of a given
 * transaction have finished.</li>
 * <li>Impl objects - for signalling to readers and writers that a read or write
 * lock on that object has been released.
 * </ul>
 * </p>
 */
public final class TransactionManager {
  /**
   * The deadlock detector.
   */
  private static final DeadlockDetectorThread deadlockDetector =
      new DeadlockDetectorThread();

  /**
   * The innermost running transaction for the thread being managed.
   */
  private Log current;

  /**
   * Per-Thread stats for app-level transactions
   */
  public final TxnStats stats = new TxnStats();

  /**
   * If this thread is handling an {@link AsyncCallMessage}, this is the list of
   * oids for which writes have committed.
   */
  protected OidKeyHashMap<Integer> committedWrites;

  /**
   * The locks currently held by this Thread's transaction manager.
   */
  protected OidKeyHashMap<Boolean> contractLocksHeld = new OidKeyHashMap<>();

  /**
   * The locks to acquire before the next transaction attempt.
   */
  protected OidKeyHashMap<Boolean> contractsToAcquire = new OidKeyHashMap<>();

  /**
   * The locks that some other transaction acquired that we're waiting on.
   */
  protected OidKeyHashMap<Integer> waitingOn = new OidKeyHashMap<>();

  /**
   * Clear out locking state for lock objects.  Primarily intended for use after
   * a "single attempt" transaction in the system code.
   */
  public void clearLockObjectState() {
    contractsToAcquire.clear();
    waitingOn.clear();
    // Don't clear out locks held, that would cause issues.
  }

  // Mark a created lock.
  public void registerLockCreate(fabric.lang.Object lock) {
    Logging.log(METRICS_LOGGER, Level.FINER, "CREATING LOCK {0}/{1} IN {2}/{3}",
        lock.$getStore(), new Long(lock.$getOnum()), Thread.currentThread(),
        getCurrentTid());
    // You start out holding the lock if you created it.
    current.locksCreated.put(lock, true);
  }

  // Mark an acquired lock.
  public void registerLockAcquire(fabric.lang.Object lock) {
    Logging.log(METRICS_LOGGER, Level.FINER,
        "ACQUIRING LOCK {0}/{1} IN {2}/{3}", lock.$getStore(),
        new Long(lock.$getOnum()), Thread.currentThread(), getCurrentTid());
    current.acquires.put(lock, true);
    if (!acquiringLocks && !current.locksCreated.containsKey(lock)) {
      contractsToAcquire.put(lock, true);
    }
  }

  // Check that we have this lock.
  public boolean hasLock(fabric.lang.Object lock) {
    // TODO: consider allowing a pending acquire to be considered held?
    Logging.log(METRICS_LOGGER, Level.FINER, "CHECKING LOCK {0}/{1} IN {2}/{3}",
        lock.$getStore(), new Long(lock.$getOnum()), Thread.currentThread(),
        getCurrentTid());
    if (contractLocksHeld.containsKey(lock)) {
      // If you're checking for it and you have it, you're 'using' it.
      if (!current.locksCreated.containsKey(lock)) {
        // If you didn't create it, mark it as something to reacquire on retry.
        contractsToAcquire.put(lock, true);
      }
      return true;
    }
    if ((current != null && current.locksCreated.containsKey(lock))
        || current.acquires.containsKey(lock)) {
      return true;
    }
    return false;
  }

  // Unmark an acquired lock.
  public void registerLockRelease(fabric.lang.Object lock) {
    Logging.log(METRICS_LOGGER, Level.FINER,
        "RELEASING LOCK {0}/{1} IN {2}/{3}", lock.$getStore(),
        new Long(lock.$getOnum()), Thread.currentThread(), getCurrentTid());
    current.pendingReleases.put(lock, true);
  }

  // Note a lock conflict.  This means we should give up on locks we were
  // looking at, since we'll be taking a backseat until that conflict goes away
  // anyways.
  public void registerLockConflict(fabric.lang.Object lock) {
    // Don't get locks on retry
    contractsToAcquire.clear();
    // Mark the lock as being waited on.
    waitingOn.put(lock, ((_Impl) lock.fetch()).$version);
    TransactionID curTID = current.tid;
    while (curTID.parent != null)
      curTID = curTID.parent;
    Logging.METRICS_LOGGER
        .fine("ABORTING READ IN " + current + " FOR LOCK " + lock);
    throw new LockConflictException(new TransactionID(curTID.topTid));
  }

  protected void releaseHeldLocks() {
    if (!contractLocksHeld.isEmpty()) {
      List<Future<?>> releaseFutures = new ArrayList<>();
      for (final Store s : contractLocksHeld.storeSet()) {
        final LongSet onums = contractLocksHeld.get(s).keySet();
        releaseFutures
            .add(Threading.getPool().submit(new Threading.NamedRunnable(
                "Store " + s.name() + " lock object release") {
              @Override
              public void runImpl() {
                boolean oldState =
                    TransactionManager.getInstance().acquiringLocks;
                TransactionManager.getInstance().acquiringLocks = true;
                // Release everything
                Worker.runInTopLevelTransaction((new Code<Void>() {
                  @Override
                  public Void run() {
                    Logging.log(METRICS_LOGGER, Level.FINER,
                        "RELEASING LOCKS FROM {2} IN {0}/{1}",
                        Thread.currentThread(), getCurrentTid(), s.name());
                    for (LongIterator it = onums.iterator(); it.hasNext();) {
                      long onum = it.next();
                      ReconfigLock._Proxy l = new ReconfigLock._Proxy(s, onum);
                      l.release();
                    }
                    return null;
                  }
                }), true);
                TransactionManager.getInstance().acquiringLocks = oldState;
              }
            }));
      }
      for (Future<?> f : releaseFutures) {
        try {
          f.get();
        } catch (ExecutionException e) {
          StringWriter sw = new StringWriter();
          e.printStackTrace(new PrintWriter(sw));
          Logging.log(METRICS_LOGGER, Level.SEVERE,
              "EXECUTION EXCEPTION DURING LOCK RELEASE ATTEMPT\n{0}\n{1}", e,
              sw);
        } catch (InterruptedException e) {
          StringWriter sw = new StringWriter();
          e.printStackTrace(new PrintWriter(sw));
          Logging.log(METRICS_LOGGER, Level.SEVERE,
              "INTERRUPTION DURING LOCK RELEASE ATTEMPT\n{0}\n{1}", e, sw);
        }
      }
      if (METRICS_LOGGER.isLoggable(Level.FINER)) {
        for (Store s : contractLocksHeld.storeSet()) {
          for (LongIterator it =
              contractLocksHeld.get(s).keySet().iterator(); it.hasNext();) {
            long onum = it.next();
            Logging.log(METRICS_LOGGER, Level.FINER,
                "RELEASED LOCK {0}/{1} IN {2}", s, onum,
                Thread.currentThread());
          }
        }
      }
      contractLocksHeld.clear();
    }
  }

  protected void waitForOutstandingLocks() {
    // If we're waiting on some locks someone else holds, let's wait until those
    // are free
    if (!waitingOn.isEmpty()) {
      List<Future<?>> waitFutures = new ArrayList<>();
      for (final Store s : waitingOn.storeSet()) {
        waitFutures
            .add(Threading.getPool().submit(new Threading.NamedCallable<Void>(
                "Store " + s.name() + " lock object wait") {
              @Override
              public Void callImpl() {
                try {
                  s.waitForUpdate(waitingOn.get(s));
                } catch (AccessException e) {
                  Logging.log(METRICS_LOGGER, Level.SEVERE,
                      "WAITING FOR LOCK FAILED: {0}", e);
                  throw new InternalError(e);
                }
                return null;
              }
            }));
      }
      for (Future<?> f : waitFutures) {
        try {
          f.get();
        } catch (ExecutionException e) {
          StringWriter sw = new StringWriter();
          e.printStackTrace(new PrintWriter(sw));
          Logging.log(METRICS_LOGGER, Level.SEVERE,
              "EXECUTION EXCEPTION DURING WAIT FOR LOCKS\n{0}\n{1}", e, sw);
          throw new InternalError(e);
        } catch (InterruptedException e) {
          StringWriter sw = new StringWriter();
          e.printStackTrace(new PrintWriter(sw));
          Logging.log(METRICS_LOGGER, Level.SEVERE,
              "INTERRUPTION DURING LOCK ACQUIRE ATTEMPT\n{0}\n{1}", e, sw);
          throw new InternalError(e);
        }
      }
    }
    waitingOn.clear();
  }

  protected void acquireContractLocks() {
    // Nothing needed if we have all the locks we need and aren't waiting on
    // other locks.
    if (!contractsToAcquire.equals(contractLocksHeld) || !waitingOn.isEmpty()) {
      // Grab locks still needed.
      final OidKeyHashMap<Boolean> contractsToAcquireF =
          new OidKeyHashMap<>(contractsToAcquire);

      // First release any held locks.
      releaseHeldLocks();

      // Then wait for any locks we bounced on.
      waitForOutstandingLocks();

      // Only bother with lock dance if there's a change in locks we want.
      if (!contractsToAcquireF.equals(contractLocksHeld)) {
        boolean success = false;
        int attempts = 0;
        int successes = 0;
        while (!success) {
          // Let's just give up and move on after an attempt didn't manage to get
          // any locks.  Usually means someone else is coordinating and we should
          // just wait.
          if (attempts > 0 && successes == 0) {
            break;
          }

          // Clear out the waiting set, we'll update it below.
          waitingOn.clear();

          // Do an exponential backoff between attempts.
          if (attempts > 4) {
            try {
              int sleepTime = Math.min(1 << Math.min(attempts, 8), 250);
              sleepTime += ThreadLocalRandom.current().nextInt(0, sleepTime);
              Thread.sleep(sleepTime);
            } catch (InterruptedException e) {
              StringWriter sw = new StringWriter();
              e.printStackTrace(new PrintWriter(sw));
              Logging.log(METRICS_LOGGER, Level.SEVERE,
                  "INTERRUPTION DURING WAIT BETWEEN LOCK ATTEMPTS\n{0}\n{1}", e,
                  sw);
              throw new InternalError(e);
            }
          }

          stats.markLockAttempt();

          Logging.log(METRICS_LOGGER, Level.FINER, "LOCK ATTEMPT {0} IN {1}",
              attempts, Thread.currentThread());

          // Attempt to acquire locks.
          success = true;
          successes = 0;
          if (!contractsToAcquireF.isEmpty()) {
            List<Future<Triple<Store, Boolean, OidKeyHashMap<Integer>>>> acquireFutures =
                new ArrayList<>();
            for (final Store s : contractsToAcquireF.storeSet()) {
              final LongSet onums = contractsToAcquireF.get(s).keySet();
              acquireFutures.add(Threading.getPool().submit(
                  new Threading.NamedCallable<Triple<Store, Boolean, OidKeyHashMap<Integer>>>(
                      "Store " + s.name() + " lock object acquire") {
                    @Override
                    public Triple<Store, Boolean, OidKeyHashMap<Integer>> callImpl() {
                      boolean result = true;
                      boolean oldState =
                          TransactionManager.getInstance().acquiringLocks;
                      TransactionManager.getInstance().acquiringLocks = true;
                      try {
                        // acquire everything
                        Worker.runInTopLevelTransaction((new Code<Void>() {
                          @Override
                          public Void run() {
                            Logging.log(METRICS_LOGGER, Level.FINER,
                                "ACQUIRING LOCKS FROM {2} IN {0}/{1}",
                                Thread.currentThread(), getCurrentTid(),
                                s.name());
                            for (LongIterator it = onums.iterator(); it
                                .hasNext();) {
                              long onum = it.next();
                              ReconfigLock._Proxy l =
                                  new ReconfigLock._Proxy(s, onum);
                              l.acquire();
                            }
                            return null;
                          }
                        }), false);
                      } catch (AbortException e) {
                        result = false;
                      } catch (LockConflictException e) {
                        result = false;
                      }
                      TransactionManager.getInstance().acquiringLocks =
                          oldState;
                      OidKeyHashMap<Integer> waitingOnCopy =
                          new OidKeyHashMap<>(waitingOn);
                      waitingOn.clear();
                      return new Triple<>(s, result, waitingOnCopy);
                    }
                  }));
            }
            for (Future<Triple<Store, Boolean, OidKeyHashMap<Integer>>> f : acquireFutures) {
              try {
                Triple<Store, Boolean, OidKeyHashMap<Integer>> p = f.get();
                success = success && p.second;
                if (p.second) {
                  successes++;
                  for (LongIterator it =
                      contractsToAcquireF.get(p.first).keySet().iterator(); it
                          .hasNext();) {
                    long onum = it.next();
                    contractLocksHeld.put(p.first, onum, true);
                    Logging.log(METRICS_LOGGER, Level.FINER,
                        "ACQUIRED LOCK {0}/{1} IN {2}", p.first, onum,
                        Thread.currentThread());
                  }
                }
                waitingOn.putAll(p.third);
              } catch (ExecutionException e) {
                StringWriter sw = new StringWriter();
                e.printStackTrace(new PrintWriter(sw));
                Logging.log(METRICS_LOGGER, Level.SEVERE,
                    "EXECUTION EXCEPTION DURING LOCK ACQUIRE ATTEMPT\n{0}\n{1}",
                    e, sw);
                throw new InternalError(e);
              } catch (InterruptedException e) {
                StringWriter sw = new StringWriter();
                e.printStackTrace(new PrintWriter(sw));
                Logging.log(METRICS_LOGGER, Level.SEVERE,
                    "INTERRUPTION DURING LOCK ACQUIRE ATTEMPT\n{0}\n{1}", e,
                    sw);
                throw new InternalError(e);
              }
            }
          }
          if (!success) {
            // Release locks before attempting again.
            releaseHeldLocks();
            attempts++;
          }
        }
      }
      // Again, check if there are more locks to wait for after the "lock dance"
      waitForOutstandingLocks();
      contractsToAcquire.clear();
    }
  }

  protected void releaseContractLocks() {
    OidKeyHashMap<Boolean> locksCopy = new OidKeyHashMap<>(contractLocksHeld);
    locksCopy.putAll(current.locksCreated);
    if (!acquiringLocks) {
      locksCopy.putAll(current.acquires);
      current.acquires.clear();
    }
    for (Store s : locksCopy.storeSet()) {
      for (LongIterator it = locksCopy.get(s).keySet().iterator(); it
          .hasNext();) {
        long onum = it.next();
        ReconfigLock._Proxy l = new ReconfigLock._Proxy(s, onum);
        l.release();
      }
    }
  }

  /**
   * Update lock state for this thread's transaction manager after a successful
   * commit.
   */
  protected void updateLockState(OidKeyHashMap<Boolean> acquires,
      OidKeyHashMap<Boolean> releases) {
    // Only do this if we're not doing "between attempt" lock wrangling.
    if (!acquiringLocks) {
      // XXX: Note that if there's overlap, the lock is considered released.  This
      // should not happen in normal operation but if things change this is worth
      // remembering.
      // TODO: putAll does the same thing but removes the opportunity to easily
      // log the event.
      for (Store s : acquires.storeSet()) {
        for (LongIterator it = acquires.get(s).keySet().iterator(); it
            .hasNext();) {
          long onum = it.next();
          contractLocksHeld.put(s, onum, true);
          Logging.log(METRICS_LOGGER, Level.FINER,
              "ACQUIRED LOCK {0}/{1} IN {2}", s, onum, Thread.currentThread());
        }
      }
      for (Store s : releases.storeSet()) {
        for (LongIterator it = releases.get(s).keySet().iterator(); it
            .hasNext();) {
          stats.markLocksUsed();
          long onum = it.next();
          contractLocksHeld.remove(s, onum);
          Logging.log(METRICS_LOGGER, Level.FINER,
              "RELEASED LOCK {0}/{1} IN {2}", s, onum, Thread.currentThread());
        }
      }
    }
  }

  /**
   * A debugging switch for storing a stack trace each time a write lock is
   * obtained. Enable this by passing "--trace-locks" as a command-line argument
   * to the node.
   */
  public static boolean TRACE_WRITE_LOCKS = false;

  /**
   * A map from OIDs to a version number and a list of logs for transactions
   * that have read that version of the object. For each transaction tx, an
   * object o is in tx.reads exactly when tx is in readList[o]. A transaction
   * has acquired a read lock if its log is in this list. All entries in this
   * list have non-empty <code>readLocks</code> sets.
   */
  // Proxy objects aren't used here because doing so would result in calls to
  // hashcode() and equals() on such objects, resulting in fetching the
  // corresponding Impls from the store.
  static final ReadMap readMap = new ReadMap();

  public static boolean haveReaders(Store store, long onum) {
    return readMap.haveReaders(store, onum);
  }

  public static void abortReaders(Store store, long onum) {
    readMap.abortReaders(store, onum);
  }

  public static ReadMap.Entry getReadMapEntry(_Impl impl, long expiry) {
    return readMap.getEntry(impl);
  }

  private static final Map<Thread, TransactionManager> instanceMap =
      new WeakHashMap<>();

  public static TransactionManager getInstance() {
    Thread thread = Thread.currentThread();

    if (thread instanceof FabricThread) {
      FabricThread ft = (FabricThread) thread;
      TransactionManager result = ft.getTransactionManager();
      if (result == null) {
        result = new TransactionManager();
        ft.setTransactionManager(result);
      }
      return result;
    }

    synchronized (instanceMap) {
      TransactionManager result = instanceMap.get(thread);
      if (result == null) {
        result = new TransactionManager();
        instanceMap.put(thread, result);
      }

      return result;
    }
  }

  private TransactionManager() {
    this.current = null;
  }

  private void checkRetrySignal() {
    if (current.retrySignal != null) {
      synchronized (current) {
        WORKER_TRANSACTION_LOGGER.log(Level.FINEST, "{0} got retry signal",
            current);

        throw new TransactionRestartingException(current.retrySignal);
      }
    }
  }

  /**
   * Aborts the transaction, recursing to any workers that were called, and any
   * stores that were contacted.
   */
  public void abortTransaction() {
    abortTransaction(Collections.<RemoteNode<?>> emptySet());
  }

  /**
   * @param abortedNodes
   *          a set of nodes that don't need to be contacted because they
   *          already know about the abort.
   */
  private void abortTransaction(Set<RemoteNode<?>> abortedNodes) {
    Set<Store> storesToContact;
    List<RemoteWorker> workersToContact;
    if (current.tid.depth == 0) {
      // Aborting a top-level transaction. Make sure no other thread is working
      // on this transaction.
      synchronized (current.commitState) {
        if (current.commitState.value != PREPARING) {
          // Transaction failed due to reasons that are definitely not a
          // collision on a remote value, don't start using pessimistic locks.
          contractsToAcquire.clear();
        }
        while (current.commitState.value == PREPARING) {
          try {
            current.commitState.wait();
          } catch (InterruptedException e) {
            Logging.logIgnoredInterruptedException(e);
          }
        }

        switch (current.commitState.value) {
        case UNPREPARED:
          current.commitState.value = ABORTING;
          storesToContact = Collections.emptySet();
          workersToContact = current.workersCalled;
          break;

        case PREPARE_FAILED:
        case PREPARED:
          current.commitState.value = ABORTING;
          storesToContact = current.storesToContact();
          workersToContact = current.workersCalled;
          break;

        case PREPARING:
          // We should've taken care of this case already in the 'while' loop
          // above.
          throw new InternalError();

        case COMMITTING:
        case COMMITTED:
          // Too late to abort! We shouldn't really enter this situation.
          WORKER_TRANSACTION_LOGGER
              .warning("Ignoring attempt to abort a committed transaction.");
          return;

        case ABORTING:
        case ABORTED:
          return;

        default:
          // All cases should have been specified above.
          throw new InternalError();
        }
      }
    } else {
      // Aborting a nested transaction. Only need to abort at the workers we've
      // called.
      storesToContact = Collections.emptySet();
      workersToContact = current.workersCalled;
    }

    boolean readOnly = current.isReadOnly();

    WORKER_TRANSACTION_LOGGER.log(Level.INFO, "{0} aborting", current);
    // Assume only one thread will be executing this.
    HOTOS_LOGGER.log(Level.FINEST, "aborting {0}", current);

    // Set the retry flag in all our children.
    current.flagRetry();

    // Wait for all other threads to finish.
    current.waitForThreads();

    sendAbortMessages(storesToContact, workersToContact, abortedNodes);
    current.abort();
    WORKER_TRANSACTION_LOGGER.log(Level.INFO, "{0} aborted", current);
    HOTOS_LOGGER.log(Level.INFO, "aborted {0} " + (readOnly ? "R" : "W"),
        current);

    if (current.tid.depth == 0) {
      // Aborted a top-level transaction. Remove from the transaction registry.
      TransactionRegistry.remove(current.tid.topTid);
    }

    synchronized (current.commitState) {
      // The commit state reflects the state of the top-level transaction, so
      // only set the flag if a top-level transaction is being aborted.
      if (current.tid.depth == 0) {
        current.commitState.value = ABORTED;
        current.commitState.notifyAll();
      }

      if (current.tid.parent == null || current.parent != null
          && current.parent.tid.equals(current.tid.parent)) {
        // The parent frame represents the parent transaction. Pop the stack.
        current = current.parent;
      } else {
        // Reuse the current frame for the parent transaction.
        current.tid = current.tid.parent;
      }
    }
  }

  /**
   * Commits the transaction if possible; otherwise, aborts the transaction.
   *
   * @throws AbortException
   *           if the transaction was aborted.
   * @throws TransactionRestartingException
   *           if the transaction was aborted and needs to be retried.
   */
  public void commitTransaction() throws AbortException,
      TransactionRestartingException, TransactionAtomicityViolationException {
    Timing.COMMIT.begin();
    try {
      commitTransaction(false);
    } finally {
      Timing.COMMIT.end();
    }
  }

  /**
   * @throws TransactionRestartingException
   *           if the prepare fails.
   */
  public void commitTransaction(boolean ignoreRetrySignal) {
    WORKER_TRANSACTION_LOGGER.log(Level.FINEST, "{0} attempting to commit",
        current);

    // Assume only one thread will be executing this.

    // XXX This is a long and ugly method. Refactor?

    // Resolve unobserved samples for top level txn before waiting for threads
    // and checking retry signal for the last time.
    // TODO: This should probably be run somewhere else prior to this call,
    // since it's technically not part of commit.
    if (current.tid.parent == null) {
      METRICS_LOGGER.log(Level.FINEST,
          "RESOLVING OBSERVATIONS AT THE END OF {0}", current);
      try {
        resolveObservations();
        if (!acquiringLocks) {
          // If we're not trying to grab up locks, we are trying to commit after
          // using those locks.  Release them in the same transaction.
          METRICS_LOGGER.log(Level.FINEST, "RELEASING LOCKS AT THE END OF {0}",
              current);
          if (METRICS_LOGGER.isLoggable(Level.FINEST)) {
            for (Store s : contractLocksHeld.storeSet()) {
              for (LongIterator it =
                  contractLocksHeld.get(s).keySet().iterator(); it.hasNext();) {
                METRICS_LOGGER.log(Level.FINEST,
                    "\t" + s.name() + "://" + it.next());
              }
            }
          }
          releaseContractLocks();
        }
      } catch (LockConflictException e) {
        TransactionID tid = current.tid;
        abortTransaction();
        throw new TransactionRestartingException(tid);
      } catch (TransactionAbortingException e) {
        abortTransaction();
        throw new AbortException();
      } catch (TransactionRestartingException e) {
        abortTransaction();
        throw e;
      } catch (Throwable e) {
        StringWriter sw = new StringWriter();
        PrintWriter pw = new PrintWriter(sw);
        e.printStackTrace(pw);
        if (checkForStaleObjects()) {
          // Ugh. Need to restart.
          METRICS_LOGGER.log(Level.FINEST, "RESOLVING OBSERVATIONS " + current
              + " RESTARTING WITH " + e + "\n" + sw);
          abortTransaction();
          throw new AbortException(e);
        }
        METRICS_LOGGER.log(Level.FINEST, "RESOLVING OBSERVATIONS " + current
            + " DIED WITH " + e + "\n" + sw);
        throw e;
      }
      METRICS_LOGGER.log(Level.FINEST,
          "RESOLVED OBSERVATIONS AT THE END OF {0}", current);
    }

    // Wait for all sub-transactions to finish.
    current.waitForThreads();

    TransactionID ignoredRetrySignal = null;
    if (!ignoreRetrySignal) {
      // Make sure we're not supposed to abort or retry.
      try {
        checkRetrySignal();
      } catch (TransactionAbortingException e) {
        abortTransaction();
        throw new AbortException();
      } catch (TransactionRestartingException e) {
        abortTransaction();
        throw e;
      }
    } else {
      synchronized (current) {
        ignoredRetrySignal = current.retrySignal;
      }
    }

    WORKER_TRANSACTION_LOGGER.log(Level.FINEST, "{0} committing", current);

    Log parent = current.parent;
    if (current.tid.parent != null) {
      try {
        Timing.SUBTX.begin();
        // Update data structures to reflect the commit.
        current.commitNested();
        WORKER_TRANSACTION_LOGGER.log(Level.FINEST, "{0} committed", current);

        if (parent != null && parent.tid.equals(current.tid.parent)) {
          // Parent frame represents parent transaction. Pop the stack.
          current = parent;
        } else {
          // Reuse the current frame for the parent transaction. Update its TID.
          current.tid = current.tid.parent;
        }

        if (ignoredRetrySignal != null) {
          // Preserve the ignored retry signal.
          synchronized (current) {
            TransactionID signal = ignoredRetrySignal;
            if (current.retrySignal != null) {
              signal = signal.getLowestCommonAncestor(current.retrySignal);

              if (signal == null) {
                throw new InternalError("Something is broken with transaction "
                    + "management. Found retry signals for different "
                    + "transactions in the same log. (In transaction "
                    + current.tid + ".  Retry1=" + current.retrySignal
                    + "; Retry2=" + ignoredRetrySignal);
              }
            }

            current.retrySignal = signal;
          }
        }
        return;
      } finally {
        Timing.SUBTX.end();
      }
    }

    // Commit top-level transaction.
    Log HOTOS_current = current;
    final long prepareStart = System.currentTimeMillis();

    // Go through the transaction log and figure out the stores we need to
    // contact.
    Set<Store> stores = current.storesToContact();
    List<RemoteWorker> workers = current.workersCalled;

    // Determine whether to use the single-store optimization. The optimization
    // is only used for non-distributed transactions that use objects from a
    // single remote store.
    int numRemoteStores = 0;
    for (Store store : stores) {
      if (!store.isLocalStore()) numRemoteStores++;
    }
    boolean singleStore = workers.isEmpty() && numRemoteStores == 1;
    boolean readOnly = current.isReadOnly();

    // Set number of round trips to 0
    ROUND_TRIPS.set(0);

    // First check if the commit's already doomed.  If so, abort without talking
    // to stores.
    if (current.expiry() < System.currentTimeMillis()) {
      TransactionID tid = current.tid;
      abortTransaction();
      throw new TransactionRestartingException(tid);
    }

    // Send prepare messages to our cohorts. This will also abort our portion of
    // the transaction if the prepare fails.
    current.longerContracts =
        sendPrepareMessages(singleStore, readOnly, stores, workers).first;

    // Send commit messages to our cohorts.
    sendCommitMessagesAndCleanUp(singleStore, readOnly, stores, workers);

    // Collect the names of nodes contacted.
    String[] contactedNodes = new String[stores.size() + workers.size()];
    int i = 0;
    for (Store s : stores) {
      contactedNodes[i++] = s.name();
    }
    for (RemoteWorker w : workers) {
      contactedNodes[i++] = w.name();
    }
    CONTACTED_NODES.set(contactedNodes);

    final long commitTime = System.currentTimeMillis();
    COMMIT_TIME.set(commitTime);
    if (!acquiringLocks) {
      // Coordinated if we had to commit at more than 1 store.
      if (LOCAL_STORE == null) LOCAL_STORE = Worker.getWorker().getLocalStore();
      if ((stores.size() - (stores.contains(LOCAL_STORE) ? 1 : 0)) > 1) {
        stats.markCoordination();
      }
      // Record the Tid
      stats.recordTid(HOTOS_current.tid.tid);
    }
    if (HOTOS_LOGGER.isLoggable(Level.FINE)) {
      final long commitLatency = commitTime - prepareStart;
      if (LOCAL_STORE == null) LOCAL_STORE = Worker.getWorker().getLocalStore();
      if (workers.size() > 0 || stores.size() != 1
          || !stores.contains(LOCAL_STORE)
              && !(stores.iterator().next() instanceof InProcessStore)) {
        Logging.log(HOTOS_LOGGER, Level.FINE,
            "committed tid {0} (latency {1} ms, {2} stores, {3} retractions, {4} extensions, {5} delayed extensions, locking={6})",
            HOTOS_current, commitLatency,
            stores.size() - (stores.contains(LOCAL_STORE) ? 1 : 0),
            HOTOS_current.retractedContracts.size(),
            HOTOS_current.extendedContracts.size(),
            HOTOS_current.delayedExtensions.size(), acquiringLocks);
      }
    }
  }

  /**
   * XXX Really gross HACK to make actual transaction commit times visible to
   * the application. This allows us to measure end-to-end application-level
   * transaction latency.
   */
  public static final ThreadLocal<Long> COMMIT_TIME = new ThreadLocal<>();

  /**
   * XXX Similarly gross HACK for making transaction commit round trips visible
   * to the application.
   */
  public static final ThreadLocal<Integer> ROUND_TRIPS = new ThreadLocal<>();

  /**
   * XXX Similarly gross HACK for making the nodes contacted by this client
   * during commit visible to the application.
   */
  public static final ThreadLocal<String[]> CONTACTED_NODES =
      new ThreadLocal<>();

  private static LocalStore LOCAL_STORE;

  /**
   * Sends prepare messages to the cohorts in a distributed transaction. Also
   * sends abort messages if any cohort fails to prepare.
   *
   * @return A map from stores to maps from onums to contracts that have longer
   * expiries at the store, to update in the cache after this transaction
   * commits.
   *
   *
   * @throws TransactionRestartingException
   *           if the prepare fails.
   */
  public Pair<Map<RemoteStore, LongKeyMap<Long>>, Long> sendPrepareMessages() {
    return sendPrepareMessages(false, false, current.storesToContact(),
        current.workersCalled);
  }

  /**
   * Sends prepare messages to the given set of stores and workers. If the
   * prepare fails, the local portion and given branch of the transaction is
   * rolled back.
   *
   * @return A map from stores to maps from onums to contracts that have longer
   * expiries at the store, to update in the cache after this transaction
   * commits.
   *
   * @throws TransactionRestartingException
   *           if the prepare fails.
   */
  private Pair<Map<RemoteStore, LongKeyMap<Long>>, Long> sendPrepareMessages(
      final boolean singleStore, final boolean readOnly, Set<Store> stores,
      List<RemoteWorker> workers) throws TransactionRestartingException {
    final Map<RemoteNode<?>, TransactionPrepareFailedException> failures =
        Collections.synchronizedMap(
            new HashMap<RemoteNode<?>, TransactionPrepareFailedException>());
    final Map<RemoteStore, LongKeyMap<Long>> longerContracts = Collections
        .synchronizedMap(new HashMap<RemoteStore, LongKeyMap<Long>>());
    // Time to use for contract comparisons at the end of prepare.
    final long[] time = new long[] { System.currentTimeMillis() };
    final long expiryToCheck = current.expiry();

    synchronized (current.commitState) {
      switch (current.commitState.value) {
      case UNPREPARED:
        current.commitState.value = PREPARING;
        break;

      case PREPARING:
      case PREPARED:
        return new Pair<>(longerContracts, time[0]);

      case COMMITTING:
      case COMMITTED:
        WORKER_TRANSACTION_LOGGER.log(Level.FINE,
            "Ignoring prepare request (transaction state = {0})",
            current.commitState.value);
        return new Pair<>(longerContracts, time[0]);

      case PREPARE_FAILED:
        throw new InternalError();

      case ABORTING:
      case ABORTED:
        throw new TransactionRestartingException(current.tid);
      }
    }

    List<Future<?>> futures = new ArrayList<>(stores.size() + workers.size());

    // Go through each worker and send prepare messages in parallel.
    for (final RemoteWorker worker : workers) {
      Threading.NamedRunnable runnable =
          new Threading.NamedRunnable("worker prepare to " + worker.name()) {
            @Override
            protected void runImpl() {
              try {
                long t = worker.prepareTransaction(current.tid.topTid);
                synchronized (time) {
                  time[0] = Math.max(t, time[0]);
                }
              } catch (UnreachableNodeException e) {
                failures.put(worker, new TransactionPrepareFailedException(
                    "Unreachable worker"));
              } catch (TransactionPrepareFailedException e) {
                failures.put(worker,
                    new TransactionPrepareFailedException(e.getMessage()));
              } catch (TransactionRestartingException e) {
                failures.put(worker, new TransactionPrepareFailedException(
                    "transaction restarting"));
              }
            }
          };
      futures.add(Threading.getPool().submit(runnable));
    }

    boolean haveRoundTrip = false;

    // Go through each store and send prepare messages in parallel.
    for (Iterator<Store> storeIt = stores.iterator(); storeIt.hasNext();) {
      final Store store = storeIt.next();
      NamedRunnable runnable =
          new NamedRunnable("worker prepare to " + store.name()) {
            @Override
            public void runImpl() {
              try {
                Collection<_Impl> creates = current.getCreatesForStore(store);
                LongKeyMap<Pair<Integer, Long>> reads =
                    current.getReadsForStore(store, false);
                Collection<_Impl> writes = current.getWritesForStore(store);
                Collection<ExpiryExtension> extensions =
                    current.getExtensionsForStore(store);
                LongKeyMap<Set<Oid>> extensionsTriggered =
                    current.getTriggeredExtensionsForStore(store);
                LongSet delayedExtensions =
                    current.getDelayedExtensionsForStore(store);
                if (store instanceof RemoteStore) {
                  Pair<LongKeyMap<Long>, Long> p =
                      store.prepareTransaction(current.tid.topTid, singleStore,
                          readOnly, expiryToCheck, creates, reads, writes,
                          extensions, extensionsTriggered, delayedExtensions);
                  longerContracts.put((RemoteStore) store, p.first);
                  synchronized (time) {
                    time[0] = Math.max(p.second, time[0]);
                  }
                } else {
                  store.prepareTransaction(current.tid.topTid, singleStore,
                      readOnly, expiryToCheck, creates, reads, writes,
                      extensions, extensionsTriggered, delayedExtensions);
                }
              } catch (TransactionPrepareFailedException e) {
                failures.put((RemoteNode<?>) store, e);
              } catch (UnreachableNodeException e) {
                failures.put((RemoteNode<?>) store,
                    new TransactionPrepareFailedException("Unreachable store"));
              }
            }
          };

      // Optimization: only start in a new thread if there are more stores to
      // contact
      if (storeIt.hasNext()) {
        futures.add(Threading.getPool().submit(runnable));
      } else {
        runnable.run();
      }

      if (!(store instanceof InProcessStore || store.isLocalStore()))
        haveRoundTrip = true;
    }

    if (haveRoundTrip) {
      Integer curRoundTrips = ROUND_TRIPS.get();
      if (curRoundTrips != null) {
        ROUND_TRIPS.set(curRoundTrips + 1);
      }
    }

    // Wait for replies.
    for (Future<?> future : futures) {
      while (true) {
        try {
          future.get();
          break;
        } catch (InterruptedException e) {
          Logging.logIgnoredInterruptedException(e);
        } catch (ExecutionException e) {
          e.printStackTrace();
        }
      }
    }

    // Check for conflicts and unreachable stores/workers.
    if (!failures.isEmpty()) {
      String conflictsString = "";
      String logMessage = "Transaction tid="
          + Long.toHexString(current.tid.topTid) + ":  prepare failed.";

      for (Map.Entry<RemoteNode<?>, TransactionPrepareFailedException> entry : failures
          .entrySet()) {
        if (WORKER_TRANSACTION_LOGGER.isLoggable(Level.FINE)) {
          logMessage +=
              "\n\t" + entry.getKey() + ": " + entry.getValue().getMessage();
        }
        if (entry.getKey() instanceof RemoteStore) {
          // Remove old objects from our cache.
          RemoteStore store = (RemoteStore) entry.getKey();
          LongKeyMap<SerializedObject> versionConflicts =
              entry.getValue().versionConflicts;
          if (versionConflicts != null) {
            for (SerializedObject obj : versionConflicts.values()) {
<<<<<<< HEAD
              if (WORKER_TRANSACTION_LOGGER.isLoggable(Level.FINE)) {
                try {
                  long onum = obj.getOnum();
                  long oldVersion = -1;
                  LongKeyMap<Pair<Integer, Long>> reads =
                      current.getReadsForStore(store, false);
                  if (reads.containsKey(onum))
                    oldVersion = reads.get(onum).first;
                  logMessage += "\n\t\tBad version for " + obj.getClassName()
                      + " " + obj.getOnum() + " (should be ver. "
                      + obj.getVersion() + " was " + oldVersion
                      + " and currently have "
                      + store.readObject(obj.getOnum()).getVersion() + ")";
                } catch (Exception e) {
                }
              }
              store.updateCache(obj);
            }
          }
          // Update extensions which weren't version conflicts.
          LongKeyMap<Long> failedLongerContracts =
              entry.getValue().longerContracts;
          if (failedLongerContracts != null) {
            for (LongKeyMap.Entry<Long> e : failedLongerContracts.entrySet()) {
              long onum = e.getKey();
              long expiry = e.getValue();
              if (!versionConflicts.containsKey(onum)) {
                // Only bother if it wasn't also a conflict.
                store.readFromCache(onum).setExpiry(expiry);
              }
=======
              store.updateCache(obj);
              if (!conflictsString.equals("")) {
                conflictsString += " ";
              }
              conflictsString +=
                  obj.getClassName() + "@" + store.name() + "#" + obj.getOnum();
>>>>>>> f2e8ac12
            }
          }
        }
      }

      // Update the contract objects locally so that we're using the latest
      // version next time.
      for (Map.Entry<RemoteStore, LongKeyMap<Long>> e1 : longerContracts
          .entrySet()) {
        RemoteStore s = e1.getKey();
        for (LongKeyMap.Entry<Long> entry : e1.getValue().entrySet()) {
          // Update the expiry time.
          long onum = entry.getKey();
          long expiry = entry.getValue();
          s.readFromCache(onum).setExpiry(expiry);
        }
        stats.addConflicts(conflictsString);
      }

      WORKER_TRANSACTION_LOGGER.fine(logMessage);
      HOTOS_LOGGER.fine("Prepare failed.");

      synchronized (current.commitState) {
        current.commitState.value = PREPARE_FAILED;
        current.commitState.notifyAll();
      }

      TransactionID tid = current.tid;

      TransactionPrepareFailedException e =
          new TransactionPrepareFailedException(failures);
      Logging.log(WORKER_TRANSACTION_LOGGER, Level.INFO,
          "{0} error committing: prepare failed exception: {1}", current, e);

      Set<RemoteNode<?>> abortedNodes = failures.keySet();
      if (readOnly) {
        // All remote stores should have aborted already.
        abortedNodes = new HashSet<>(abortedNodes);
        for (Store store : stores) {
          if (store instanceof RemoteStore) {
            abortedNodes.add((RemoteStore) store);
          }
        }
      }
      abortTransaction(abortedNodes);
      throw new TransactionRestartingException(tid);

    } else if (!singleStore && current.expiry() < time[0]) {
      // Don't check the time locally if it's single store, the time was already
      // checked on the store.

      HOTOS_LOGGER.fine("Prepare failed (expiry passed).");

      synchronized (current.commitState) {
        current.commitState.value = PREPARE_FAILED;
        current.commitState.notifyAll();
      }

      Logging.log(WORKER_TRANSACTION_LOGGER, Level.INFO,
          "{0} error committing: prepare too late", current);

      Set<RemoteNode<?>> abortedNodes = new HashSet<>();
      if (readOnly || singleStore) {
        // All remote stores should have aborted already if they're read only or
        // this is single store.
        for (Store store : stores) {
          if (store instanceof RemoteStore) {
            abortedNodes.add((RemoteStore) store);
          }
        }
      }

      TransactionID tid = current.tid;
      abortTransaction(abortedNodes);
      throw new TransactionRestartingException(tid);
    } else {
      synchronized (current.commitState) {
        current.commitState.value = PREPARED;
        current.commitState.notifyAll();
      }
    }

    return new Pair<>(longerContracts, time[0]);
  }

  /**
   * Sends commit messages to the cohorts in a distributed transaction.
   */
  public void sendCommitMessagesAndCleanUp()
      throws TransactionAtomicityViolationException {
    sendCommitMessagesAndCleanUp(false, false, current.storesToContact(),
        current.workersCalled);
  }

  /**
   * Sends commit messages to the given set of stores and workers.
   */
  private void sendCommitMessagesAndCleanUp(boolean singleStore,
      boolean readOnly, Set<Store> stores, List<RemoteWorker> workers)
      throws TransactionAtomicityViolationException {
    synchronized (current.commitState) {
      switch (current.commitState.value) {
      case UNPREPARED:
      case PREPARING:
        // This shouldn't happen.
        WORKER_TRANSACTION_LOGGER.log(Level.FINE,
            "Ignoring commit request (transaction state = {0}",
            current.commitState.value);
        return;
      case PREPARED:
        current.commitState.value = COMMITTING;
        break;
      case COMMITTING:
      case COMMITTED:
        return;
      case PREPARE_FAILED:
      case ABORTING:
      case ABORTED:
        throw new TransactionAtomicityViolationException();
      }
    }

    if (!singleStore && !readOnly) {
      final List<RemoteNode<?>> unreachable =
          Collections.synchronizedList(new ArrayList<RemoteNode<?>>());
      final List<RemoteNode<?>> failed =
          Collections.synchronizedList(new ArrayList<RemoteNode<?>>());
      List<Future<?>> futures = new ArrayList<>(stores.size() + workers.size());

      // Send commit messages to the workers in parallel.
      for (final RemoteWorker worker : workers) {
        NamedRunnable runnable =
            new NamedRunnable("worker commit to " + worker) {
              @Override
              public void runImpl() {
                try {
                  worker.commitTransaction(current.tid.topTid);
                } catch (UnreachableNodeException e) {
                  unreachable.add(worker);
                } catch (TransactionCommitFailedException e) {
                  failed.add(worker);
                }
              }
            };

        futures.add(Threading.getPool().submit(runnable));
      }

      boolean haveRoundTrip = false;

      // Send commit messages to the stores in parallel.
      for (Iterator<Store> storeIt = stores.iterator(); storeIt.hasNext();) {
        final Store store = storeIt.next();
        NamedRunnable runnable =
            new NamedRunnable("worker commit to " + store.name()) {
              @Override
              public void runImpl() {
                try {
                  store.commitTransaction(current.tid.topTid);
                } catch (TransactionCommitFailedException e) {
                  failed.add((RemoteStore) store);
                } catch (UnreachableNodeException e) {
                  unreachable.add((RemoteStore) store);
                }
              }
            };

        // Optimization: only start in a new thread if there are more stores to
        // contact
        if (storeIt.hasNext()) {
          futures.add(Threading.getPool().submit(runnable));
        } else {
          runnable.run();
        }

        if (!(store instanceof InProcessStore || store.isLocalStore()))
          haveRoundTrip = true;
      }

      if (haveRoundTrip) {
        Integer curRoundTrips = ROUND_TRIPS.get();
        if (curRoundTrips != null) {
          ROUND_TRIPS.set(curRoundTrips + 1);
        }
      }

      // Wait for replies.
      for (Future<?> future : futures) {
        while (true) {
          try {
            future.get();
            break;
          } catch (InterruptedException e) {
            Logging.logIgnoredInterruptedException(e);
          } catch (ExecutionException e) {
            // TODO Auto-generated catch block
            e.printStackTrace();
          }
        }
      }

      if (!(unreachable.isEmpty() && failed.isEmpty())) {
        Logging.log(WORKER_TRANSACTION_LOGGER, Level.SEVERE,
            "{0} error committing: atomicity violation "
                + "-- failed: {1} unreachable: {2}",
            current, failed, unreachable);
        throw new TransactionAtomicityViolationException(failed, unreachable);
      }
    }

    // Update data structures to reflect successful commit.
    WORKER_TRANSACTION_LOGGER.log(Level.FINEST,
        "{0} committed at stores...updating data structures", current);
    current.commitTopLevel();
    contractsToAcquire.clear();
    WORKER_TRANSACTION_LOGGER.log(Level.FINEST, "{0} committed", current);

    synchronized (current.commitState) {
      current.commitState.value = COMMITTED;
    }

    TransactionRegistry.remove(current.tid.topTid);

    current = null;
  }

  /**
   * Sends abort messages to those nodes that haven't reported failures.
   *
   * @param stores
   *          the set of stores involved in the transaction.
   * @param workers
   *          the set of workers involved in the transaction.
   * @param fails
   *          the set of nodes that have reported failure.
   */
  private void sendAbortMessages(Set<Store> stores, List<RemoteWorker> workers,
      Set<RemoteNode<?>> fails) {
    for (Store store : stores)
      if (!fails.contains(store)) {
        try {
          store.abortTransaction(current.tid);
        } catch (AccessException e) {
          Logging.log(WORKER_TRANSACTION_LOGGER, Level.WARNING,
              "Access error while aborting transaction: {0}", e);
        }
      }

    for (RemoteWorker worker : workers)
      if (!fails.contains(worker)) {
        try {
          worker.abortTransaction(current.tid);
        } catch (AccessException e) {
          Logging.log(WORKER_TRANSACTION_LOGGER, Level.WARNING,
              "Access error while aborting transaction: {0}", e);
        }
      }
  }

  public void registerCreate(_Impl obj) {
    Timing.TXLOG.begin();
    try {
      if (current == null)
        throw new InternalError("Cannot create objects outside a transaction");

      // Make sure we're not supposed to abort/retry.
      checkRetrySignal();

      // Grab a write lock on the object.
      obj.$writer = current;
      obj.$writeLockHolder = current;
      if (TRACE_WRITE_LOCKS)
        obj.$writeLockStackTrace = Thread.currentThread().getStackTrace();

      if (WORKER_DEADLOCK_LOGGER.isLoggable(Level.FINEST)) {
        Logging.log(WORKER_DEADLOCK_LOGGER, Level.FINEST,
            "{0} in {5} got write lock (via create) on {1}/{2} ({3}) ({4})",
            current, obj.$getStore(), obj.$getOnum(), obj.getClass(),
            System.identityHashCode(obj), Thread.currentThread());
      }

      // Own the object. The call to ensureOwnership is responsible for adding
      // the object to the set of created objects.
      ensureOwnership(obj);

      // The object has been written, so it's not being extended.
      synchronized (current.extendedContracts) {
        current.extendedContracts.remove(obj);
      }
      current.cancelDelayedExtension(obj);
    } finally {
      Timing.TXLOG.end();
    }
  }

  public void registerLabelsInitialized(_Impl obj) {
    current.writerMap.put(obj.$getProxy(), Worker.getWorker().getLocalWorker());
    current.writerMap.put(obj.$getProxy(), obj.get$$updateLabel());
  }

  public void registerExpiryUse(long exp) {
    if (current != null) current.updateExpiry(exp);
  }

  public void registerRead(_Impl obj) {
    synchronized (obj) {
      if (obj.$reader == current
          && obj.writerMapVersion == current.writerMap.version)
        return;

      // Nothing to do if we're not in a transaction.
      if (current == null) return;

      Timing.TXLOG.begin();
      try {
        ensureReadLock(obj);
        ensureObjectUpToDate(obj);
      } finally {
        Timing.TXLOG.end();
      }
    }
  }

  /**
   * Ensures the current transaction has a read lock for the given object,
   * blocking if necessary. This method assumes we are synchronized on the
   * object.
   */
  private void ensureReadLock(_Impl obj) {
    if (obj.$reader == current) return;

    // Make sure we're not supposed to abort/retry.
    checkRetrySignal();

    // Check read condition: wait until all writers are in our ancestry.
    boolean hadToWait = false;
    try {
      while (obj.$writeLockHolder != null
          && !current.isDescendantOf(obj.$writeLockHolder)) {
        if (WORKER_DEADLOCK_LOGGER.isLoggable(Level.FINEST)) {
          Logging.log(WORKER_DEADLOCK_LOGGER, Level.FINER,
              "{0} in {6} wants to read {1}/{2} ({3}) ({5}); waiting on writer {4}",
              current, obj.$getStore(), obj.$getOnum(), obj.getClass(),
              obj.$writeLockHolder, System.identityHashCode(obj),
              Thread.currentThread());
        }
        hadToWait = true;
        obj.$numWaiting++;
        try {
          current.setWaitsFor(obj.$writeLockHolder, obj);

          // Ask for deadlock detection while we wait.
          deadlockDetector.requestDetect(current);
          obj.wait();
        } catch (InterruptedException e) {
          Logging.logIgnoredInterruptedException(e);
        }
        obj.$numWaiting--;

        // Make sure we weren't aborted/retried while we were waiting.
        checkRetrySignal();
      }
    } finally {
      current.clearWaitsFor();
    }

    // Set the object's reader stamp to the current transaction.
    obj.$reader = current;

    // Reset the object's update-map version stamp.
    obj.writerMapVersion = -1;

    current.acquireReadLock(obj);
    if (WORKER_DEADLOCK_LOGGER.isLoggable(Level.FINEST)) {
      Logging.log(WORKER_DEADLOCK_LOGGER, Level.FINEST,
          "{0} in {5} got read lock on {1}/{2} ({3}) ({4})", current,
          obj.$getStore(), obj.$getOnum(), obj.getClass(),
          System.identityHashCode(obj), Thread.currentThread());
    }
    if (hadToWait)
      WORKER_TRANSACTION_LOGGER.log(Level.FINEST, "{0} got read lock", current);
  }

  /**
   * This should be called <i>before</i> the object is modified.
   *
   * @return whether a new (top-level) transaction was created.
   */
  public boolean registerWrite(_Impl obj) {
    boolean needTransaction = (current == null);
    if (needTransaction) startTransaction();

    synchronized (obj) {
      if (obj.$writer == current
          && obj.writerMapVersion == current.writerMap.version && obj.$isOwned)
        return needTransaction;

      try {
        Timing.TXLOG.begin();
        ensureWriteLock(obj);
        ensureObjectUpToDate(obj);
        ensureOwnership(obj);

        // The object has been written, so it's not being extended.
        synchronized (current.extendedContracts) {
          current.extendedContracts.remove(obj);
        }
        current.cancelDelayedExtension(obj);
      } finally {
        Timing.TXLOG.end();
      }
    }

    return needTransaction;

  }

  /**
   * This should be called <i>before</i> the object's expiry is modified.
   *
   * @return whether a new (top-level) transaction was created.
   */
  public boolean registerExpiryWrite(_Impl obj, long oldExpiry,
      long newExpiry) {
    boolean needTransaction = (current == null);
    if (needTransaction) startTransaction();

    synchronized (obj) {
      if (obj.$writer == current
          && obj.writerMapVersion == current.writerMap.version && obj.$isOwned)
        return needTransaction;

      // If this wasn't written (outside of other extensions) prior to now, it's
      // an extension.
      boolean extension = oldExpiry < newExpiry;
      boolean previouslyExtended = false;
      synchronized (current.extendedContracts) {
        previouslyExtended = current.extendedContracts.containsKey(obj);
      }
      synchronized (current.writes) {
        if (current.writes.contains(obj) && !previouslyExtended)
          extension = false;
      }
      synchronized (current.creates) {
        if (current.creates.contains(obj)) extension = false;
      }

      try {
        Timing.TXLOG.begin();
        ensureWriteLock(obj);
        ensureObjectUpToDate(obj);
        ensureOwnership(obj);
      } finally {
        Timing.TXLOG.end();
      }

      if (extension) {
        Logging.log(METRICS_LOGGER, Level.FINE,
            "ATTEMPTING EXTENSION OF {0}/{1} IN {2}/{3} FROM {4} to {5}",
            obj.$getStore(), new Long(obj.$getOnum()), Thread.currentThread(),
            getCurrentTid(), oldExpiry, newExpiry);
        synchronized (current.extendedContracts) {
          current.extendedContracts.put(obj, obj);
        }
      } else {
        synchronized (current.extendedContracts) {
          current.extendedContracts.remove(obj);
        }
        current.cancelDelayedExtension(obj);
      }

      // Track retractions
      if (oldExpiry >= newExpiry) {
        synchronized (current.retractedContracts) {
          current.retractedContracts.put(obj, obj);
        }
      }
    }

    return needTransaction;

  }

  /**
   * Ensures the current transaction has a write lock for the given object,
   * blocking if necessary. This method assumes we are synchronized on the
   * object.
   */
  private void ensureWriteLock(_Impl obj) {
    // Nothing to do if the write stamp is us.
    if (obj.$writer == current) return;

    // Make sure we're not supposed to abort/retry.
    checkRetrySignal();

    // Check write condition: wait until writer is in our ancestry and all
    // readers are in our ancestry.
    boolean hadToWait = false;
    try {
      // This is the set of logs for those transactions we're waiting for.
      Set<Log> waitsFor = new HashSet<>();

      while (true) {
        waitsFor.clear();

        // Make sure writer is in our ancestry.
        if (obj.$writeLockHolder != null
            && !current.isDescendantOf(obj.$writeLockHolder)) {
          if (WORKER_DEADLOCK_LOGGER.isLoggable(Level.FINEST)) {
            Logging.log(WORKER_DEADLOCK_LOGGER, Level.FINER,
                "{0} in {6} wants to write {1}/{2} ({3}) ({5}); waiting on writer {4}",
                current, obj.$getStore(), obj.$getOnum(), obj.getClass(),
                obj.$writeLockHolder, System.identityHashCode(obj),
                Thread.currentThread());
          }
          waitsFor.add(obj.$writeLockHolder);
          hadToWait = true;
        } else {
          // Wait on any incompatible readers.
          ReadMap.Entry readMapEntry = obj.$readMapEntry;
          if (readMapEntry != null) {
            synchronized (readMapEntry) {
              for (Log lock : readMapEntry.getReaders()) {
                if (!current.isDescendantOf(lock)) {
                  if (WORKER_DEADLOCK_LOGGER.isLoggable(Level.FINEST)) {
                    Logging.log(WORKER_DEADLOCK_LOGGER, Level.FINER,
                        "{0} in {6} wants to write {1}/{2} ({3}) ({5}); aborting reader {4}",
                        current, obj.$getStore(), obj.$getOnum(),
                        obj.getClass(), lock, System.identityHashCode(obj),
                        Thread.currentThread());
                  }
                  waitsFor.add(lock);
                  lock.flagRetry();
                }
              }

              if (waitsFor.isEmpty()) {
                break;
              }
              hadToWait = true;
            }
          }
        }

        obj.$numWaiting++;
        try {
          current.setWaitsFor(waitsFor, obj);

          // Ask for deadlock detection while we wait.
          deadlockDetector.requestDetect(current);
          obj.wait();
        } catch (InterruptedException e) {
          Logging.logIgnoredInterruptedException(e);
        }
        obj.$numWaiting--;

        // Make sure we weren't aborted/retried while we were waiting.
        checkRetrySignal();
      }
    } finally {
      current.clearWaitsFor();
    }

    // Set the write stamp.
    obj.$writer = current;

    if (hadToWait) WORKER_TRANSACTION_LOGGER.log(Level.FINEST,
        "{0} got write lock", current);

    if (obj.$writeLockHolder == current) return;

    // Create a backup object, grab the write lock, and add the object to our
    // write set.
    obj.$history = obj.clone();
    obj.$writeLockHolder = current;
    if (TRACE_WRITE_LOCKS)
      obj.$writeLockStackTrace = Thread.currentThread().getStackTrace();

    if (obj.$getStore().isLocalStore()) {
      synchronized (current.localStoreWrites) {
        current.localStoreWrites.add(obj);
      }
    } else {
      synchronized (current.writes) {
        current.writes.add(obj);
      }
    }

    if (WORKER_DEADLOCK_LOGGER.isLoggable(Level.FINEST)) {
      Logging.log(WORKER_DEADLOCK_LOGGER, Level.FINEST,
          "{0} in {5} got write lock on {1}/{2} ({3}) ({4})", current,
          obj.$getStore(), obj.$getOnum(), obj.getClass(),
          System.identityHashCode(obj), Thread.currentThread());
    }

    if (obj.$reader != current) {
      // Clear the read stamp -- the reader's read condition no longer holds.
      obj.$reader = Log.NO_READER;
    }
  }

  /**
   * Ensures the worker has ownership of the object. This method assumes we are
   * synchronized on the object.
   */
  private void ensureOwnership(_Impl obj) {
    if (obj.$isOwned) return;

    // Check the writer map to see if another worker currently owns the object,
    // but only do so if the object's labels are initialized.
    if (obj.$version != 0 || obj.get$$updateLabel() != null) {
      RemoteWorker owner = current.writerMap.getWriter(obj.$getProxy());
      if (owner != null)
        owner.takeOwnership(current.tid, obj.$getStore(), obj.$getOnum());
    }

    // We now own the object.
    obj.$isOwned = true;

    // Add the object to the writer map, but only do so if the object's labels
    // are initialized.
    if (obj.$version != 0 || obj.get$$updateLabel() != null) {
      current.writerMap.put(obj.$getProxy(),
          Worker.getWorker().getLocalWorker());
    }

    // If the object is fresh, add it to our set of creates.
    if (obj.$version == 0) {
      if (obj.$getStore().isLocalStore()) {
        synchronized (current.localStoreCreates) {
          current.localStoreCreates.add(obj);
        }
      } else {
        synchronized (current.creates) {
          current.creates.add(obj);
        }
      }
    }
  }

  /**
   * Checks the writer map and fetches from the object's owner as necessary.
   * This method assumes we are synchronized on the object.
   */
  private void ensureObjectUpToDate(_Impl obj) {
    // Check the object's update-map version stamp.
    if (obj.writerMapVersion == current.writerMap.version) return;

    // Set the update-map version stamp on the object.
    obj.writerMapVersion = current.writerMap.version;

    if (obj.get$$updateLabel() == null) {
      // Labels not initialized yet. Objects aren't added to the writer map
      // until after label initialization, so no need to check the writer map.
      return;
    }

    // Check the writer map.
    RemoteWorker owner = current.writerMap.getWriter(obj.$getProxy());
    if (owner == null || owner == Worker.getWorker().getLocalWorker()) return;

    // Need to fetch from the owner.
    ensureWriteLock(obj);
    owner.readObject(current.tid, obj);
  }

  /**
   * Registers a sample that will need to be resolved before committing or
   * accessing any Warranty values.
   */
  public void registerSample(SampledMetric sampled) {
    // Add it to the log's unobserved queue if it's not already there.
    synchronized (current.unobservedSamples) {
      current.unobservedSamples.put(sampled, sampled);
    }
  }

  /**
   * Registers a contract that can and should be extended later closer to the
   * expiration.  This will be done by sending an extension message after the
   * transaction completes.
   *
   * This version includes an argument to indicate the object updated that
   * enables this extension.
   */
  public void registerDelayedExtension(fabric.lang.Object toBeExtended,
      fabric.lang.Object extendingObject) {
    _Impl obj = (_Impl) toBeExtended.fetch();
    synchronized (obj) {
      synchronized (current.writes) {
        if (current.writes.contains(obj)) return;
      }
      synchronized (current.creates) {
        if (current.creates.contains(obj)) return;
      }
      synchronized (current.extendedContracts) {
        if (current.extendedContracts.containsKey(obj)) return;
      }
      synchronized (current.delayedExtensions) {
        current.addDelayedExtension(toBeExtended, extendingObject);
      }
    }
  }

  /**
   * Registers a contract that can and should be extended later closer to the
   * expiration.  This will be done by sending an extension message after the
   * transaction completes.
   */
  public void registerDelayedExtension(fabric.lang.Object toBeExtended) {
    _Impl obj = (_Impl) toBeExtended.fetch();
    synchronized (obj) {
      synchronized (current.writes) {
        if (current.writes.contains(obj)) return;
      }
      synchronized (current.creates) {
        if (current.creates.contains(obj)) return;
      }
      synchronized (current.extendedContracts) {
        if (current.extendedContracts.containsKey(obj)) return;
      }
      synchronized (current.delayedExtensions) {
        current.addDelayedExtension(toBeExtended);
      }
    }
  }

  /**
   * Resolves observations in the current transaction.  Called before retrieving
   * a warranty's value.
   */
  public void resolveObservations() {
    if (current != null) {
      current.resolveObservations();
    }
  }

  /**
   * Checks whether any of the objects used by a transaction are stale.
   *
   * @return true iff stale objects were found
   */
  public boolean checkForStaleObjects() {
    Set<Store> stores = current.storesToCheckFreshness();
    int numNodesToContact = stores.size() + current.workersCalled.size();
    final List<RemoteNode<?>> nodesWithStaleObjects = Collections
        .synchronizedList(new ArrayList<RemoteNode<?>>(numNodesToContact));
    List<Future<?>> futures = new ArrayList<>(numNodesToContact);

    // Go through each worker and send check messages in parallel.
    for (final RemoteWorker worker : current.workersCalled) {
      NamedRunnable runnable =
          new NamedRunnable("worker freshness check to " + worker.name()) {
            @Override
            public void runImpl() {
              try {
                if (worker.checkForStaleObjects(current.tid))
                  nodesWithStaleObjects.add(worker);
              } catch (UnreachableNodeException e) {
                // Conservatively assume it had stale objects.
                nodesWithStaleObjects.add(worker);
              }
            }
          };
      futures.add(Threading.getPool().submit(runnable));
    }

    // Go through each store and send check messages in parallel.
    for (Iterator<Store> storeIt = stores.iterator(); storeIt.hasNext();) {
      final Store store = storeIt.next();
      NamedRunnable runnable =
          new NamedRunnable("worker freshness check to " + store.name()) {
            @Override
            public void runImpl() {
              LongKeyMap<Pair<Integer, Long>> reads =
                  current.getReadsForStore(store, true);
              if (store.checkForStaleObjects(reads))
                nodesWithStaleObjects.add((RemoteNode<?>) store);
            }
          };

      // Optimization: only start a new thread if there are more stores to
      // contact
      if (storeIt.hasNext()) {
        futures.add(Threading.getPool().submit(runnable));
      } else {
        runnable.run();
      }
    }

    // Wait for replies.
    for (Future<?> future : futures) {
      while (true) {
        try {
          future.get();
          break;
        } catch (InterruptedException e) {
          Logging.logIgnoredInterruptedException(e);
        } catch (ExecutionException e) {
          e.printStackTrace();
        }
      }
    }

    return !nodesWithStaleObjects.isEmpty();
  }

  /**
   * Starts a new transaction. The sub-transaction runs in the same thread as
   * the caller.
   */
  public void startTransaction() {
    startTransaction(null);
  }

  /**
   * Starts a new transaction with the given tid. The given tid is assumed to be
   * a valid descendant of the current tid. If the given tid is null, a random
   * tid is generated for the sub-transaction.
   */
  public void startTransaction(TransactionID tid) {
    startTransaction(tid, false);
  }

  private boolean acquiringLocks = false;

  private void startTransaction(TransactionID tid, boolean ignoreRetrySignal) {
    if (current != null && !ignoreRetrySignal) checkRetrySignal();

    // Acquire locks before starting but also avoid bad recursion.
    if ((current == null || current.tid == null) && !acquiringLocks) {
      stats.markTxnAttempt();
      acquiringLocks = true;
      acquireContractLocks();
      acquiringLocks = false;
    }

    try {
      Timing.BEGIN.begin();
      current = new Log(current, tid);
      Logging.log(WORKER_TRANSACTION_LOGGER, Level.FINEST,
          "{0} started subtx {1} in thread {2}", current.parent, current,
          Thread.currentThread());
      HOTOS_LOGGER.log(Level.FINEST, "started {0}", current);
    } finally {
      Timing.BEGIN.end();
    }
  }

  /**
   * Starts the given thread, registering it as necessary.
   */
  public static void startThread(Thread thread) {
    if (!(thread instanceof FabricThread)) getInstance().registerThread(thread);

    thread.start();
  }

  /**
   * Registers the given thread with the current transaction. This should be
   * called before the thread is started.
   */
  public void registerThread(Thread thread) {
    Timing.TXLOG.begin();
    try {
      // XXX Eventually, we will want to support threads in transactions.
      if (current != null)
        throw new InternalError("Cannot create threads within transactions");

      TransactionManager tm = new TransactionManager();

      if (thread instanceof FabricThread) {
        ((FabricThread) thread).setTransactionManager(tm);
      } else {
        synchronized (instanceMap) {
          instanceMap.put(thread, tm);
        }
      }
    } finally {
      Timing.TXLOG.end();
    }
  }

  /**
   * Registers that the given thread has finished.
   */
  public void deregisterThread(Thread thread) {
    if (!(thread instanceof FabricThread)) {
      synchronized (instanceMap) {
        instanceMap.remove(thread);
      }
    }
  }

  /**
   * Registers a remote call to the given worker.
   */
  public void registerRemoteCall(RemoteWorker worker) {
    if (current != null) {
      if (!current.workersCalled.contains(worker))
        current.workersCalled.add(worker);
    }
  }

  /**
   * Starts tracking for a new async call being handled in this thread.
   * Initializes a new committedWrites list.
   */
  public void startAsyncCall() {
    if (committedWrites == null) committedWrites = new OidKeyHashMap<>();
  }

  /**
   * Finishes tracking for a new async call being handled in this thread.
   * @return The list of oids for which writes have been committed.
   */
  public OidKeyHashMap<Integer> finishAsyncCall() {
    OidKeyHashMap<Integer> writes = committedWrites;
    committedWrites = null;
    return writes;
  }

  /**
   * Add a batch of committed writes to the running list.
   */
  public void addCommittedWrites(OidKeyHashMap<Integer> writes) {
    if (committedWrites != null) committedWrites.putAll(writes);
  }

  /**
   * Associates the given transaction log with this transaction manager.
   */
  public void associateLog(Log log) {
    current = log;
  }

  public Log getCurrentLog() {
    return current;
  }

  public TransactionID getCurrentTid() {
    if (current == null) return null;
    return current.tid;
  }

  /**
   * Useful for writing code that should only run at the end of a top level
   * transaction.
   *
   * @return true iff the current txn context is nested within some other
   * transaction.
   */
  public boolean inNestedTxn() {
    return inTxn() && current.parent != null;
  }

  /**
   * Useful for writing code that should only run if currently (not) in a
   * transaction.
   *
   * @return true iff there is currently a transaction running.
   */
  public boolean inTxn() {
    return current != null;
  }

  public WriterMap getWriterMap() {
    if (current == null) return null;
    return current.writerMap;
  }

  /**
   * @return the worker on which the object resides. An object resides on a
   *         worker if it is either on that worker's local store, or if it was
   *         created by the current transaction and is owned by that worker.
   */
  public RemoteWorker getFetchWorker(_Proxy proxy) {
    if (current == null || !current.writerMap.containsCreate(proxy))
      return null;
    Label label = current.writerMap.getCreate(proxy);

    return current.writerMap.getWriter(proxy, label);
  }

  public SecurityCache getSecurityCache() {
    if (current == null) throw new InternalError(
        "Application attempting to perform label operations outside of a transaction");
    return (SecurityCache) current.securityCache;
  }

  /**
   * Associates the given log with this worker's transaction manager and
   * synchronizes the log with the given tid.
   */
  public void associateAndSyncLog(Log log, TransactionID tid) {
    associateLog(log);

    if (log == null) {
      if (tid != null) startTransaction(tid);
      return;
    }

    // Do the commits that we've missed. Ignore retry signals for now; they will
    // be handled the next time the application code interacts with the
    // transaction manager.
    TransactionID commonAncestor = log.getTid().getLowestCommonAncestor(tid);
    for (int i = log.getTid().depth; i > commonAncestor.depth; i--)
      commitTransaction(true);

    // Start new transactions if necessary.
    if (commonAncestor.depth != tid.depth) startTransaction(tid, true);
  }

  /**
   * Note that a coordination happened.
   */
  public void markCoordination() {
    // TODO: This is deprecated.
  }
}<|MERGE_RESOLUTION|>--- conflicted
+++ resolved
@@ -50,11 +50,8 @@
 import fabric.lang.security.Label;
 import fabric.lang.security.SecurityCache;
 import fabric.messages.AsyncCallMessage;
-<<<<<<< HEAD
 import fabric.metrics.SampledMetric;
 import fabric.metrics.util.ReconfigLock;
-=======
->>>>>>> f2e8ac12
 import fabric.net.RemoteNode;
 import fabric.net.UnreachableNodeException;
 import fabric.store.InProcessStore;
@@ -1163,7 +1160,6 @@
               entry.getValue().versionConflicts;
           if (versionConflicts != null) {
             for (SerializedObject obj : versionConflicts.values()) {
-<<<<<<< HEAD
               if (WORKER_TRANSACTION_LOGGER.isLoggable(Level.FINE)) {
                 try {
                   long onum = obj.getOnum();
@@ -1181,6 +1177,11 @@
                 }
               }
               store.updateCache(obj);
+              if (!conflictsString.equals("")) {
+                conflictsString += " ";
+              }
+              conflictsString +=
+                  obj.getClassName() + "@" + store.name() + "#" + obj.getOnum();
             }
           }
           // Update extensions which weren't version conflicts.
@@ -1194,14 +1195,6 @@
                 // Only bother if it wasn't also a conflict.
                 store.readFromCache(onum).setExpiry(expiry);
               }
-=======
-              store.updateCache(obj);
-              if (!conflictsString.equals("")) {
-                conflictsString += " ";
-              }
-              conflictsString +=
-                  obj.getClassName() + "@" + store.name() + "#" + obj.getOnum();
->>>>>>> f2e8ac12
             }
           }
         }

--- conflicted
+++ resolved
@@ -1603,13 +1603,8 @@
           new NamedRunnable("worker freshness check to " + store.name()) {
             @Override
             public void runImpl() {
-<<<<<<< HEAD
               LongKeyMap<Pair<Integer, TreatySet>> reads =
-                  current.getReadsForStore(store, true);
-=======
-              LongKeyMap<Pair<Integer, Long>> reads =
                   checkingLog.getReadsForStore(store, true);
->>>>>>> 03531e15
               if (store.checkForStaleObjects(reads))
                 nodesWithStaleObjects.add((RemoteNode<?>) store);
               synchronized (outstandingChecks) {

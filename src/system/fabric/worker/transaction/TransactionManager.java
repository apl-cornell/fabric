package fabric.worker.transaction;

import static fabric.common.Logging.HOTOS_LOGGER;
import static fabric.common.Logging.SEMANTIC_WARRANTY_LOGGER;
import static fabric.common.Logging.WORKER_TRANSACTION_LOGGER;
import static fabric.worker.transaction.Log.CommitState.Values.ABORTED;
import static fabric.worker.transaction.Log.CommitState.Values.ABORTING;
import static fabric.worker.transaction.Log.CommitState.Values.COMMITTED;
import static fabric.worker.transaction.Log.CommitState.Values.COMMITTING;
import static fabric.worker.transaction.Log.CommitState.Values.PREPARED;
import static fabric.worker.transaction.Log.CommitState.Values.PREPARE_FAILED;
import static fabric.worker.transaction.Log.CommitState.Values.PREPARING;

import java.util.ArrayList;
import java.util.Collection;
import java.util.Collections;
import java.util.HashMap;
import java.util.HashSet;
import java.util.Iterator;
import java.util.List;
import java.util.Map;
import java.util.Map.Entry;
import java.util.Set;
import java.util.WeakHashMap;
import java.util.concurrent.ExecutionException;
import java.util.concurrent.Future;
import java.util.concurrent.atomic.AtomicBoolean;
import java.util.logging.Level;

import fabric.common.FabricThread;
import fabric.common.Logging;
import fabric.common.SemanticWarranty;
import fabric.common.SerializedObject;
import fabric.common.Threading;
import fabric.common.Threading.NamedRunnable;
import fabric.common.Timing;
import fabric.common.TransactionID;
import fabric.common.VersionWarranty;
import fabric.common.exceptions.AccessException;
import fabric.common.exceptions.InternalError;
import fabric.common.util.LongKeyHashMap;
import fabric.common.util.LongKeyMap;
<<<<<<< HEAD
import fabric.common.util.OidKeyHashMap;
import fabric.common.util.Pair;
import fabric.lang.WrappedJavaInlineable;
=======
>>>>>>> 7e5c9ade
import fabric.lang.Object._Impl;
import fabric.lang.Object._Proxy;
import fabric.lang.security.Label;
import fabric.lang.security.SecurityCache;
import fabric.net.RemoteNode;
import fabric.net.UnreachableNodeException;
import fabric.store.InProcessStore;
import fabric.worker.AbortException;
import fabric.worker.RemoteStore;
import fabric.worker.Store;
import fabric.worker.TransactionAbortingException;
import fabric.worker.TransactionAtomicityViolationException;
import fabric.worker.TransactionCommitFailedException;
import fabric.worker.TransactionPrepareFailedException;
import fabric.worker.TransactionRestartingException;
import fabric.worker.Worker;
import fabric.worker.memoize.CallInstance;
import fabric.worker.memoize.SemanticWarrantyRequest;
import fabric.worker.memoize.WarrantiedCallResult;
import fabric.worker.remote.RemoteWorker;
import fabric.worker.remote.WriterMap;

/**
 * Holds transaction management information for a single thread. Each thread has
 * its own TransactionManager.
 * <p>
 * We say that a transaction has acquired a write lock on an object if any entry
 * in the object's <code>$history</code> list has <code>$writeLockHolder</code>
 * set to that transaction. @see fabric.lang.Object._Impl
 * </p>
 * <p>
 * We say that a transaction has acquired a read lock if it is in the
 * "read list" for that object. @see fabric.lang.Object._Impl.$readMapEntry
 * </p>
 * <p>
 * When a transaction acquires a read lock, we ensure that the <i>read
 * condition</i> holds: that the holder of the write lock is an ancestor of that
 * transaction. Before reading an object, we ensure that the transaction holds a
 * read lock and that the read condition still holds.
 * </p>
 * <p>
 * When a transaction acquires a write lock, we ensure that the <i>write
 * condition</i> holds: the holders of the read and write locks are all
 * ancestors of that transaction. Before writing an object, we ensure that the
 * transaction holds a write lock and that the write condition still holds.
 * </p>
 * <p>
 * Assumptions:
 * <ul>
 * <li>Once the top-level transaction within a thread aborts or commits, that
 * thread will terminate without performing further operations on the
 * transaction manager.</li>
 * <li>The fetch operation will not be invoked concurrently on the same object.</li>
 * </ul>
 * </p>
 * <p>
 * The following objects are used as condition variables:
 * <ul>
 * <li>Log.children - for signalling that all sub-transactions of a given
 * transaction have finished.</li>
 * <li>Impl objects - for signalling to readers and writers that a read or write
 * lock on that object has been released.
 * </ul>
 * </p>
 */
public final class TransactionManager {
  /**
   * The deadlock detector.
   */
  private static final DeadlockDetectorThread deadlockDetector =
      new DeadlockDetectorThread();

  /**
   * The innermost running transaction for the thread being managed.
   */
  private Log current;

  /**
   * A debugging switch for storing a stack trace each time a write lock is
   * obtained. Enable this by passing "--trace-locks" as a command-line argument
   * to the node.
   */
  public static boolean TRACE_WRITE_LOCKS = false;

  /**
   * A map from OIDs to <code>ReadMapEntry</code>s. Each ReadMapEntry
   * encapsulates a version number and a list of logs for transactions that have
   * read that version of the object. For each transaction tx, an object o is in
   * tx.reads exactly when tx is in readMap[o].readLocks. A transaction has
   * acquired a read lock if its log is in this list. All entries in this list
   * have non-empty <code>readLocks</code> sets.
   */
  // Proxy objects aren't used here because doing so would result in calls to
  // hashcode() and equals() on such objects, resulting in fetching the
  // corresponding Impls from the store.
  static final ReadMap readMap = new ReadMap();

  public static boolean haveReaders(Store store, long onum) {
    return readMap.haveReaders(store, onum);
  }

<<<<<<< HEAD
  public static ReadMapEntry getReadMapEntry(_Impl impl,
      VersionWarranty warranty) {
    FabricSoftRef ref = impl.$ref;

    // Optimization: if the impl lives on the local store, it will never be
    // evicted, so no need to store the entry in the read map.
    if (ref.store.isLocalStore()) return new ReadMapEntry(impl, warranty);

    while (true) {
      ReadMapEntry result;
      synchronized (readMap) {
        result = readMap.get(ref.store, ref.onum);
        if (result == null) {
          result = new ReadMapEntry(impl, warranty);
          readMap.put(ref.store, ref.onum, result);
          return result;
        }
      }

      synchronized (result) {
        synchronized (readMap) {
          // Make sure we still have the right entry.
          if (result != readMap.get(ref.store, ref.onum)) continue;

          result.obj = impl.$ref;
          result.pinCount++;
          result.warranty =
              result.warranty.expiresAfter(warranty) ? result.warranty
                  : warranty;
          int ver = impl.$getVersion();
          if (ver == result.versionNumber) return result;

          // Version numbers don't match. Retry all other transactions.
          // XXX What if we just read in an older copy of the object?
          for (Log reader : result.readLocks) {
            reader.flagRetry();
          }
=======
  public static void abortReaders(Store store, long onum) {
    readMap.abortReaders(store, onum);
  }
>>>>>>> 7e5c9ade

  public static ReadMap.Entry getReadMapEntry(_Impl impl, long expiry) {
    return readMap.getEntry(impl);
  }

  private static final Map<Thread, TransactionManager> instanceMap =
      new WeakHashMap<Thread, TransactionManager>();

  public static TransactionManager getInstance() {
    Thread thread = Thread.currentThread();

    if (thread instanceof FabricThread) {
      FabricThread ft = (FabricThread) thread;
      TransactionManager result = ft.getTransactionManager();
      if (result == null) {
        result = new TransactionManager();
        ft.setTransactionManager(result);
      }
      return result;
    }

    synchronized (instanceMap) {
      TransactionManager result = instanceMap.get(thread);
      if (result == null) {
        result = new TransactionManager();
        instanceMap.put(thread, result);
      }

      return result;
    }
  }

  private TransactionManager() {
    this.current = null;
  }

  private void checkRetrySignal() {
    if (current.retrySignal != null) {
      synchronized (current) {
        WORKER_TRANSACTION_LOGGER.log(Level.FINEST, "{0} got retry signal",
            current);

        throw new TransactionRestartingException(current.retrySignal);
      }
    }
  }

  /**
   * Aborts the transaction, recursing to any workers that were called, and any
   * stores that were contacted.
   */
  public void abortTransaction() {
    abortTransaction(Collections.<RemoteNode<?>> emptySet());
  }

  /**
   * @param abortedNodes
   *          a set of nodes that don't need to be contacted because they
   *          already know about the abort.
   */
  private void abortTransaction(Set<RemoteNode<?>> abortedNodes) {
    if (current.tid.depth == 0) {
      // Aborting a top-level transaction. Make sure no other thread is working
      // on this transaction.
      synchronized (current.commitState) {
        while (current.commitState.value == PREPARING) {
          try {
            current.commitState.wait();
          } catch (InterruptedException e) {
            Logging.logIgnoredInterruptedException(e);
          }
        }

        switch (current.commitState.value) {
        case UNPREPARED:
          current.commitState.value = ABORTING;
          break;

        case PREPARE_FAILED:
        case PREPARED:
          current.commitState.value = ABORTING;
          break;

        case PREPARING:
          // We should've taken care of this case already in the 'while' loop
          // above.
          throw new InternalError();

        case COMMITTING:
        case COMMITTED:
          // Too late to abort! We shouldn't really enter this situation.
          WORKER_TRANSACTION_LOGGER
              .warning("Ignoring attempt to abort a committed transaction.");
          return;

        case ABORTING:
        case ABORTED:
          return;
        }
      }
    }

    WORKER_TRANSACTION_LOGGER.log(Level.INFO, "{0} aborting", current);
<<<<<<< HEAD

    HOTOS_LOGGER.log(Level.INFO, "aborting {0}", current);
=======
    // Assume only one thread will be executing this.
    HOTOS_LOGGER.log(Level.FINEST, "aborting {0}", current);
>>>>>>> 7e5c9ade

    // Assume only one thread will be executing this.

    // Set the retry flag in all our children.
    current.flagRetry();

    // Wait for all other threads to finish.
    current.waitForThreads();

    sendAbortMessages(abortedNodes);
    current.abort();
    WORKER_TRANSACTION_LOGGER.log(Level.INFO, "{0} aborted", current);
    HOTOS_LOGGER.log(Level.INFO, "aborted {0}", current);

    if (current.tid.depth == 0) {
      // Aborted a top-level transaction. Remove from the transaction registry.
      TransactionRegistry.remove(current.tid.topTid);
    }

    synchronized (current.commitState) {
      // The commit state reflects the state of the top-level transaction, so
      // only set the flag if a top-level transaction is being aborted.
      if (current.tid.depth == 0) {
        current.commitState.value = ABORTED;
        current.commitState.notifyAll();
      }

      if (current.tid.parent == null || current.parent != null
          && current.parent.tid.equals(current.tid.parent)) {
        // The parent frame represents the parent transaction. Pop the stack.
        current = current.parent;
      } else {
        // Reuse the current frame for the parent transaction.
        current.tid = current.tid.parent;
      }
    }
  }

  /**
   * Commits the transaction if possible; otherwise, aborts the transaction.
   * 
   * @throws AbortException
   *           if the transaction was aborted.
   * @throws TransactionRestartingException
   *           if the transaction was aborted and needs to be retried.
   */
  public void commitTransaction() throws AbortException,
      TransactionRestartingException, TransactionAtomicityViolationException {
    Timing.COMMIT.begin();
    try {
      commitTransaction(false);
    } finally {
      Timing.COMMIT.end();
    }
  }

  /**
   * @throws TransactionRestartingException
   *           if the prepare fails.
   */
  private void commitTransaction(boolean ignoreRetrySignal) {
    WORKER_TRANSACTION_LOGGER.log(Level.FINEST, "{0} attempting to commit",
        current);
    HOTOS_LOGGER.log(Level.FINEST, "preparing {0}", current);

    // Assume only one thread will be executing this.

    // XXX This is a long and ugly method. Re-factor?

    // Wait for all sub-transactions to finish.
    current.waitForThreads();

    TransactionID ignoredRetrySignal = null;
    if (!ignoreRetrySignal) {
      // Make sure we're not supposed to abort or retry.
      try {
        checkRetrySignal();
      } catch (TransactionAbortingException e) {
        abortTransaction();
        throw new AbortException();
      } catch (TransactionRestartingException e) {
        abortTransaction();
        throw e;
      }
    } else {
      synchronized (current) {
        ignoredRetrySignal = current.retrySignal;
      }
    }

    WORKER_TRANSACTION_LOGGER.log(Level.FINEST, "{0} committing", current);

    Log parent = current.parent;
    Log HOTOS_current = current;
    if (current.tid.parent != null) {
      try {
        Timing.SUBTX.begin();
        // Update data structures to reflect the commit.
        current.commitNested();
        WORKER_TRANSACTION_LOGGER.log(Level.FINEST, "{0} committed", current);
        if (parent != null && parent.tid.equals(current.tid.parent)) {
          // Parent frame represents parent transaction. Pop the stack.
          current = parent;
        } else {
          // Reuse the current frame for the parent transaction. Update its TID.
          current.tid = current.tid.parent;
        }

        if (ignoredRetrySignal != null) {
          // Preserve the ignored retry signal.
          synchronized (current) {
            TransactionID signal = ignoredRetrySignal;
            if (current.retrySignal != null) {
              signal = signal.getLowestCommonAncestor(current.retrySignal);

              if (signal == null) {
                throw new InternalError("Something is broken with transaction "
                    + "management. Found retry signals for different "
                    + "transactions in the same log. (In transaction "
                    + current.tid + ".  Retry1=" + current.retrySignal
                    + "; Retry2=" + ignoredRetrySignal);
              }
            }

            current.retrySignal = signal;
          }
        }
        return;
      } finally {
        Timing.SUBTX.end();
      }
    }

    // Commit top-level transaction.

<<<<<<< HEAD
    // Create top level SemanticWarrantyRequest, if any.
    current.createCurrentRequest();

    // Collect logs from nested semantic warranty requests
    for (Entry<CallInstance, SemanticWarrantyRequest> entry : current.requests
        .entrySet()) {
      SemanticWarrantyRequest req = entry.getValue();
      // reads
      for (Entry<Store, LongKeyMap<ReadMapEntry>> readEntry : req.reads.nonNullEntrySet()) {
        for (ReadMapEntry read : readEntry.getValue().values()) {
          current.reads.put(read.obj.store, read.obj.onum, read);
        }
      }

      // creates
      for (Entry<Store, LongKeyMap<_Impl>> createEntry : req.creates.nonNullEntrySet()) {
        for (_Impl create : createEntry.getValue().values()) {
          current.creates.add(create);
        }
      }

      current.semanticWarrantiesUsed.putAll(req.calls);
    }

    // Send prepare-write messages to our cohorts. If the prepare fails, this
    // will abort our portion of the transaction and throw a
    // TransactionRestartingException.
    long startTime = System.currentTimeMillis();
    long commitTime = sendPrepareWriteMessages();

    SEMANTIC_WARRANTY_LOGGER.finest("Delay since we began is " + (commitTime -
          startTime) + "ms");
=======
    // Go through the transaction log and figure out the stores we need to
    // contact.
    Set<Store> stores = current.storesToContact();
    List<RemoteWorker> workers = current.workersCalled;
>>>>>>> 7e5c9ade

    // Send prepare-read messages to our cohorts. If the prepare fails, this
    // will abort our portion of the transaction and throw a
    // TransactionRestartingException.
    sendPrepareReadMessages(commitTime);

    // Send commit messages to our cohorts.
    sendCommitMessagesAndCleanUp(commitTime);

    HOTOS_LOGGER.log(Level.FINEST, "committed {0}", HOTOS_current);
  }

  /**
   * Sends prepare-write messages to the cohorts. If any cohort fails to
   * prepare, abort messages will be sent, and the local portion of the
   * transaction is rolled back.
   * 
   * @return a proposed commit time, based on the outstanding warranties for
   *           objects modified by the transaction. The returned commit time is
   *           guaranteed to be no earlier than the time at which this method is
   *           called.
   * @throws TransactionRestartingException
   *           if the prepare fails.
   */
  public long sendPrepareWriteMessages() {
    final AtomicBoolean readOnly = new AtomicBoolean(true);

    final Map<RemoteNode<?>, TransactionPrepareFailedException> failures =
        Collections
            .synchronizedMap(new HashMap<RemoteNode<?>, TransactionPrepareFailedException>());

    synchronized (current.commitState) {
      switch (current.commitState.value) {
      case UNPREPARED:
        current.commitState.value = PREPARING;
        break;

      case PREPARING:
      case PREPARED:
        return current.commitState.commitTime;

      case COMMITTING:
      case COMMITTED:
      case PREPARE_FAILED:
        throw new InternalError(
            "Got a prepare-write request, but transaction state is "
                + current.commitState.value);

      case ABORTING:
      case ABORTED:
        throw new TransactionRestartingException(current.tid);
      }
    }

    List<Future<?>> futures = new ArrayList<Future<?>>();

    // A ref cell containing the max commit time. Using a ref cell so we can
    // synchronize on it.
    final long[] commitTime = new long[1];
    commitTime[0] = System.currentTimeMillis();

    // Go through each worker and send prepare messages in parallel.
    for (final RemoteWorker worker : current.workersCalled) {
      NamedRunnable runnable =
          new NamedRunnable("worker write-prepare to " + worker.name()) {
            @Override
            public void runImpl() {
              try {
                long response =
                    worker.prepareTransactionWrites(current.tid.topTid);
                synchronized (commitTime) {
                  if (response > commitTime[0]) commitTime[0] = response;
                }
              } catch (UnreachableNodeException e) {
                failures.put(worker, new TransactionPrepareFailedException(
                    "Unreachable worker"));
              } catch (TransactionPrepareFailedException e) {
                failures.put(worker,
                    new TransactionPrepareFailedException(e.getMessage()));
              } catch (TransactionRestartingException e) {
                failures.put(worker, new TransactionPrepareFailedException(
                    "transaction restarting"));
              }
            }
          };

      futures.add(Threading.getPool().submit(runnable));
    }

    // Go through each store and send prepare messages in parallel.
    Set<Store> storesWritten = current.storesWritten();

    current.commitState.storesContacted.addAll(storesWritten);
    for (Iterator<Store> storeIt = storesWritten.iterator(); storeIt.hasNext();) {
      final Store store = storeIt.next();
      NamedRunnable runnable =
          new NamedRunnable("worker write-prepare to " + store.name()) {
            @Override
            public void runImpl() {
              try {
                Collection<_Impl> creates = current.getCreatesForStore(store);
                Collection<_Impl> writes = current.getWritesForStore(store);

                if (WORKER_TRANSACTION_LOGGER.isLoggable(Level.FINE)) {
                  Logging.log(WORKER_TRANSACTION_LOGGER, Level.FINE,
                      "Preparing "
                          + "writes for transaction {0} to {1}: {2} created, "
                          + "{3} modified", current.tid.topTid, store,
                      creates.size(), writes.size());
                }

                if (!store.isLocalStore() && creates.size() + writes.size() > 0)
                  readOnly.set(false);

                long response =
                    store.prepareTransactionWrites(current.tid.topTid, creates,
                        writes);

                synchronized (commitTime) {
                  if (response > commitTime[0]) commitTime[0] = response;
                }
              } catch (TransactionPrepareFailedException e) {
                failures.put((RemoteNode<?>) store, e);
              } catch (UnreachableNodeException e) {
                failures.put((RemoteNode<?>) store,
                    new TransactionPrepareFailedException("Unreachable store"));
              }
            }
          };

      // Optimization: only start in a new thread if there are more stores to
      // contact and if it's a truly remote store (i.e., not in-process).
      if (!(store instanceof InProcessStore || store.isLocalStore())
          && storeIt.hasNext()) {
        futures.add(Threading.getPool().submit(runnable));
      } else {
        runnable.run();
      }
    }

    // Wait for replies.
    for (Future<?> future : futures) {
      while (true) {
        try {
          future.get();
          break;
        } catch (InterruptedException e) {
          Logging.logIgnoredInterruptedException(e);
        } catch (ExecutionException e) {
          e.printStackTrace();
        }
      }
    }

    HOTOS_LOGGER.info("Transaction is "
        + (readOnly.get() ? "read-only" : "read/write"));

    // Check for conflicts and unreachable stores/workers.
    if (!failures.isEmpty()) {
      String logMessage =
          "Transaction tid=" + current.tid.topTid + ":  write-prepare failed.";

      for (Map.Entry<RemoteNode<?>, TransactionPrepareFailedException> entry : failures
          .entrySet()) {
        if (entry.getKey() instanceof RemoteStore) {
          // Remove old objects from our cache.
          RemoteStore store = (RemoteStore) entry.getKey();
          LongKeyMap<Pair<SerializedObject, VersionWarranty>> versionConflicts =
              entry.getValue().versionConflicts;
          if (versionConflicts != null) {
            for (Pair<SerializedObject, VersionWarranty> obj : versionConflicts
                .values())
              store.updateCache(obj);
          }

          Map<CallInstance, WarrantiedCallResult> callConflictUpdates =
            entry.getValue().callConflictUpdates;
          if (callConflictUpdates != null) {
            for (Map.Entry<CallInstance, WarrantiedCallResult> callEntry :
                callConflictUpdates.entrySet())
              store.insertResult(callEntry.getKey(), callEntry.getValue());
          }

          Set<CallInstance> callConflicts = entry.getValue().callConflicts;
          if (callConflicts != null) {
            for (CallInstance c : callConflicts)
              store.removeResult(c);
          }
        }

        if (WORKER_TRANSACTION_LOGGER.isLoggable(Level.FINE)) {
          logMessage +=
              "\n\t" + entry.getKey() + ": " + entry.getValue().getMessage();
        }
      }
      WORKER_TRANSACTION_LOGGER.fine(logMessage);
      HOTOS_LOGGER.info("Prepare failed.");

      synchronized (current.commitState) {
        current.commitState.value = PREPARE_FAILED;
        current.commitState.notifyAll();
      }

      TransactionID tid = current.tid;

      TransactionPrepareFailedException e =
          new TransactionPrepareFailedException(failures);
      Logging.log(WORKER_TRANSACTION_LOGGER, Level.INFO,
          "{0} error committing: prepare failed exception: {1}", current, e);

      abortTransaction(failures.keySet());
      throw new TransactionRestartingException(tid);

    } else {
      synchronized (current.commitState) {
        current.commitState.value = PREPARED;
        current.commitState.notifyAll();
        return commitTime[0];
      }
    }
  }

  /**
   * Sends prepare-read messages to the cohorts. If any cohort fails to
   * prepare, abort messages will be sent, and the local portion of the
   * transaction is rolled back.
   * 
   * @throws TransactionRestartingException
   *           if the prepare fails.
   */
  public void sendPrepareReadMessages(final long commitTime) {
    final Map<RemoteNode<?>, TransactionPrepareFailedException> failures =
        Collections
            .synchronizedMap(new HashMap<RemoteNode<?>, TransactionPrepareFailedException>());

    synchronized (current.commitState) {
      while (current.commitState.value == PREPARING) {
        if (current.commitState.commitTime >= commitTime) return;

        try {
          current.commitState.wait();
        } catch (InterruptedException e) {
        }
      }

      switch (current.commitState.value) {
      case UNPREPARED:
        current.commitState.value = PREPARING;
        break;

      case PREPARING:
        // We should've taken care of this case already in the 'while' loop
        // above.
        throw new InternalError();

      case PREPARED:
        if (current.commitState.commitTime >= commitTime) return;
        current.commitState.value = PREPARING;
        break;

      case COMMITTING:
      case COMMITTED:
      case PREPARE_FAILED:
        throw new InternalError(
            "Got a prepare-read request, but transaction state is "
                + current.commitState.value);

      case ABORTING:
      case ABORTED:
        throw new TransactionRestartingException(current.tid);
      }
    }

    List<Future<?>> futures = new ArrayList<Future<?>>();

    // Go through each worker and send prepare messages in parallel.
    for (final RemoteWorker worker : current.workersCalled) {
      NamedRunnable runnable =
          new NamedRunnable("worker read-prepare to " + worker.name()) {
            @Override
            public void runImpl() {
              try {
                worker.prepareTransactionReads(current.tid.topTid, commitTime);
              } catch (UnreachableNodeException e) {
                failures.put(worker, new TransactionPrepareFailedException(
                    "Unreachable worker"));
              } catch (TransactionPrepareFailedException e) {
                failures.put(worker,
                    new TransactionPrepareFailedException(e.getMessage()));
              } catch (TransactionRestartingException e) {
                failures.put(worker, new TransactionPrepareFailedException(
                    "transaction restarting"));
              }
            }
          };

      futures.add(Threading.getPool().submit(runnable));
    }

    // Go through each store and send prepare messages in parallel.
    Map<Store, LongKeyMap<Integer>> storesRead = current.storesRead(commitTime);
    Map<Store, Set<CallInstance>> storesCalled =
        current.storesCalled(commitTime);

    Set<Store> storesToContact = new HashSet<Store>(storesCalled.keySet());
    storesToContact.addAll(storesRead.keySet());

    current.commitState.commitTime = commitTime;
    int count = 0;
    for (Store store : storesToContact) {
      count++;
      LongKeyMap<Integer> tmpReads = storesRead.get(store);

      final Store s = store;
      final LongKeyMap<Integer> reads =
          tmpReads != null ? tmpReads : new LongKeyHashMap<Integer>();
      final Map<CallInstance, WarrantiedCallResult> calls = current.getCallsForStore(store);
      NamedRunnable runnable =
          new NamedRunnable("worker read-prepare to " + store.name()) {
            @Override
            public void runImpl() {
              try {
	        if (WORKER_TRANSACTION_LOGGER.isLoggable(Level.FINE)) {
	          Logging.log(WORKER_TRANSACTION_LOGGER, Level.FINE, "Preparing "
	              + "reads for transaction {0} to {1}: {2} version warranties "
	              + "will expire and {3} semantic warranties will expire",
	              current.tid.topTid, s, reads.size(),
	              calls.size());
	        }

                Pair<LongKeyMap<VersionWarranty>, Map<CallInstance,
                  SemanticWarranty>> allNewWarranties =
                    s.prepareTransactionReads(current.tid.topTid, reads, calls,
                        commitTime);
    
                // Prepare was successful. Update the objects' warranties.
                SEMANTIC_WARRANTY_LOGGER.finest("Updating version warranties.");
                current.updateVersionWarranties(s, allNewWarranties.first);
                // Update warranties on calls.
                SEMANTIC_WARRANTY_LOGGER.finest("Updating semantic warranties.");
                current.updateSemanticWarranties(s, allNewWarranties.second);
              } catch (TransactionPrepareFailedException e) {
                failures.put((RemoteNode<?>) s, e);
              } catch (UnreachableNodeException e) {
                failures.put((RemoteNode<?>) s,
                    new TransactionPrepareFailedException("Unreachable store"));
              }
            }
          };

      // Optimization: only start in a new thread if there are more ss to
      // contact and if it's a truly remote s (i.e., not in-process).
      if (!(s instanceof InProcessStore || s.isLocalStore())
          && count == storesToContact.size()) {
        futures.add(Threading.getPool().submit(runnable));
      } else {
        runnable.run();
      }
    }

    // Wait for replies.
    for (Future<?> future : futures) {
      while (true) {
        try {
          future.get();
          break;
        } catch (InterruptedException e) {
          Logging.logIgnoredInterruptedException(e);
        } catch (ExecutionException e) {
          e.printStackTrace();
        }
      }
    }

    // Check for conflicts and unreachable stores/workers.
    if (!failures.isEmpty()) {
      String logMessage =
          "Transaction tid=" + current.tid.topTid + ":  read-prepare failed.";

      SEMANTIC_WARRANTY_LOGGER.finest(logMessage);

      for (Map.Entry<RemoteNode<?>, TransactionPrepareFailedException> entry : failures
          .entrySet()) {
        if (entry.getKey() instanceof RemoteStore) {
          // Remove old objects from our cache.
          RemoteStore store = (RemoteStore) entry.getKey();
          LongKeyMap<Pair<SerializedObject, VersionWarranty>> versionConflicts =
              entry.getValue().versionConflicts;
          if (versionConflicts != null) {
            SEMANTIC_WARRANTY_LOGGER.finest("" + versionConflicts.size() + " conflicted objects");
            for (Pair<SerializedObject, VersionWarranty> obj : versionConflicts
                .values()) {
              SEMANTIC_WARRANTY_LOGGER.finest("\t" + obj.first.getOnum());
              store.updateCache(obj);
            }
          }

          // Remove or update old calls in our cache.
          Map<CallInstance, WarrantiedCallResult> callConflictUpdates =
            entry.getValue().callConflictUpdates;
          if (callConflictUpdates != null) {
            SEMANTIC_WARRANTY_LOGGER.finest("" + callConflictUpdates.size() + " conflicted calls");
            for (Map.Entry<CallInstance, WarrantiedCallResult> update :
                callConflictUpdates.entrySet()) {
              SEMANTIC_WARRANTY_LOGGER.finest("\t" + update.getKey());
              store.insertResult(update.getKey(), update.getValue());
            }
          }

          Set<CallInstance> callConflicts = entry.getValue().callConflicts;
          if (callConflicts != null) {
            SEMANTIC_WARRANTY_LOGGER.finest("" + callConflicts.size() + " expired calls");
            for (CallInstance call : callConflicts) {
              SEMANTIC_WARRANTY_LOGGER.finest("\t" + call);
              store.removeResult(call);
            }
          }
        }

        if (WORKER_TRANSACTION_LOGGER.isLoggable(Level.FINE)) {
          logMessage +=
              "\n\t" + entry.getKey() + ": " + entry.getValue().getMessage();
        }
      }
      WORKER_TRANSACTION_LOGGER.fine(logMessage);

      synchronized (current.commitState) {
        current.commitState.value = PREPARE_FAILED;
        current.commitState.notifyAll();
      }

      TransactionID tid = current.tid;

      TransactionPrepareFailedException e =
          new TransactionPrepareFailedException(failures);
      Logging.log(WORKER_TRANSACTION_LOGGER, Level.INFO,
          "{0} error committing: prepare failed exception: {1}", current, e);

      abortTransaction(failures.keySet());
      throw new TransactionRestartingException(tid);

    } else {
      synchronized (current.commitState) {
        current.commitState.value = PREPARED;
        current.commitState.notifyAll();
      }
    }
  }

  /**
   * Sends commit messages to the cohorts.
   */
  public void sendCommitMessagesAndCleanUp(final long commitTime)
      throws TransactionAtomicityViolationException {
    synchronized (current.commitState) {
      switch (current.commitState.value) {
      case UNPREPARED:
      case PREPARING:
        // This shouldn't happen.
        WORKER_TRANSACTION_LOGGER.log(Level.FINE,
            "Ignoring commit request (transaction state = {0}",
            current.commitState.value);
        return;
      case PREPARED:
        current.commitState.value = COMMITTING;
        break;
      case COMMITTING:
      case COMMITTED:
        return;
      case PREPARE_FAILED:
      case ABORTING:
      case ABORTED:
        throw new TransactionAtomicityViolationException();
      }
    }

    final List<RemoteNode<?>> unreachable =
        Collections.synchronizedList(new ArrayList<RemoteNode<?>>());
    final List<RemoteNode<?>> failed =
        Collections.synchronizedList(new ArrayList<RemoteNode<?>>());
    List<Future<?>> futures =
        new ArrayList<Future<?>>(current.commitState.storesContacted.size()
            + current.workersCalled.size());

    // Send commit messages to the workers in parallel.
    for (final RemoteWorker worker : current.workersCalled) {
      NamedRunnable runnable = new NamedRunnable("worker commit to " + worker) {
        @Override
        public void runImpl() {
          try {
            worker.commitTransaction(current.tid.topTid, commitTime);
          } catch (UnreachableNodeException e) {
            unreachable.add(worker);
          } catch (TransactionCommitFailedException e) {
            failed.add(worker);
          }
        }
      };

      futures.add(Threading.getPool().submit(runnable));
    }

    // Send commit messages to the stores in parallel.
    Set<Store> storesToCommit = current.storesRequested();
    storesToCommit.addAll(current.commitState.storesContacted);

    int count = 0;
    for (Store s : storesToCommit) {
      count++;
      final Store store = s;
      NamedRunnable runnable =
          new NamedRunnable("worker commit to " + store.name()) {
            @Override
            public void runImpl() {
              try {
                Map<CallInstance, SemanticWarranty> replies =
                  store.commitTransaction(current.tid.topTid, commitTime,
                      current.getRequestsForStore(store),
                      !current.commitState.storesContacted.contains(store));
                Logging.log(SEMANTIC_WARRANTY_LOGGER, Level.FINER, "Transaction " +
                    "{0} committed and generated {1} new semantic warranties.",
                    current.tid.topTid, replies.size());
                current.requestReplies.putAll(replies);
              } catch (TransactionCommitFailedException e) {
                failed.add((RemoteStore) store);
              } catch (UnreachableNodeException e) {
                unreachable.add((RemoteStore) store);
              }
            }
          };

      // Optimization: only start in a new thread if there are more stores to
      // contact and if it's a truly remote store (i.e., not in-process).
      if (!(store instanceof InProcessStore || store.isLocalStore())
          && count == storesToCommit.size()) {
        futures.add(Threading.getPool().submit(runnable));
      } else {
        runnable.run();
      }
    }

    // Wait for replies.
    for (Future<?> future : futures) {
      while (true) {
        try {
          future.get();
          break;
        } catch (InterruptedException e) {
          Logging.logIgnoredInterruptedException(e);
        } catch (ExecutionException e) {
          e.printStackTrace();
        }
      }
    }

    if (!(unreachable.isEmpty() && failed.isEmpty())) {
      Logging
          .log(WORKER_TRANSACTION_LOGGER, Level.SEVERE,
              "{0} error committing: atomicity violation "
                  + "-- failed: {1} unreachable: {2}", current, failed,
              unreachable);
      throw new TransactionAtomicityViolationException(failed, unreachable);
    }

    // Update data structures to reflect successful commit.
    WORKER_TRANSACTION_LOGGER.log(Level.FINEST,
        "{0} committed at stores...updating data structures", current);
    current.commitTopLevel(commitTime);
    WORKER_TRANSACTION_LOGGER.log(Level.FINEST, "{0} committed", current);

    synchronized (current.commitState) {
      current.commitState.value = COMMITTED;
    }

    TransactionRegistry.remove(current.tid.topTid);

    current = null;
  }

  /**
   * Sends abort messages to those nodes that haven't reported failures.
   * 
   * @param stores
   *          the set of stores involved in the transaction.
   * @param workers
   *          the set of workers involved in the transaction.
   * @param fails
   *          the set of nodes that have reported failure.
   */
  private void sendAbortMessages(Set<RemoteNode<?>> fails) {
    for (Store store : current.commitState.storesContacted)
      if (!fails.contains(store)) {
        try {
          store.abortTransaction(current.tid);
        } catch (AccessException e) {
          Logging.log(WORKER_TRANSACTION_LOGGER, Level.WARNING,
              "Access error while aborting transaction: {0}", e);
        }
      }

    for (RemoteWorker worker : current.workersCalled)
      if (!fails.contains(worker)) {
        try {
          worker.abortTransaction(current.tid);
        } catch (AccessException e) {
          Logging.log(WORKER_TRANSACTION_LOGGER, Level.WARNING,
              "Access error while aborting transaction: {0}", e);
        }
      }
  }

  public void registerCreate(_Impl obj) {
    Timing.TXLOG.begin();
    try {
      if (current == null)
        throw new InternalError("Cannot create objects outside a transaction");

      // Make sure we're not supposed to abort/retry.
      checkRetrySignal();

      // Grab a write lock on the object.
      obj.$writer = current;
      obj.$writeLockHolder = current;
      if (TRACE_WRITE_LOCKS)
        obj.$writeLockStackTrace = Thread.currentThread().getStackTrace();

      // Own the object. The call to ensureOwnership is responsible for adding
      // the object to the set of created objects.
      ensureOwnership(obj);
      current.writerMap.put(obj.$getProxy(), obj.get$$updateLabel());
    } finally {
      Timing.TXLOG.end();
    }
  }

  public void registerRead(_Impl obj) {
    synchronized (obj) {
      if (obj.$reader == current
          && obj.writerMapVersion == current.writerMap.version) return;

      // Nothing to do if we're not in a transaction.
      if (current == null) return;

      Timing.TXLOG.begin();
      try {
        ensureReadLock(obj);
        ensureObjectUpToDate(obj);
      } finally {
        Timing.TXLOG.end();
      }
    }
  }

  /**
   * Registers the use of a pre-cached CallInstance's value.
   */
  public void registerSemanticWarrantyUse(CallInstance call,
      WarrantiedCallResult result) {
    current.semanticWarrantiesUsed.put(call, result);
  }

  /**
   * Sets the value of the currently ongoing semantic warranty request
   * transaction.  This should be called right before ending the transaction and
   * should NOT be called if the current log does not have a call associated
   * with it (so it's not a SemanticWarranty request).
   */
  public void setSemanticWarrantyValue(fabric.lang.Object v) {
    if (!(v instanceof WrappedJavaInlineable)) {
      SEMANTIC_WARRANTY_LOGGER.finest("Call: " + current.semanticWarrantyCall +
          " gets value " + v.$getOnum());
    } else {
      SEMANTIC_WARRANTY_LOGGER.finest("Call: " + current.semanticWarrantyCall +
          " gets value " + ((WrappedJavaInlineable<?>) v).$unwrap());
    }
    if (!(v instanceof WrappedJavaInlineable)) v = v.fetch();
    current.semanticWarrantyValue = v;
  }

  /**
   * Ensures the current transaction has a read lock for the given object,
   * blocking if necessary. This method assumes we are synchronized on the
   * object.
   */
  private void ensureReadLock(_Impl obj) {
    if (obj.$reader == current) return;

    // Make sure we're not supposed to abort/retry.
    checkRetrySignal();

    // Check read condition: wait until all writers are in our ancestry.
    boolean hadToWait = false;
    try {
      boolean firstWait = true;
      boolean deadlockDetectRequested = false;
      while (obj.$writeLockHolder != null
          && !current.isDescendantOf(obj.$writeLockHolder)) {
        try {
          Logging.log(WORKER_TRANSACTION_LOGGER, Level.FINEST, current
              + "{0} wants to read {1}/" + obj.$getOnum()
              + " ({2}); waiting on writer {3}", current, obj.$getStore(),
              obj.getClass(), obj.$writeLockHolder);
          hadToWait = true;
          obj.$numWaiting++;
          current.setWaitsFor(obj.$writeLockHolder);

          if (firstWait) {
            // This is the first time we're waiting. Wait with a 10 ms timeout.
            firstWait = false;
            obj.wait(10);
          } else {
            // Not the first time through the loop. Ask for deadlock detection
            // if we haven't already.
            if (!deadlockDetectRequested) {
              deadlockDetector.requestDetect(current);
              deadlockDetectRequested = true;
            }

            // Should be waiting indefinitely, but this requires proper handling
            // of InterruptedExceptions in the entire system. Instead, we spin
            // once a second so that we periodically check the retry signal.
            obj.wait(1000);
          }
        } catch (InterruptedException e) {
          Logging.logIgnoredInterruptedException(e);
        }
        obj.$numWaiting--;

        // Make sure we weren't aborted/retried while we were waiting.
        checkRetrySignal();
      }
    } finally {
      current.clearWaitsFor();
    }

    // Set the object's reader stamp to the current transaction.
    obj.$reader = current;

    // Reset the object's update-map version stamp.
    obj.writerMapVersion = -1;

    current.acquireReadLock(obj);
    if (hadToWait)
      WORKER_TRANSACTION_LOGGER.log(Level.FINEST, "{0} got read lock", current);
  }

  /**
   * This should be called <i>before</i> the object is modified.
   * 
   * @return whether a new (top-level) transaction was created.
   */
  public boolean registerWrite(_Impl obj) {
    boolean needTransaction = (current == null);
    if (needTransaction) startTransaction();

    synchronized (obj) {
      if (obj.$writer == current
          && obj.writerMapVersion == current.writerMap.version && obj.$isOwned)
        return needTransaction;

      try {
        Timing.TXLOG.begin();
        ensureWriteLock(obj);
        ensureObjectUpToDate(obj);
        ensureOwnership(obj);
      } finally {
        Timing.TXLOG.end();
      }
    }

    return needTransaction;

  }

  /**
   * Ensures the current transaction has a write lock for the given object,
   * blocking if necessary. This method assumes we are synchronized on the
   * object.
   */
  private void ensureWriteLock(_Impl obj) {
    // Nothing to do if the write stamp is us.
    if (obj.$writer == current) return;

    // Make sure we're not supposed to abort/retry.
    checkRetrySignal();

    // Check write condition: wait until writer is in our ancestry and all
    // readers are in our ancestry.
    boolean hadToWait = false;
    try {
      // This is the set of logs for those transactions we're waiting for.
      Set<Log> waitsFor = new HashSet<Log>();

      boolean firstWait = true;
      boolean deadlockDetectRequested = false;
      while (true) {
        waitsFor.clear();

        // Make sure writer is in our ancestry.
        if (obj.$writeLockHolder != null
            && !current.isDescendantOf(obj.$writeLockHolder)) {
          Logging.log(WORKER_TRANSACTION_LOGGER, Level.FINEST,
              "{0} wants to write {1}/" + obj.$getOnum()
                  + " ({2}); waiting on writer {3}", current, obj.$getStore(),
              obj.getClass(), obj.$writeLockHolder);
          waitsFor.add(obj.$writeLockHolder);
          hadToWait = true;
        } else {
          // Restart any incompatible readers.
          ReadMap.Entry readMapEntry = obj.$readMapEntry;
          if (readMapEntry != null) {
            synchronized (readMapEntry) {
              for (Log lock : readMapEntry.getReaders()) {
                if (!current.isDescendantOf(lock)) {
                  Logging.log(WORKER_TRANSACTION_LOGGER, Level.FINEST,
                      "{0} wants to write {1}/" + obj.$getOnum()
                          + " ({2}); aborting reader {3}", current,
                      obj.$getStore(), obj.getClass(), lock);
                  waitsFor.add(lock);
                  lock.flagRetry();
                }
              }

              if (waitsFor.isEmpty()) break;
            }
          }
        }

        try {
          obj.$numWaiting++;
          current.setWaitsFor(waitsFor);

          if (firstWait) {
            // This is the first time we're waiting. Wait with a 10 ms timeout.
            firstWait = false;
            obj.wait(10);
          } else {
            // Not the first time through the loop. Ask for deadlock detection
            // if we haven't already.
            if (!deadlockDetectRequested) {
              deadlockDetector.requestDetect(current);
              deadlockDetectRequested = true;
            }

            // Should be waiting indefinitely, but this requires proper handling
            // of InterruptedExceptions in the entire system. Instead, we spin
            // once a second so that we periodically check the retry signal.
            obj.wait(1000);
          }
        } catch (InterruptedException e) {
          Logging.logIgnoredInterruptedException(e);
        }
        obj.$numWaiting--;

        // Make sure we weren't aborted/retried while we were waiting.
        checkRetrySignal();
      }
    } finally {
      current.clearWaitsFor();
    }

    // Set the write stamp.
    obj.$writer = current;

    if (hadToWait)
      WORKER_TRANSACTION_LOGGER
          .log(Level.FINEST, "{0} got write lock", current);

    if (obj.$writeLockHolder == current) return;

    // Create a backup object, grab the write lock, and add the object to our
    // write set.
    obj.$history = obj.clone();
    obj.$writeLockHolder = current;
    if (TRACE_WRITE_LOCKS)
      obj.$writeLockStackTrace = Thread.currentThread().getStackTrace();

    if (obj.$getStore().isLocalStore()) {
      synchronized (current.localStoreWrites) {
        current.localStoreWrites.add(obj);
      }
    } else {
      synchronized (current.writes) {
        current.writes.add(obj);
      }
    }

    /* Invalidate semantic warranty requests of parent log. */
    current.invalidateDependentRequests(obj.$getOnum());

    if (obj.$reader != current) {
      // Clear the read stamp -- the reader's read condition no longer holds.
      obj.$reader = Log.NO_READER;
    }
  }

  /**
   * Ensures the worker has ownership of the object. This method assumes we are
   * synchronized on the object.
   */
  private void ensureOwnership(_Impl obj) {
    if (obj.$isOwned) return;

    // Check the writer map to see if another worker currently owns the object.
    RemoteWorker owner = current.writerMap.getWriter(obj.$getProxy());
    if (owner != null)
      owner.takeOwnership(current.tid, obj.$getStore(), obj.$getOnum());

    // We now own the object.
    obj.$isOwned = true;
    current.writerMap.put(obj.$getProxy(), Worker.getWorker().getLocalWorker());

    // If the object is fresh, add it to our set of creates.
    if (obj.$version == 0) {
      if (obj.$getStore().isLocalStore()) {
        synchronized (current.localStoreCreates) {
          current.localStoreCreates.add(obj);
        }
      } else {
        synchronized (current.creates) {
          current.creates.add(obj);
        }
      }
    }
  }

  /**
   * Checks the writer map and fetches from the object's owner as necessary.
   * This method assumes we are synchronized on the object.
   */
  private void ensureObjectUpToDate(_Impl obj) {
    // Check the object's update-map version stamp.
    if (obj.writerMapVersion == current.writerMap.version) return;

    // Set the update-map version stamp on the object.
    obj.writerMapVersion = current.writerMap.version;

    // Check the writer map.
    RemoteWorker owner = current.writerMap.getWriter(obj.$getProxy());
    if (owner == null || owner == Worker.getWorker().getLocalWorker()) return;

    // Need to fetch from the owner.
    ensureWriteLock(obj);
    owner.readObject(current.tid, obj);
  }

  /**
   * Checks whether any of the objects used by a transaction are stale.
   * 
   * @return true iff stale objects were found
   */
  public boolean checkForStaleObjects() {
    Set<Store> stores = current.storesToCheckFreshness();
    int numNodesToContact = stores.size() + current.workersCalled.size();
    final List<RemoteNode<?>> nodesWithStaleObjects =
        Collections.synchronizedList(new ArrayList<RemoteNode<?>>(
            numNodesToContact));
    List<Future<?>> futures = new ArrayList<Future<?>>(numNodesToContact);

    // Go through each worker and send check messages in parallel.
    for (final RemoteWorker worker : current.workersCalled) {
      NamedRunnable runnable =
          new NamedRunnable("worker freshness check to " + worker.name()) {
            @Override
            public void runImpl() {
              try {
                if (worker.checkForStaleObjects(current.tid))
                  nodesWithStaleObjects.add(worker);
              } catch (UnreachableNodeException e) {
                // Conservatively assume it had stale objects.
                nodesWithStaleObjects.add(worker);
              }
            }
          };
      futures.add(Threading.getPool().submit(runnable));
    }

    // Go through each store and send check messages in parallel.
    for (Iterator<Store> storeIt = stores.iterator(); storeIt.hasNext();) {
      final Store store = storeIt.next();
      NamedRunnable runnable =
          new NamedRunnable("worker freshness check to " + store.name()) {
            @Override
            public void runImpl() {
              LongKeyMap<Integer> reads = current.getReadsForStore(store);
              // Because this could be during a subtransaction (and not at the top
              // level after gathering all the warranty request information), filter
              // reads for creates done by semantic warranty requests.
              for (SemanticWarrantyRequest req : current.requests.values())
                for (Entry<Store, LongKeyMap<_Impl>> entry : req.creates.nonNullEntrySet())
                  for (_Impl create : entry.getValue().values())
                    reads.remove(create.$getOnum());
    
              if (store.checkForStaleObjects(reads))
                nodesWithStaleObjects.add((RemoteNode<?>) store);
            }
          };

      // Optimization: only start a new thread if there are more stores to
      // contact and if it's truly a remote store (i.e., not in-process).
      if (!(store instanceof InProcessStore || store.isLocalStore())
          && storeIt.hasNext()) {
        futures.add(Threading.getPool().submit(runnable));
      } else {
        runnable.run();
      }
    }

    // Wait for replies.
    for (Future<?> future : futures) {
      while (true) {
        try {
          future.get();
          break;
        } catch (InterruptedException e) {
          Logging.logIgnoredInterruptedException(e);
        } catch (ExecutionException e) {
          e.printStackTrace();
        }
      }
    }

    return !nodesWithStaleObjects.isEmpty();
  }

  /**
   * Starts a new transaction. The sub-transaction runs in the same thread as
   * the caller.
   */
  public void startTransaction() {
    startTransaction((TransactionID) null);
  }

  /**
   * Starts a new transaction for computing a CallInstance's value and
   * submitting a request for a SemanticWarranty.
   */
  public void startTransaction(CallInstance call) {
    startTransaction(null, false, call);
  }

  /**
   * Starts a new transaction with the given tid. The given tid is assumed to be
   * a valid descendant of the current tid. If the given tid is null, a random
   * tid is generated for the sub-transaction.
   */
  public void startTransaction(TransactionID tid) {
    startTransaction(tid, false, null);
  }

  public void startTransaction(TransactionID tid, boolean ignoreRetrySignal) {
    startTransaction(tid, ignoreRetrySignal, null);
  }

  private void startTransaction(TransactionID tid, boolean ignoreRetrySignal,
      CallInstance call) {
    if (current != null && !ignoreRetrySignal) checkRetrySignal();

    try {
      Timing.BEGIN.begin();
      current = new Log(current, tid, call);
      Logging.log(WORKER_TRANSACTION_LOGGER, Level.FINEST,
          "{0} started subtx {1} in thread {2}", current.parent, current,
          Thread.currentThread());
      HOTOS_LOGGER.log(Level.FINEST, "started {0}", current);
    } finally {
      Timing.BEGIN.end();
    }
  }

  /**
   * Starts a new transaction with the given tid for requesting a
   * SemanticWarranty for the given CallInstance.
   */
  public void startTransaction(TransactionID tid, CallInstance call) {
    startTransaction(tid, false, call);
  }

  /**
   * Starts the given thread, registering it as necessary.
   */
  public static void startThread(Thread thread) {
    if (!(thread instanceof FabricThread))
      getInstance().registerThread(thread);

    thread.start();
  }

  /**
   * Registers the given thread with the current transaction. This should be
   * called before the thread is started.
   */
  public void registerThread(Thread thread) {
    Timing.TXLOG.begin();
    try {
      // XXX Eventually, we will want to support threads in transactions.
      if (current != null)
        throw new InternalError("Cannot create threads within transactions");

      TransactionManager tm = new TransactionManager();

      if (thread instanceof FabricThread) {
        ((FabricThread) thread).setTransactionManager(tm);
      } else {
        synchronized (instanceMap) {
          instanceMap.put(thread, tm);
        }
      }
    } finally {
      Timing.TXLOG.end();
    }
  }

  /**
   * Registers that the given thread has finished.
   */
  public void deregisterThread(Thread thread) {
    if (!(thread instanceof FabricThread)) {
      synchronized (instanceMap) {
        instanceMap.remove(thread);
      }
    }
  }

  /**
   * Registers a remote call to the given worker.
   */
  public void registerRemoteCall(RemoteWorker worker) {
    if (current != null) {
      if (!current.workersCalled.contains(worker))
        current.workersCalled.add(worker);
    }
  }

  /**
   * Associates the given transaction log with this transaction manager.
   */
  public void associateLog(Log log) {
    current = log;
  }

  public Log getCurrentLog() {
    return current;
  }

  public TransactionID getCurrentTid() {
    if (current == null) return null;
    return current.tid;
  }

  public WriterMap getWriterMap() {
    if (current == null) return null;
    return current.writerMap;
  }

  /**
   * @return the worker on which the object resides. An object resides on a
   *         worker if it is either on that worker's local store, or if it was
   *         created by the current transaction and is owned by that worker.
   */
  public RemoteWorker getFetchWorker(_Proxy proxy) {
    if (current == null || !current.writerMap.containsCreate(proxy))
      return null;
    Label label = current.writerMap.getCreate(proxy);

    return current.writerMap.getWriter(proxy, label);
  }

  public SecurityCache getSecurityCache() {
    if (current == null)
      throw new InternalError(
          "Application attempting to perform label operations outside of a transaction");
    return (SecurityCache) current.securityCache;
  }

  /**
   * Associates the given log with this worker's transaction manager and
   * synchronizes the log with the given tid.
   */
  public void associateAndSyncLog(Log log, TransactionID tid) {
    associateLog(log);

    if (log == null) {
      if (tid != null) startTransaction(tid);
      return;
    }

    // Do the commits that we've missed. Ignore retry signals for now; they will
    // be handled the next time the application code interacts with the
    // transaction manager.
    TransactionID commonAncestor = log.getTid().getLowestCommonAncestor(tid);
    for (int i = log.getTid().depth; i > commonAncestor.depth; i--)
      commitTransaction();

    // Start new transactions if necessary.
    if (commonAncestor.depth != tid.depth) startTransaction(tid, true);
  }

}<|MERGE_RESOLUTION|>--- conflicted
+++ resolved
@@ -40,12 +40,8 @@
 import fabric.common.exceptions.InternalError;
 import fabric.common.util.LongKeyHashMap;
 import fabric.common.util.LongKeyMap;
-<<<<<<< HEAD
-import fabric.common.util.OidKeyHashMap;
 import fabric.common.util.Pair;
 import fabric.lang.WrappedJavaInlineable;
-=======
->>>>>>> 7e5c9ade
 import fabric.lang.Object._Impl;
 import fabric.lang.Object._Proxy;
 import fabric.lang.security.Label;
@@ -147,52 +143,13 @@
     return readMap.haveReaders(store, onum);
   }
 
-<<<<<<< HEAD
-  public static ReadMapEntry getReadMapEntry(_Impl impl,
-      VersionWarranty warranty) {
-    FabricSoftRef ref = impl.$ref;
-
-    // Optimization: if the impl lives on the local store, it will never be
-    // evicted, so no need to store the entry in the read map.
-    if (ref.store.isLocalStore()) return new ReadMapEntry(impl, warranty);
-
-    while (true) {
-      ReadMapEntry result;
-      synchronized (readMap) {
-        result = readMap.get(ref.store, ref.onum);
-        if (result == null) {
-          result = new ReadMapEntry(impl, warranty);
-          readMap.put(ref.store, ref.onum, result);
-          return result;
-        }
-      }
-
-      synchronized (result) {
-        synchronized (readMap) {
-          // Make sure we still have the right entry.
-          if (result != readMap.get(ref.store, ref.onum)) continue;
-
-          result.obj = impl.$ref;
-          result.pinCount++;
-          result.warranty =
-              result.warranty.expiresAfter(warranty) ? result.warranty
-                  : warranty;
-          int ver = impl.$getVersion();
-          if (ver == result.versionNumber) return result;
-
-          // Version numbers don't match. Retry all other transactions.
-          // XXX What if we just read in an older copy of the object?
-          for (Log reader : result.readLocks) {
-            reader.flagRetry();
-          }
-=======
   public static void abortReaders(Store store, long onum) {
     readMap.abortReaders(store, onum);
   }
->>>>>>> 7e5c9ade
-
-  public static ReadMap.Entry getReadMapEntry(_Impl impl, long expiry) {
-    return readMap.getEntry(impl);
+
+  public static ReadMap.Entry getReadMapEntry(_Impl impl,
+      VersionWarranty warranty) {
+    return readMap.getEntry(impl, warranty);
   }
 
   private static final Map<Thread, TransactionManager> instanceMap =
@@ -293,13 +250,8 @@
     }
 
     WORKER_TRANSACTION_LOGGER.log(Level.INFO, "{0} aborting", current);
-<<<<<<< HEAD
-
-    HOTOS_LOGGER.log(Level.INFO, "aborting {0}", current);
-=======
-    // Assume only one thread will be executing this.
+
     HOTOS_LOGGER.log(Level.FINEST, "aborting {0}", current);
->>>>>>> 7e5c9ade
 
     // Assume only one thread will be executing this.
 
@@ -435,7 +387,6 @@
 
     // Commit top-level transaction.
 
-<<<<<<< HEAD
     // Create top level SemanticWarrantyRequest, if any.
     current.createCurrentRequest();
 
@@ -444,9 +395,9 @@
         .entrySet()) {
       SemanticWarrantyRequest req = entry.getValue();
       // reads
-      for (Entry<Store, LongKeyMap<ReadMapEntry>> readEntry : req.reads.nonNullEntrySet()) {
-        for (ReadMapEntry read : readEntry.getValue().values()) {
-          current.reads.put(read.obj.store, read.obj.onum, read);
+      for (Entry<Store, LongKeyMap<ReadMap.Entry>> readEntry : req.reads.nonNullEntrySet()) {
+        for (ReadMap.Entry read : readEntry.getValue().values()) {
+          current.reads.put(read.getStore(), read.getRef().onum, read);
         }
       }
 
@@ -468,12 +419,6 @@
 
     SEMANTIC_WARRANTY_LOGGER.finest("Delay since we began is " + (commitTime -
           startTime) + "ms");
-=======
-    // Go through the transaction log and figure out the stores we need to
-    // contact.
-    Set<Store> stores = current.storesToContact();
-    List<RemoteWorker> workers = current.workersCalled;
->>>>>>> 7e5c9ade
 
     // Send prepare-read messages to our cohorts. If the prepare fails, this
     // will abort our portion of the transaction and throw a

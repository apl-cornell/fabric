package fabric.worker.transaction;

import static fabric.common.Logging.WORKER_TRANSACTION_LOGGER;

import java.util.Collection;
import java.util.HashMap;
import java.util.HashSet;
import java.util.Map;
import java.util.Set;
import java.util.logging.Level;

import fabric.common.Logging;
import fabric.common.SerializedObject;
import fabric.common.SysUtil;
import fabric.common.util.LongKeyMap;
import fabric.common.util.LongSet;
import fabric.common.util.Oid;
import fabric.common.util.Pair;
import fabric.lang.Object._Impl;
import fabric.messages.StoreCommittedMessage;
import fabric.messages.StorePrepareFailedMessage;
import fabric.messages.StorePrepareSuccessMessage;
import fabric.messages.WorkerCommittedMessage;
import fabric.messages.WorkerPrepareFailedMessage;
import fabric.messages.WorkerPrepareSuccessMessage;
import fabric.worker.RemoteStore;
import fabric.worker.Store;
import fabric.worker.TransactionRestartingException;
<<<<<<< HEAD
import fabric.worker.metrics.ExpiryExtension;
=======
import fabric.worker.Worker;
>>>>>>> 81ad306e
import fabric.worker.remote.RemoteWorker;

/**
 * Worker representation of a transaction prepare.
 */
public class TransactionPrepare {
  private enum Status {
    PREPARING, ABORTING, PREPARED, COMMITTING, COMMITTED;
  }

  private Status currentStatus = Status.PREPARING;

  private final Map<RemoteWorker, Boolean> outstandingWorkers;
  private final Set<RemoteWorker> respondedWorkers = new HashSet<>();

  private final Map<Store, Boolean> outstandingStores;
  private final Set<Store> respondedStores = new HashSet<>();

  private final RemoteWorker coordinator;
  private final Log txnLog;
  private final boolean singleStore;
  private final boolean readOnly;
  private final Map<RemoteStore, LongKeyMap<Long>> longerContracts;

  public TransactionPrepare(RemoteWorker coordinator, Log txnLog,
      boolean singleStore, boolean readOnly, Collection<Store> stores,
      Collection<RemoteWorker> workers) {
    this.coordinator = coordinator;
    this.txnLog = txnLog;
    this.singleStore = singleStore;
    this.readOnly = readOnly;
    this.outstandingStores = new HashMap<>(stores.size());
    for (Store store : stores) {
      this.outstandingStores.put(store, false);
    }
    this.outstandingWorkers = new HashMap<>(workers.size());
    for (RemoteWorker worker : workers) {
      this.outstandingWorkers.put(worker, false);
    }
<<<<<<< HEAD
    longerContracts = Collections
        .synchronizedMap(new HashMap<RemoteStore, LongKeyMap<Long>>());
=======
    if (TransactionManager.pendingPrepares.putIfAbsent(txnLog.tid.topTid,
        this) != null) {
      // This shouldn't be possible, somehow we're trying to prepare an already
      // preparing transaction id.
      throw new InternalError("Preparing an already preparing tid!");
    }
  }

  /**
   * Mark a store as having finished committing.
   */
  public synchronized void markCommitted(String name, StoreCommittedMessage m) {
    Store s = name.equals("local") ? Worker.getWorker().getLocalStore()
        : Worker.getWorker().getStore(name);
    WORKER_TRANSACTION_LOGGER.log(Level.FINER, "{0} finished committing at {1}",
        new Object[] { txnLog, s });
    respondedStores.remove(s);
    if (respondedStores.isEmpty() && respondedWorkers.isEmpty()) {
      if (coordinator != null)
        coordinator.notifyWorkerCommitted(txnLog.tid.topTid);
      TransactionManager.outstandingCommits.remove(txnLog.tid.topTid, this);
      synchronized (TransactionManager.outstandingCommits) {
        TransactionManager.outstandingCommits.notifyAll();
      }
      currentStatus = Status.COMMITTED;
      notifyAll();
    }
  }

  /**
   * Mark a successful prepare for a store.
   */
  public synchronized void markSuccess(String name,
      StorePrepareSuccessMessage m) {
    // XXX: This is really brittle for local store handling...
    Store s = name.equals("local") ? Worker.getWorker().getLocalStore()
        : Worker.getWorker().getStore(name);
    WORKER_TRANSACTION_LOGGER.log(Level.FINER,
        "{0} successfully prepared at {1}", new Object[] { txnLog, s });
    outstandingStores.remove(s);
    respondedStores.add(s);
    cleanUp();
    if (currentStatus == Status.PREPARING && outstandingWorkers.isEmpty()
        && outstandingStores.isEmpty()) {
      currentStatus = Status.PREPARED;
      notifyAll();
    }
  }

  /**
   * Mark a failed prepare for a store.
   */
  public synchronized void markFail(String name, StorePrepareFailedMessage m) {
    // XXX: This is really brittle for local store handling...
    Store s = name.equals("local") ? Worker.getWorker().getLocalStore()
        : Worker.getWorker().getStore(name);
    WORKER_TRANSACTION_LOGGER.log(Level.FINER,
        "{0} failed to prepare at {1}: {2}", new Object[] { txnLog, s, m });
    outstandingStores.remove(s);
    respondedStores.add(s);
    abort(s);
    if (s instanceof RemoteStore) {
      // Remove old objects from our cache.
      RemoteStore store = (RemoteStore) s;
      LongKeyMap<SerializedObject> versionConflicts = m.conflicts;
      String conflictsString = "";
      if (versionConflicts != null) {
        for (SerializedObject obj : versionConflicts.values()) {
          store.updateCache(obj);
          if (!conflictsString.equals("")) {
            conflictsString += " ";
          }
          conflictsString +=
              obj.getClassName() + "@" + store.name() + "#" + obj.getOnum();
        }
      }
      txnLog.stats.addConflicts(conflictsString);
    }
    cleanUp();
  }

  /**
   * Mark a worker as having finished committing.
   */
  public synchronized void markCommitted(String name,
      WorkerCommittedMessage m) {
    RemoteWorker w = Worker.getWorker().getWorker(name);
    WORKER_TRANSACTION_LOGGER.log(Level.FINER, "{0} finished committing at {1}",
        new Object[] { txnLog, w });
    respondedWorkers.remove(w);
    if (respondedStores.isEmpty() && respondedWorkers.isEmpty()) {
      if (coordinator != null)
        coordinator.notifyWorkerCommitted(txnLog.tid.topTid);
      TransactionManager.outstandingCommits.remove(txnLog.tid.topTid, this);
      synchronized (TransactionManager.outstandingCommits) {
        TransactionManager.outstandingCommits.notifyAll();
      }
      currentStatus = Status.COMMITTED;
      notifyAll();
    }
  }

  /**
   * Mark a successful prepare for a worker.
   */
  public synchronized void markSuccess(String name,
      WorkerPrepareSuccessMessage m) {
    RemoteWorker w = Worker.getWorker().getWorker(name);
    WORKER_TRANSACTION_LOGGER.log(Level.FINER,
        "{0} successfully prepared at {1}", new Object[] { txnLog, w });
    outstandingWorkers.remove(w);
    respondedWorkers.add(w);
    cleanUp();
    if (currentStatus == Status.PREPARING && outstandingWorkers.isEmpty()
        && outstandingStores.isEmpty()) {
      currentStatus = Status.PREPARED;
      notifyAll();
    }
  }

  /**
   * Mark a failed prepare for a worker.
   */
  public synchronized void markFail(String name, WorkerPrepareFailedMessage m) {
    RemoteWorker w = Worker.getWorker().getWorker(name);
    WORKER_TRANSACTION_LOGGER.log(Level.FINER,
        "{0} failed to prepare at {1}: {2}", new Object[] { txnLog, w, m });
    outstandingWorkers.remove(w);
    respondedWorkers.add(w);
    abort(w);
    // TODO: handle conflicts?
    cleanUp();
>>>>>>> 81ad306e
  }

  public synchronized void prepare() throws TransactionRestartingException {
    WORKER_TRANSACTION_LOGGER.log(Level.FINER, "{0} running prepare", txnLog);
    // Make sure we weren't aborted already.
    txnLog.checkRetrySignal();

<<<<<<< HEAD
    final Map<RemoteNode<?>, TransactionPrepareFailedException> failures =
        Collections.synchronizedMap(
            new HashMap<RemoteNode<?>, TransactionPrepareFailedException>());
    // Time to use for contract comparisons at the end of prepare.
    final long[] time = new long[] { System.currentTimeMillis() };
    final long expiryToCheck = txnLog.expiry();

=======
>>>>>>> 81ad306e
    // If we literally don't have anyone to prepare, we just move on.
    if (currentStatus == Status.PREPARING && outstandingStores.isEmpty()
        && outstandingWorkers.isEmpty()) {
      currentStatus = Status.PREPARED;
      return;
    }

<<<<<<< HEAD
    List<Future<?>> futures =
        new ArrayList<>(outstandingStores.size() + outstandingWorkers.size());

    // Go through each worker and send prepare messages in parallel.
    for (final RemoteWorker worker : outstandingWorkers.keySet()) {
      Threading.NamedRunnable runnable =
          new Threading.NamedRunnable("worker prepare to " + worker.name()) {
            @Override
            protected void runImpl() {
              outstandingWorkers.put(worker, true);
              try {
                long t = worker.prepareTransaction(txnLog.tid.topTid);
                synchronized (time) {
                  time[0] = Math.max(t, time[0]);
                }
              } catch (UnreachableNodeException e) {
                failures.put(worker, new TransactionPrepareFailedException(
                    "Unreachable worker"));
              } catch (TransactionPrepareFailedException e) {
                failures.put(worker,
                    new TransactionPrepareFailedException(e.getMessage()));
              } catch (TransactionRestartingException e) {
                failures.put(worker, new TransactionPrepareFailedException(
                    "transaction restarting"));
              }
              outstandingWorkers.remove(worker);
              respondedWorkers.add(worker);
            }
          };
      futures.add(Threading.getPool().submit(runnable));
    }

    // Go through each store and send prepare messages in parallel.
    for (Iterator<Store> storeIt =
        outstandingStores.keySet().iterator(); storeIt.hasNext();) {
      final Store store = storeIt.next();
      NamedRunnable runnable =
          new NamedRunnable("worker prepare to " + store.name()) {

            @Override
            public void runImpl() {
              try {
                Collection<_Impl> creates = txnLog.getCreatesForStore(store);
                LongKeyMap<Pair<Integer, Long>> reads =
                    txnLog.getReadsForStore(store, false);
                Collection<_Impl> writes = txnLog.getWritesForStore(store);
                Collection<ExpiryExtension> extensions =
                    txnLog.getExtensionsForStore(store);
                LongKeyMap<Set<Oid>> extensionsTriggered =
                    txnLog.getTriggeredExtensionsForStore(store);
                LongSet delayedExtensions =
                    txnLog.getDelayedExtensionsForStore(store);
                if (store instanceof RemoteStore) {
                  Pair<LongKeyMap<Long>, Long> p =
                      store.prepareTransaction(txnLog.tid.topTid, singleStore,
                          readOnly, expiryToCheck, creates, reads, writes,
                          extensions, extensionsTriggered, delayedExtensions);
                  longerContracts.put((RemoteStore) store, p.first);
                  synchronized (time) {
                    time[0] = Math.max(p.second, time[0]);
                  }
                } else {
                  store.prepareTransaction(txnLog.tid.topTid, singleStore,
                      readOnly, expiryToCheck, creates, reads, writes,
                      extensions, extensionsTriggered, delayedExtensions);
                }
              } catch (TransactionPrepareFailedException e) {
                failures.put((RemoteNode<?>) store, e);
              } catch (UnreachableNodeException e) {
                failures.put((RemoteNode<?>) store,
                    new TransactionPrepareFailedException("Unreachable store"));
              }
            }
          };

      // Optimization: only start in a new thread if there are more stores to
      // contact
      if (storeIt.hasNext()) {
        futures.add(Threading.getPool().submit(runnable));
      } else {
        runnable.run();
      }
=======
    // Send prepares to workers.
    for (RemoteWorker w : outstandingWorkers.keySet()) {
      w.prepareTransaction(txnLog.tid.topTid);
      WORKER_TRANSACTION_LOGGER.log(Level.FINER, "{0} sending prepare to {1}",
          new Object[] { txnLog, w });
      outstandingWorkers.put(w, true);
    }

    // Send prepares to stores.
    for (Store store : outstandingStores.keySet()) {
      Collection<_Impl> creates = txnLog.getCreatesForStore(store);
      LongKeyMap<Integer> reads = txnLog.getReadsForStore(store, false);
      Collection<_Impl> writes = txnLog.getWritesForStore(store);
      store.prepareTransaction(txnLog.tid.topTid, singleStore, readOnly,
          creates, reads, writes);
      WORKER_TRANSACTION_LOGGER.log(Level.FINER, "{0} sending prepare to {1}",
          new Object[] { txnLog, store });
      outstandingStores.put(store, true);
>>>>>>> 81ad306e
    }

    try {
      // Wait for success or abort.
      while (currentStatus == Status.PREPARING) {
        txnLog.checkRetrySignal();
        try {
          txnLog.setWaitsFor(this);
          wait();
        } catch (InterruptedException e) {
          Logging.logIgnoredInterruptedException(e);
          // TODO: more?
        }
      }
    } finally {
      txnLog.clearWaitsFor();
    }
<<<<<<< HEAD

    // Check for conflicts and unreachable stores/workers.
    if (!failures.isEmpty()) {
      String conflictsString = "";
      String logMessage = "Transaction tid="
          + Long.toHexString(txnLog.tid.topTid) + ":  prepare failed.";

      for (Map.Entry<RemoteNode<?>, TransactionPrepareFailedException> entry : failures
          .entrySet()) {
        if (WORKER_TRANSACTION_LOGGER.isLoggable(Level.FINE)) {
          logMessage +=
              "\n\t" + entry.getKey() + ": " + entry.getValue().getMessage();
        }
        if (entry.getKey() instanceof RemoteStore) {
          // Remove old objects from our cache.
          RemoteStore store = (RemoteStore) entry.getKey();
          LongKeyMap<SerializedObject> versionConflicts =
              entry.getValue().versionConflicts;
          if (versionConflicts != null) {
            for (SerializedObject obj : versionConflicts.values()) {
              if (WORKER_TRANSACTION_LOGGER.isLoggable(Level.FINE)) {
                try {
                  long onum = obj.getOnum();
                  long oldVersion = -1;
                  LongKeyMap<Pair<Integer, Long>> reads =
                      txnLog.getReadsForStore(store, false);
                  if (reads.containsKey(onum))
                    oldVersion = reads.get(onum).first;
                  logMessage += "\n\t\tBad version for " + obj.getClassName()
                      + " " + obj.getOnum() + " (should be ver. "
                      + obj.getVersion() + " was " + oldVersion
                      + " and currently have "
                      + store.readObject(obj.getOnum()).getVersion() + ")";
                } catch (Exception e) {
                }
              }
              store.updateCache(obj);
              if (!conflictsString.equals("")) {
                conflictsString += " ";
              }
              conflictsString +=
                  obj.getClassName() + "@" + store.name() + "#" + obj.getOnum();
            }
          }
          // Update extensions which weren't version conflicts.
          LongKeyMap<Long> failedLongerContracts =
              entry.getValue().longerContracts;
          if (failedLongerContracts != null) {
            for (LongKeyMap.Entry<Long> e : failedLongerContracts.entrySet()) {
              long onum = e.getKey();
              long expiry = e.getValue();
              if (!versionConflicts.containsKey(onum)) {
                // Only bother if it wasn't also a conflict.
                store.readFromCache(onum).setExpiry(expiry);
              }
            }
          }
        }
      }

      // Update the contract objects locally so that we're using the latest
      // version next time.
      for (Map.Entry<RemoteStore, LongKeyMap<Long>> e1 : longerContracts
          .entrySet()) {
        RemoteStore s = e1.getKey();
        for (LongKeyMap.Entry<Long> entry : e1.getValue().entrySet()) {
          // Update the expiry time.
          long onum = entry.getKey();
          long expiry = entry.getValue();
          s.readFromCache(onum).setExpiry(expiry);
        }
        txnLog.stats.addConflicts(conflictsString);
      }

      WORKER_TRANSACTION_LOGGER.fine(logMessage);
      HOTOS_LOGGER.fine("Prepare failed.");

      TransactionID tid = txnLog.tid;
      throw new TransactionRestartingException(tid);
    } else if (!singleStore && txnLog.expiry() < time[0]) {
      // Don't check the time locally if it's single store, the time was already
      // checked on the store.

      HOTOS_LOGGER.fine("Prepare failed (expiry passed).");

      Logging.log(WORKER_TRANSACTION_LOGGER, Level.INFO,
          "{0} error committing: prepare too late", txnLog);

      TransactionID tid = txnLog.tid;
      throw new TransactionRestartingException(tid);
=======
    if (currentStatus == Status.ABORTING) {
      // Check if we're done due to abort.
      txnLog.checkRetrySignal();
>>>>>>> 81ad306e
    }
    txnLog.longerContracts = longerContracts;
    txnLog.commitTime = time[0];
  }

  public synchronized void commit() {
    if (currentStatus == Status.PREPARED) {
      WORKER_TRANSACTION_LOGGER.log(Level.FINER, "{0} running commit", txnLog);
      if (!readOnly && !singleStore
          && (!respondedStores.isEmpty() || !respondedWorkers.isEmpty())) {
        // Make sure worker waits for this to be handled at stores.
        TransactionManager.outstandingCommits.put(txnLog.tid.topTid, this);
        currentStatus = Status.COMMITTING;

        // Tell workers to commit.
        for (RemoteWorker w : respondedWorkers) {
          w.commitTransaction(txnLog.tid.topTid);
          WORKER_TRANSACTION_LOGGER.log(Level.FINER,
              "{0} sending commit to {1}", new Object[] { txnLog, w });
        }

        // Tell stores to commit.
        for (Store s : respondedStores) {
          s.commitTransaction(txnLog.tid.topTid);
          WORKER_TRANSACTION_LOGGER.log(Level.FINER,
              "{0} sending commit to {1}", new Object[] { txnLog, s });
        }

        // TODO: figure out how to make it safe to pipeline the next transaction
        // and make it configurable whether the worker should block waiting for
        // a response before continuing.
        // (What's remaining appears to be proper handling of creates, which
        // aren't visible until the creating transaction is committed).
        while (currentStatus == Status.COMMITTING) {
          try {
            wait();
          } catch (InterruptedException e) {
            Logging.logIgnoredInterruptedException(e);
          }
        }
      } else {
        // Mark this as committed.
        currentStatus = Status.COMMITTED;
        if (coordinator != null)
          coordinator.notifyWorkerCommitted(txnLog.tid.topTid);
      }
    }
    // TODO: is it possible to be here before we've prepared?
  }

  /**
   * Initiate an abort due to some problem on the coordinator side.
   */
  public synchronized void abort() {
    if (currentStatus != Status.ABORTING) {
      WORKER_TRANSACTION_LOGGER.log(Level.FINE,
          "{0} aborted during prepare by external actor", txnLog);
      runAbort();
    }
    cleanUp();
  }

  /**
   * Initiate an abort due to the RemoteWorker cause indicating a problem.
   * @param cause the failed worker that initiated the abort.
   */
  private synchronized void abort(RemoteWorker cause) {
    if (currentStatus != Status.ABORTING) {
      WORKER_TRANSACTION_LOGGER.log(Level.FINE,
          "{0} aborted during prepare by {1}", new Object[] { txnLog, cause });
      runAbort();
    }
  }

  /**
   * Initiate an abort due to the store cause indicating a problem.
   * @param cause the failed store that initiated the abort.
   */
  private synchronized void abort(Store cause) {
    if (currentStatus != Status.ABORTING) {
      WORKER_TRANSACTION_LOGGER.log(Level.FINE,
          "{0} aborted during prepare by {1}", new Object[] { txnLog, cause });
      runAbort();
    }
  }

  /**
   * Actually perform abort round, updating state and sending messages.
   */
  private synchronized void runAbort() {
    currentStatus = Status.ABORTING;

    // Clear out nodes that we didn't contact and shouldn't contact.
    for (RemoteWorker w : new HashSet<>(outstandingWorkers.keySet())) {
      if (!outstandingWorkers.get(w)) outstandingWorkers.remove(w);
    }
    for (Store s : new HashSet<>(outstandingStores.keySet())) {
      if (!outstandingStores.get(s)) outstandingStores.remove(s);
    }

    // Abort the rest.
    for (RemoteWorker w : SysUtil.chain(outstandingWorkers.keySet(),
        respondedWorkers)) {
      w.abortTransaction(txnLog.tid);
      WORKER_TRANSACTION_LOGGER.log(Level.FINER, "{0} sending abort to {1}",
          new Object[] { txnLog, w });
    }
    for (Store s : SysUtil.chain(outstandingStores.keySet(), respondedStores)) {
      s.abortTransaction(txnLog.tid);
      WORKER_TRANSACTION_LOGGER.log(Level.FINER, "{0} sending abort to {1}",
          new Object[] { txnLog, s });
    }

    // Flag that local locks should be released.
    txnLog.flagRetry();
    txnLog.prepare = null;
  }

  /**
   * Make sure this is dropped from the pendingPrepares table once every node
   * has replied and, if applicable, the coordinator has initiated abort/commit.
   */
  private synchronized void cleanUp() {
    if (outstandingWorkers.isEmpty() && outstandingStores.isEmpty()) {
      TransactionManager.pendingPrepares.remove(txnLog.tid.topTid, this);
    }
  }
}<|MERGE_RESOLUTION|>--- conflicted
+++ resolved
@@ -15,6 +15,7 @@
 import fabric.common.util.LongKeyMap;
 import fabric.common.util.LongSet;
 import fabric.common.util.Oid;
+import fabric.common.util.OidKeyHashMap;
 import fabric.common.util.Pair;
 import fabric.lang.Object._Impl;
 import fabric.messages.StoreCommittedMessage;
@@ -26,11 +27,8 @@
 import fabric.worker.RemoteStore;
 import fabric.worker.Store;
 import fabric.worker.TransactionRestartingException;
-<<<<<<< HEAD
+import fabric.worker.Worker;
 import fabric.worker.metrics.ExpiryExtension;
-=======
-import fabric.worker.Worker;
->>>>>>> 81ad306e
 import fabric.worker.remote.RemoteWorker;
 
 /**
@@ -53,7 +51,10 @@
   private final Log txnLog;
   private final boolean singleStore;
   private final boolean readOnly;
-  private final Map<RemoteStore, LongKeyMap<Long>> longerContracts;
+  // time at which all prepares were finished.
+  private long commitTime;
+  // All longer contracts to forward to the coordinator.
+  private OidKeyHashMap<Long> longerContracts;
 
   public TransactionPrepare(RemoteWorker coordinator, Log txnLog,
       boolean singleStore, boolean readOnly, Collection<Store> stores,
@@ -70,10 +71,8 @@
     for (RemoteWorker worker : workers) {
       this.outstandingWorkers.put(worker, false);
     }
-<<<<<<< HEAD
-    longerContracts = Collections
-        .synchronizedMap(new HashMap<RemoteStore, LongKeyMap<Long>>());
-=======
+    this.commitTime = 0;
+    this.longerContracts = new OidKeyHashMap<>();
     if (TransactionManager.pendingPrepares.putIfAbsent(txnLog.tid.topTid,
         this) != null) {
       // This shouldn't be possible, somehow we're trying to prepare an already
@@ -115,11 +114,22 @@
         "{0} successfully prepared at {1}", new Object[] { txnLog, s });
     outstandingStores.remove(s);
     respondedStores.add(s);
+    commitTime = Math.max(commitTime, m.time);
+    for (LongKeyMap.Entry<Long> entry : m.longerContracts.entrySet()) {
+      long onum = entry.getKey();
+      long expiry = entry.getValue();
+      s.readFromCache(onum).setExpiry(expiry);
+      this.longerContracts.put(s, onum, expiry);
+    }
     cleanUp();
     if (currentStatus == Status.PREPARING && outstandingWorkers.isEmpty()
         && outstandingStores.isEmpty()) {
-      currentStatus = Status.PREPARED;
-      notifyAll();
+      if (commitTime > txnLog.expiry()) {
+        abortForTimeout();
+      } else {
+        currentStatus = Status.PREPARED;
+        notifyAll();
+      }
     }
   }
 
@@ -134,21 +144,28 @@
         "{0} failed to prepare at {1}: {2}", new Object[] { txnLog, s, m });
     outstandingStores.remove(s);
     respondedStores.add(s);
+    this.longerContracts.putAll(m.longerContracts);
+    for (Store store : m.longerContracts.storeSet()) {
+      for (LongKeyMap.Entry<Long> entry : m.longerContracts.get(store)
+          .entrySet()) {
+        long onum = entry.getKey();
+        long expiry = entry.getValue();
+        store.readFromCache(onum).setExpiry(expiry);
+      }
+    }
     abort(s);
     if (s instanceof RemoteStore) {
       // Remove old objects from our cache.
       RemoteStore store = (RemoteStore) s;
       LongKeyMap<SerializedObject> versionConflicts = m.conflicts;
       String conflictsString = "";
-      if (versionConflicts != null) {
-        for (SerializedObject obj : versionConflicts.values()) {
-          store.updateCache(obj);
-          if (!conflictsString.equals("")) {
-            conflictsString += " ";
-          }
-          conflictsString +=
-              obj.getClassName() + "@" + store.name() + "#" + obj.getOnum();
+      for (SerializedObject obj : versionConflicts.values()) {
+        store.updateCache(obj);
+        if (!conflictsString.equals("")) {
+          conflictsString += " ";
         }
+        conflictsString +=
+            obj.getClassName() + "@" + store.name() + "#" + obj.getOnum();
       }
       txnLog.stats.addConflicts(conflictsString);
     }
@@ -186,11 +203,25 @@
         "{0} successfully prepared at {1}", new Object[] { txnLog, w });
     outstandingWorkers.remove(w);
     respondedWorkers.add(w);
+    commitTime = Math.max(commitTime, m.time);
+    this.longerContracts.putAll(m.longerContracts);
+    for (Store store : m.longerContracts.storeSet()) {
+      for (LongKeyMap.Entry<Long> entry : m.longerContracts.get(store)
+          .entrySet()) {
+        long onum = entry.getKey();
+        long expiry = entry.getValue();
+        store.readFromCache(onum).setExpiry(expiry);
+      }
+    }
     cleanUp();
     if (currentStatus == Status.PREPARING && outstandingWorkers.isEmpty()
         && outstandingStores.isEmpty()) {
-      currentStatus = Status.PREPARED;
-      notifyAll();
+      if (commitTime > txnLog.expiry()) {
+        abortForTimeout();
+      } else {
+        currentStatus = Status.PREPARED;
+        notifyAll();
+      }
     }
   }
 
@@ -203,10 +234,18 @@
         "{0} failed to prepare at {1}: {2}", new Object[] { txnLog, w, m });
     outstandingWorkers.remove(w);
     respondedWorkers.add(w);
+    this.longerContracts.putAll(m.longerContracts);
+    for (Store store : m.longerContracts.storeSet()) {
+      for (LongKeyMap.Entry<Long> entry : m.longerContracts.get(store)
+          .entrySet()) {
+        long onum = entry.getKey();
+        long expiry = entry.getValue();
+        store.readFromCache(onum).setExpiry(expiry);
+      }
+    }
     abort(w);
     // TODO: handle conflicts?
     cleanUp();
->>>>>>> 81ad306e
   }
 
   public synchronized void prepare() throws TransactionRestartingException {
@@ -214,16 +253,6 @@
     // Make sure we weren't aborted already.
     txnLog.checkRetrySignal();
 
-<<<<<<< HEAD
-    final Map<RemoteNode<?>, TransactionPrepareFailedException> failures =
-        Collections.synchronizedMap(
-            new HashMap<RemoteNode<?>, TransactionPrepareFailedException>());
-    // Time to use for contract comparisons at the end of prepare.
-    final long[] time = new long[] { System.currentTimeMillis() };
-    final long expiryToCheck = txnLog.expiry();
-
-=======
->>>>>>> 81ad306e
     // If we literally don't have anyone to prepare, we just move on.
     if (currentStatus == Status.PREPARING && outstandingStores.isEmpty()
         && outstandingWorkers.isEmpty()) {
@@ -231,90 +260,6 @@
       return;
     }
 
-<<<<<<< HEAD
-    List<Future<?>> futures =
-        new ArrayList<>(outstandingStores.size() + outstandingWorkers.size());
-
-    // Go through each worker and send prepare messages in parallel.
-    for (final RemoteWorker worker : outstandingWorkers.keySet()) {
-      Threading.NamedRunnable runnable =
-          new Threading.NamedRunnable("worker prepare to " + worker.name()) {
-            @Override
-            protected void runImpl() {
-              outstandingWorkers.put(worker, true);
-              try {
-                long t = worker.prepareTransaction(txnLog.tid.topTid);
-                synchronized (time) {
-                  time[0] = Math.max(t, time[0]);
-                }
-              } catch (UnreachableNodeException e) {
-                failures.put(worker, new TransactionPrepareFailedException(
-                    "Unreachable worker"));
-              } catch (TransactionPrepareFailedException e) {
-                failures.put(worker,
-                    new TransactionPrepareFailedException(e.getMessage()));
-              } catch (TransactionRestartingException e) {
-                failures.put(worker, new TransactionPrepareFailedException(
-                    "transaction restarting"));
-              }
-              outstandingWorkers.remove(worker);
-              respondedWorkers.add(worker);
-            }
-          };
-      futures.add(Threading.getPool().submit(runnable));
-    }
-
-    // Go through each store and send prepare messages in parallel.
-    for (Iterator<Store> storeIt =
-        outstandingStores.keySet().iterator(); storeIt.hasNext();) {
-      final Store store = storeIt.next();
-      NamedRunnable runnable =
-          new NamedRunnable("worker prepare to " + store.name()) {
-
-            @Override
-            public void runImpl() {
-              try {
-                Collection<_Impl> creates = txnLog.getCreatesForStore(store);
-                LongKeyMap<Pair<Integer, Long>> reads =
-                    txnLog.getReadsForStore(store, false);
-                Collection<_Impl> writes = txnLog.getWritesForStore(store);
-                Collection<ExpiryExtension> extensions =
-                    txnLog.getExtensionsForStore(store);
-                LongKeyMap<Set<Oid>> extensionsTriggered =
-                    txnLog.getTriggeredExtensionsForStore(store);
-                LongSet delayedExtensions =
-                    txnLog.getDelayedExtensionsForStore(store);
-                if (store instanceof RemoteStore) {
-                  Pair<LongKeyMap<Long>, Long> p =
-                      store.prepareTransaction(txnLog.tid.topTid, singleStore,
-                          readOnly, expiryToCheck, creates, reads, writes,
-                          extensions, extensionsTriggered, delayedExtensions);
-                  longerContracts.put((RemoteStore) store, p.first);
-                  synchronized (time) {
-                    time[0] = Math.max(p.second, time[0]);
-                  }
-                } else {
-                  store.prepareTransaction(txnLog.tid.topTid, singleStore,
-                      readOnly, expiryToCheck, creates, reads, writes,
-                      extensions, extensionsTriggered, delayedExtensions);
-                }
-              } catch (TransactionPrepareFailedException e) {
-                failures.put((RemoteNode<?>) store, e);
-              } catch (UnreachableNodeException e) {
-                failures.put((RemoteNode<?>) store,
-                    new TransactionPrepareFailedException("Unreachable store"));
-              }
-            }
-          };
-
-      // Optimization: only start in a new thread if there are more stores to
-      // contact
-      if (storeIt.hasNext()) {
-        futures.add(Threading.getPool().submit(runnable));
-      } else {
-        runnable.run();
-      }
-=======
     // Send prepares to workers.
     for (RemoteWorker w : outstandingWorkers.keySet()) {
       w.prepareTransaction(txnLog.tid.topTid);
@@ -326,14 +271,20 @@
     // Send prepares to stores.
     for (Store store : outstandingStores.keySet()) {
       Collection<_Impl> creates = txnLog.getCreatesForStore(store);
-      LongKeyMap<Integer> reads = txnLog.getReadsForStore(store, false);
+      LongKeyMap<Pair<Integer, Long>> reads =
+          txnLog.getReadsForStore(store, false);
       Collection<_Impl> writes = txnLog.getWritesForStore(store);
+      Collection<ExpiryExtension> extensions =
+          txnLog.getExtensionsForStore(store);
+      LongKeyMap<Set<Oid>> extensionsTriggered =
+          txnLog.getTriggeredExtensionsForStore(store);
+      LongSet delayedExtensions = txnLog.getDelayedExtensionsForStore(store);
       store.prepareTransaction(txnLog.tid.topTid, singleStore, readOnly,
-          creates, reads, writes);
+          txnLog.expiry(), creates, reads, writes, extensions,
+          extensionsTriggered, delayedExtensions);
       WORKER_TRANSACTION_LOGGER.log(Level.FINER, "{0} sending prepare to {1}",
           new Object[] { txnLog, store });
       outstandingStores.put(store, true);
->>>>>>> 81ad306e
     }
 
     try {
@@ -351,105 +302,10 @@
     } finally {
       txnLog.clearWaitsFor();
     }
-<<<<<<< HEAD
-
-    // Check for conflicts and unreachable stores/workers.
-    if (!failures.isEmpty()) {
-      String conflictsString = "";
-      String logMessage = "Transaction tid="
-          + Long.toHexString(txnLog.tid.topTid) + ":  prepare failed.";
-
-      for (Map.Entry<RemoteNode<?>, TransactionPrepareFailedException> entry : failures
-          .entrySet()) {
-        if (WORKER_TRANSACTION_LOGGER.isLoggable(Level.FINE)) {
-          logMessage +=
-              "\n\t" + entry.getKey() + ": " + entry.getValue().getMessage();
-        }
-        if (entry.getKey() instanceof RemoteStore) {
-          // Remove old objects from our cache.
-          RemoteStore store = (RemoteStore) entry.getKey();
-          LongKeyMap<SerializedObject> versionConflicts =
-              entry.getValue().versionConflicts;
-          if (versionConflicts != null) {
-            for (SerializedObject obj : versionConflicts.values()) {
-              if (WORKER_TRANSACTION_LOGGER.isLoggable(Level.FINE)) {
-                try {
-                  long onum = obj.getOnum();
-                  long oldVersion = -1;
-                  LongKeyMap<Pair<Integer, Long>> reads =
-                      txnLog.getReadsForStore(store, false);
-                  if (reads.containsKey(onum))
-                    oldVersion = reads.get(onum).first;
-                  logMessage += "\n\t\tBad version for " + obj.getClassName()
-                      + " " + obj.getOnum() + " (should be ver. "
-                      + obj.getVersion() + " was " + oldVersion
-                      + " and currently have "
-                      + store.readObject(obj.getOnum()).getVersion() + ")";
-                } catch (Exception e) {
-                }
-              }
-              store.updateCache(obj);
-              if (!conflictsString.equals("")) {
-                conflictsString += " ";
-              }
-              conflictsString +=
-                  obj.getClassName() + "@" + store.name() + "#" + obj.getOnum();
-            }
-          }
-          // Update extensions which weren't version conflicts.
-          LongKeyMap<Long> failedLongerContracts =
-              entry.getValue().longerContracts;
-          if (failedLongerContracts != null) {
-            for (LongKeyMap.Entry<Long> e : failedLongerContracts.entrySet()) {
-              long onum = e.getKey();
-              long expiry = e.getValue();
-              if (!versionConflicts.containsKey(onum)) {
-                // Only bother if it wasn't also a conflict.
-                store.readFromCache(onum).setExpiry(expiry);
-              }
-            }
-          }
-        }
-      }
-
-      // Update the contract objects locally so that we're using the latest
-      // version next time.
-      for (Map.Entry<RemoteStore, LongKeyMap<Long>> e1 : longerContracts
-          .entrySet()) {
-        RemoteStore s = e1.getKey();
-        for (LongKeyMap.Entry<Long> entry : e1.getValue().entrySet()) {
-          // Update the expiry time.
-          long onum = entry.getKey();
-          long expiry = entry.getValue();
-          s.readFromCache(onum).setExpiry(expiry);
-        }
-        txnLog.stats.addConflicts(conflictsString);
-      }
-
-      WORKER_TRANSACTION_LOGGER.fine(logMessage);
-      HOTOS_LOGGER.fine("Prepare failed.");
-
-      TransactionID tid = txnLog.tid;
-      throw new TransactionRestartingException(tid);
-    } else if (!singleStore && txnLog.expiry() < time[0]) {
-      // Don't check the time locally if it's single store, the time was already
-      // checked on the store.
-
-      HOTOS_LOGGER.fine("Prepare failed (expiry passed).");
-
-      Logging.log(WORKER_TRANSACTION_LOGGER, Level.INFO,
-          "{0} error committing: prepare too late", txnLog);
-
-      TransactionID tid = txnLog.tid;
-      throw new TransactionRestartingException(tid);
-=======
     if (currentStatus == Status.ABORTING) {
       // Check if we're done due to abort.
       txnLog.checkRetrySignal();
->>>>>>> 81ad306e
-    }
-    txnLog.longerContracts = longerContracts;
-    txnLog.commitTime = time[0];
+    }
   }
 
   public synchronized void commit() {
@@ -510,6 +366,18 @@
   }
 
   /**
+   * Initiate an abort due to contract timeout.
+   */
+  public synchronized void abortForTimeout() {
+    if (currentStatus != Status.ABORTING) {
+      WORKER_TRANSACTION_LOGGER.log(Level.FINE,
+          "{0} aborted during prepare due to expiries expiring", txnLog);
+      runAbort();
+    }
+    cleanUp();
+  }
+
+  /**
    * Initiate an abort due to the RemoteWorker cause indicating a problem.
    * @param cause the failed worker that initiated the abort.
    */
@@ -574,4 +442,18 @@
       TransactionManager.pendingPrepares.remove(txnLog.tid.topTid, this);
     }
   }
+
+  /**
+   * @return the commitTime
+   */
+  public synchronized long getCommitTime() {
+    return commitTime;
+  }
+
+  /**
+   * @return the longerContracts
+   */
+  public synchronized OidKeyHashMap<Long> getLongerContracts() {
+    return longerContracts;
+  }
 }
--- conflicted
+++ resolved
@@ -277,22 +277,17 @@
       LongKeyMap<Pair<Integer, Long>> reads =
           txnLog.getReadsForStore(store, false);
       Collection<_Impl> writes = txnLog.getWritesForStore(store);
-<<<<<<< HEAD
       Collection<ExpiryExtension> extensions =
           txnLog.getExtensionsForStore(store);
       LongKeyMap<Set<Oid>> extensionsTriggered =
           txnLog.getTriggeredExtensionsForStore(store);
       LongSet delayedExtensions = txnLog.getDelayedExtensionsForStore(store);
+      outstandingStores.put(store, true);
+      WORKER_TRANSACTION_LOGGER.log(Level.FINER, "{0} sending prepare to {1}",
+          new Object[] { txnLog, store });
       store.prepareTransaction(txnLog.tid.topTid, singleStore, readOnly,
           txnLog.expiry(), creates, reads, writes, extensions,
           extensionsTriggered, delayedExtensions);
-=======
-      outstandingStores.put(store, true);
->>>>>>> 9a90808d
-      WORKER_TRANSACTION_LOGGER.log(Level.FINER, "{0} sending prepare to {1}",
-          new Object[] { txnLog, store });
-      store.prepareTransaction(txnLog.tid.topTid, singleStore, readOnly,
-          creates, reads, writes);
     }
 
     try {

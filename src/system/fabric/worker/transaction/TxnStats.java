--- conflicted
+++ resolved
@@ -167,16 +167,10 @@
   @Override
   public String toString() {
     return "[COORDINATED: " + coordinated + " WITH " + txnAttempts
-<<<<<<< HEAD
         + " TXN ATTEMPTS" + " AND " + lockAttempts
         + " LOCK ATTEMPTS AND LOCKS USED: " + locksUsed + " USING " + fetches
-        + " FETCHES" + " MSGS: " + msgs + " CONFLICTS: " + versionConflicts
-        + " IN " + Long.toHexString(tid) + "]";
-=======
-        + " TXN ATTEMPTS" + " USING " + fetches + " FETCHES " + fetchWaits
-        + " WAITS FOR FETCHES" + " MSGS: " + msgs + " FETCHED: " + fetched
-        + " CONFLICTS: " + versionConflicts + " IN " + Long.toHexString(tid)
-        + "]";
->>>>>>> 6fb3e8d1
+        + " FETCHES " + fetchWaits + " WAITS FOR FETCHES" + " MSGS: " + msgs
+        + " FETCHED: " + fetched + " CONFLICTS: " + versionConflicts + " IN "
+        + Long.toHexString(tid) + "]";
   }
 }
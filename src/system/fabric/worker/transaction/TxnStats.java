package fabric.worker.transaction;

/**
 * Class for easily tracking stats about app level transactions (as opposed to
 * individual attempts).
 */
public class TxnStats {
  private int txnAttempts = 0;
  private int lockAttempts = 0;
  private long tid = 0;
  private boolean coordinated = false;
<<<<<<< HEAD
  private boolean locksUsed = false;
=======
  private int fetches = 0;
>>>>>>> 57367e63

  public TxnStats() {
  }

  public void reset() {
    txnAttempts = 0;
    lockAttempts = 0;
    tid = 0;
    coordinated = false;
<<<<<<< HEAD
    locksUsed = false;
=======
    fetches = 0;
>>>>>>> 57367e63
  }

  /**
   * @return the txnAttempts count
   */
  public int getTxnAttempts() {
    return txnAttempts;
  }

  /**
   * @return the last tid
   */
  public int getLockAttempts() {
    return lockAttempts;
  }

  /**
   * @return the lockAttempts count
   */
  public long getTid() {
    return tid;
  }

  /**
   * @return the coordinated flag
   */
  public boolean isCoordinated() {
    return coordinated;
  }

  /**
<<<<<<< HEAD
   * @return the locksUsed flag
   */
  public boolean isLocksUsed() {
    return locksUsed;
=======
   * @return the fetches
   */
  public int getFetches() {
    return fetches;
>>>>>>> 57367e63
  }

  /**
   * Mark the final attempt as a coordination.
   */
  public void markCoordination() {
    coordinated = true;
  }

  /**
   * Mark the final attempt as using locks.
   */
  public void markLocksUsed() {
    locksUsed = true;
  }

  /**
   * Count a transaction attempt.
   */
  public void markTxnAttempt() {
    txnAttempts++;
  }

  /**
   * Count a lock attempt.
   */
  public void markLockAttempt() {
    lockAttempts++;
  }

  /**
   * Record the final tid.
   */
  public void recordTid(long tid) {
    this.tid = tid;
  }

  /**
   * Record a fetch.
   */
  public void markFetch() {
    fetches++;
  }

  @Override
  public String toString() {
    return "[COORDINATED: " + coordinated +
      " WITH " + txnAttempts + " TXN ATTEMPTS" +
<<<<<<< HEAD
      " AND " + lockAttempts + " LOCK ATTEMPTS AND LOCKS USED: " + locksUsed +
=======
      " USING " + fetches + " FETCHES" +
>>>>>>> 57367e63
      " IN " + Long.toHexString(tid) + "]";
  }
}<|MERGE_RESOLUTION|>--- conflicted
+++ resolved
@@ -9,11 +9,8 @@
   private int lockAttempts = 0;
   private long tid = 0;
   private boolean coordinated = false;
-<<<<<<< HEAD
   private boolean locksUsed = false;
-=======
   private int fetches = 0;
->>>>>>> 57367e63
 
   public TxnStats() {
   }
@@ -23,11 +20,8 @@
     lockAttempts = 0;
     tid = 0;
     coordinated = false;
-<<<<<<< HEAD
     locksUsed = false;
-=======
     fetches = 0;
->>>>>>> 57367e63
   }
 
   /**
@@ -59,17 +53,17 @@
   }
 
   /**
-<<<<<<< HEAD
    * @return the locksUsed flag
    */
   public boolean isLocksUsed() {
     return locksUsed;
-=======
+  }
+
+  /**
    * @return the fetches
    */
   public int getFetches() {
     return fetches;
->>>>>>> 57367e63
   }
 
   /**
@@ -118,11 +112,8 @@
   public String toString() {
     return "[COORDINATED: " + coordinated +
       " WITH " + txnAttempts + " TXN ATTEMPTS" +
-<<<<<<< HEAD
       " AND " + lockAttempts + " LOCK ATTEMPTS AND LOCKS USED: " + locksUsed +
-=======
       " USING " + fetches + " FETCHES" +
->>>>>>> 57367e63
       " IN " + Long.toHexString(tid) + "]";
   }
 }